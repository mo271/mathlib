/-
Copyright (c) 2017 Johannes Hölzl. All rights reserved.
Released under Apache 2.0 license as described in the file LICENSE.
Authors: Johannes Hölzl
-/

import algebra.group.pi
import algebra.hom.equiv
import algebra.ring.opposite
import data.finset.fold
import data.fintype.basic
import data.set.pairwise

/-!
# Big operators

In this file we define products and sums indexed by finite sets (specifically, `finset`).

## Notation

We introduce the following notation, localized in `big_operators`.
To enable the notation, use `open_locale big_operators`.

Let `s` be a `finset α`, and `f : α → β` a function.

* `∏ x in s, f x` is notation for `finset.prod s f` (assuming `β` is a `comm_monoid`)
* `∑ x in s, f x` is notation for `finset.sum s f` (assuming `β` is an `add_comm_monoid`)
* `∏ x, f x` is notation for `finset.prod finset.univ f`
  (assuming `α` is a `fintype` and `β` is a `comm_monoid`)
* `∑ x, f x` is notation for `finset.sum finset.univ f`
  (assuming `α` is a `fintype` and `β` is an `add_comm_monoid`)

## Implementation Notes

The first arguments in all definitions and lemmas is the codomain of the function of the big
operator. This is necessary for the heuristic in `@[to_additive]`.
See the documentation of `to_additive.attr` for more information.

-/

universes u v w
variables {β : Type u} {α : Type v} {γ : Type w}

namespace finset

/--
`∏ x in s, f x` is the product of `f x`
as `x` ranges over the elements of the finite set `s`.
-/
@[to_additive "`∑ x in s, f x` is the sum of `f x` as `x` ranges over the elements
of the finite set `s`."]
protected def prod [comm_monoid β] (s : finset α) (f : α → β) : β := (s.1.map f).prod

@[simp, to_additive] lemma prod_mk [comm_monoid β] (s : multiset α) (hs : s.nodup) (f : α → β) :
  (⟨s, hs⟩ : finset α).prod f = (s.map f).prod :=
rfl

end finset

/--
There is no established mathematical convention
for the operator precedence of big operators like `∏` and `∑`.
We will have to make a choice.

Online discussions, such as https://math.stackexchange.com/q/185538/30839
seem to suggest that `∏` and `∑` should have the same precedence,
and that this should be somewhere between `*` and `+`.
The latter have precedence levels `70` and `65` respectively,
and we therefore choose the level `67`.

In practice, this means that parentheses should be placed as follows:
```lean
∑ k in K, (a k + b k) = ∑ k in K, a k + ∑ k in K, b k →
  ∏ k in K, a k * b k = (∏ k in K, a k) * (∏ k in K, b k)
```
(Example taken from page 490 of Knuth's *Concrete Mathematics*.)
-/
library_note "operator precedence of big operators"

localized "notation `∑` binders `, ` r:(scoped:67 f, finset.sum finset.univ f) := r"
  in big_operators
localized "notation `∏` binders `, ` r:(scoped:67 f, finset.prod finset.univ f) := r"
  in big_operators

localized "notation `∑` binders ` in ` s `, ` r:(scoped:67 f, finset.sum s f) := r"
  in big_operators
localized "notation `∏` binders ` in ` s `, ` r:(scoped:67 f, finset.prod s f) := r"
  in big_operators

open_locale big_operators

namespace finset
variables {s s₁ s₂ : finset α} {a : α} {f g : α → β}

@[to_additive] lemma prod_eq_multiset_prod [comm_monoid β] (s : finset α) (f : α → β) :
  ∏ x in s, f x = (s.1.map f).prod := rfl

@[to_additive]
theorem prod_eq_fold [comm_monoid β] (s : finset α) (f : α → β) :
  ∏ x in s, f x = s.fold (*) 1 f :=
rfl

@[simp] lemma sum_multiset_singleton (s : finset α) :
  s.sum (λ x, {x}) = s.val :=
by simp only [sum_eq_multiset_sum, multiset.sum_map_singleton]

end finset

@[to_additive]
lemma map_prod [comm_monoid β] [comm_monoid γ] {G : Type*} [monoid_hom_class G β γ] (g : G)
  (f : α → β) (s : finset α) :
  g (∏ x in s, f x) = ∏ x in s, g (f x) :=
by simp only [finset.prod_eq_multiset_prod, map_multiset_prod, multiset.map_map]

section deprecated

/-- Deprecated: use `_root_.map_prod` instead. -/
@[to_additive "Deprecated: use `_root_.map_sum` instead."]
protected lemma monoid_hom.map_prod [comm_monoid β] [comm_monoid γ] (g : β →* γ) (f : α → β)
  (s : finset α) : g (∏ x in s, f x) = ∏ x in s, g (f x) :=
map_prod g f s

/-- Deprecated: use `_root_.map_prod` instead. -/
@[to_additive "Deprecated: use `_root_.map_sum` instead."]
protected lemma mul_equiv.map_prod [comm_monoid β] [comm_monoid γ] (g : β ≃* γ) (f : α → β)
  (s : finset α) : g (∏ x in s, f x) = ∏ x in s, g (f x) :=
map_prod g f s

/-- Deprecated: use `_root_.map_list_prod` instead. -/
protected lemma ring_hom.map_list_prod [semiring β] [semiring γ] (f : β →+* γ) (l : list β) :
  f l.prod = (l.map f).prod :=
map_list_prod f l

/-- Deprecated: use `_root_.map_list_sum` instead. -/
protected lemma ring_hom.map_list_sum [non_assoc_semiring β] [non_assoc_semiring γ]
  (f : β →+* γ) (l : list β) :
  f l.sum = (l.map f).sum :=
map_list_sum f l

/-- A morphism into the opposite ring acts on the product by acting on the reversed elements.

Deprecated: use `_root_.unop_map_list_prod` instead.
-/
protected lemma ring_hom.unop_map_list_prod [semiring β] [semiring γ] (f : β →+* γᵐᵒᵖ)
  (l : list β) : mul_opposite.unop (f l.prod) = (l.map (mul_opposite.unop ∘ f)).reverse.prod :=
unop_map_list_prod f l

/-- Deprecated: use `_root_.map_multiset_prod` instead. -/
protected lemma ring_hom.map_multiset_prod [comm_semiring β] [comm_semiring γ] (f : β →+* γ)
  (s : multiset β) :
  f s.prod = (s.map f).prod :=
map_multiset_prod f s

/-- Deprecated: use `_root_.map_multiset_sum` instead. -/
protected lemma ring_hom.map_multiset_sum [non_assoc_semiring β] [non_assoc_semiring γ]
  (f : β →+* γ) (s : multiset β) :
  f s.sum = (s.map f).sum :=
map_multiset_sum f s

/-- Deprecated: use `_root_.map_prod` instead. -/
protected lemma ring_hom.map_prod [comm_semiring β] [comm_semiring γ] (g : β →+* γ) (f : α → β)
  (s : finset α) :
  g (∏ x in s, f x) = ∏ x in s, g (f x) :=
map_prod g f s

/-- Deprecated: use `_root_.map_sum` instead. -/
protected lemma ring_hom.map_sum [non_assoc_semiring β] [non_assoc_semiring γ]
  (g : β →+* γ) (f : α → β) (s : finset α) :
  g (∑ x in s, f x) = ∑ x in s, g (f x) :=
map_sum g f s

end deprecated

@[to_additive]
lemma monoid_hom.coe_finset_prod [mul_one_class β] [comm_monoid γ] (f : α → β →* γ) (s : finset α) :
  ⇑(∏ x in s, f x) = ∏ x in s, f x :=
(monoid_hom.coe_fn β γ).map_prod _ _

-- See also `finset.prod_apply`, with the same conclusion
-- but with the weaker hypothesis `f : α → β → γ`.
@[simp, to_additive]
lemma monoid_hom.finset_prod_apply [mul_one_class β] [comm_monoid γ] (f : α → β →* γ)
  (s : finset α) (b : β) : (∏ x in s, f x) b = ∏ x in s, f x b :=
(monoid_hom.eval b).map_prod _ _

variables {s s₁ s₂ : finset α} {a : α} {f g : α → β}

namespace finset

section comm_monoid
variables [comm_monoid β]

@[simp, to_additive]
lemma prod_empty {f : α → β} : (∏ x in (∅:finset α), f x) = 1 := rfl

@[simp, to_additive]
lemma prod_cons (h : a ∉ s) : (∏ x in (cons a s h), f x) = f a * ∏ x in s, f x :=
fold_cons h

@[simp, to_additive]
lemma prod_insert [decidable_eq α] : a ∉ s → (∏ x in (insert a s), f x) = f a * ∏ x in s, f x :=
fold_insert

/--
The product of `f` over `insert a s` is the same as
the product over `s`, as long as `a` is in `s` or `f a = 1`.
-/
@[simp, to_additive "The sum of `f` over `insert a s` is the same as
the sum over `s`, as long as `a` is in `s` or `f a = 0`."]
lemma prod_insert_of_eq_one_if_not_mem [decidable_eq α] (h : a ∉ s → f a = 1) :
  ∏ x in insert a s, f x = ∏ x in s, f x :=
begin
  by_cases hm : a ∈ s,
  { simp_rw insert_eq_of_mem hm },
  { rw [prod_insert hm, h hm, one_mul] },
end

/--
The product of `f` over `insert a s` is the same as the product over `s`, as long as `f a = 1`.
-/
@[simp, to_additive "The sum of `f` over `insert a s` is the same as
the sum over `s`, as long as `f a = 0`."]
lemma prod_insert_one [decidable_eq α] (h : f a = 1) :
  ∏ x in insert a s, f x = ∏ x in s, f x :=
prod_insert_of_eq_one_if_not_mem (λ _, h)

@[simp, to_additive]
lemma prod_singleton : (∏ x in (singleton a), f x) = f a :=
eq.trans fold_singleton $ mul_one _

@[to_additive]
lemma prod_pair [decidable_eq α] {a b : α} (h : a ≠ b) :
  (∏ x in ({a, b} : finset α), f x) = f a * f b :=
by rw [prod_insert (not_mem_singleton.2 h), prod_singleton]

@[simp, priority 1100, to_additive]
lemma prod_const_one : (∏ x in s, (1 : β)) = 1 :=
by simp only [finset.prod, multiset.map_const, multiset.prod_repeat, one_pow]

@[simp, to_additive]
lemma prod_image [decidable_eq α] {s : finset γ} {g : γ → α} :
  (∀ x ∈ s, ∀ y ∈ s, g x = g y → x = y) → (∏ x in (s.image g), f x) = ∏ x in s, f (g x) :=
fold_image

@[simp, to_additive]
lemma prod_map (s : finset α) (e : α ↪ γ) (f : γ → β) :
  (∏ x in (s.map e), f x) = ∏ x in s, f (e x) :=
by rw [finset.prod, finset.map_val, multiset.map_map]; refl

@[congr, to_additive]
lemma prod_congr (h : s₁ = s₂) : (∀ x ∈ s₂, f x = g x) → s₁.prod f = s₂.prod g :=
by rw [h]; exact fold_congr
attribute [congr] finset.sum_congr

@[to_additive]
lemma prod_union_inter [decidable_eq α] :
  (∏ x in (s₁ ∪ s₂), f x) * (∏ x in (s₁ ∩ s₂), f x) = (∏ x in s₁, f x) * (∏ x in s₂, f x) :=
fold_union_inter

@[to_additive]
lemma prod_union [decidable_eq α] (h : disjoint s₁ s₂) :
  (∏ x in (s₁ ∪ s₂), f x) = (∏ x in s₁, f x) * (∏ x in s₂, f x) :=
by rw [←prod_union_inter, (disjoint_iff_inter_eq_empty.mp h)]; exact (mul_one _).symm

@[to_additive]
lemma prod_filter_mul_prod_filter_not (s : finset α) (p : α → Prop) [decidable_pred p]
  [decidable_pred (λ x, ¬p x)] (f : α → β) :
  (∏ x in s.filter p, f x) * (∏ x in s.filter (λ x, ¬p x), f x) = ∏ x in s, f x :=
begin
  haveI := classical.dec_eq α,
  rw [← prod_union (filter_inter_filter_neg_eq p s).le, filter_union_filter_neg_eq]
end

section to_list

@[simp, to_additive]
lemma prod_to_list (s : finset α) (f : α → β) : (s.to_list.map f).prod = s.prod f :=
by rw [finset.prod, ← multiset.coe_prod, ← multiset.coe_map, finset.coe_to_list]

end to_list

@[to_additive]
lemma _root_.equiv.perm.prod_comp (σ : equiv.perm α) (s : finset α) (f : α → β)
  (hs : {a | σ a ≠ a} ⊆ s) :
  (∏ x in s, f (σ x)) = ∏ x in s, f x :=
by { convert (prod_map _ σ.to_embedding _).symm, exact (map_perm hs).symm }

@[to_additive]
lemma _root_.equiv.perm.prod_comp' (σ : equiv.perm α) (s : finset α) (f : α → α → β)
  (hs : {a | σ a ≠ a} ⊆ s) :
  (∏ x in s, f (σ x) x) = ∏ x in s, f x (σ.symm x) :=
by { convert σ.prod_comp s (λ x, f x (σ.symm x)) hs, ext, rw equiv.symm_apply_apply }

end comm_monoid

end finset

section
open finset
variables [fintype α] [decidable_eq α] [comm_monoid β]

@[to_additive]
lemma is_compl.prod_mul_prod {s t : finset α} (h : is_compl s t) (f : α → β) :
  (∏ i in s, f i) * (∏ i in t, f i) = ∏ i, f i :=
(finset.prod_union h.disjoint).symm.trans $ by rw [← finset.sup_eq_union, h.sup_eq_top]; refl

end

namespace finset

section comm_monoid
variables [comm_monoid β]

/-- Multiplying the products of a function over `s` and over `sᶜ` gives the whole product.
For a version expressed with subtypes, see `fintype.prod_subtype_mul_prod_subtype`. -/
@[to_additive "Adding the sums of a function over `s` and over `sᶜ` gives the whole sum.
For a version expressed with subtypes, see `fintype.sum_subtype_add_sum_subtype`. "]
lemma prod_mul_prod_compl [fintype α] [decidable_eq α] (s : finset α) (f : α → β) :
  (∏ i in s, f i) * (∏ i in sᶜ, f i) = ∏ i, f i :=
is_compl.prod_mul_prod is_compl_compl f

@[to_additive]
lemma prod_compl_mul_prod [fintype α] [decidable_eq α] (s : finset α) (f : α → β) :
  (∏ i in sᶜ, f i) * (∏ i in s, f i) = ∏ i, f i :=
(@is_compl_compl _ s _).symm.prod_mul_prod f

@[to_additive]
lemma prod_sdiff [decidable_eq α] (h : s₁ ⊆ s₂) :
  (∏ x in (s₂ \ s₁), f x) * (∏ x in s₁, f x) = (∏ x in s₂, f x) :=
by rw [←prod_union sdiff_disjoint, sdiff_union_of_subset h]

@[simp, to_additive]
lemma prod_sum_elim [decidable_eq (α ⊕ γ)]
  (s : finset α) (t : finset γ) (f : α → β) (g : γ → β) :
  ∏ x in s.map function.embedding.inl ∪ t.map function.embedding.inr, sum.elim f g x =
    (∏ x in s, f x) * (∏ x in t, g x) :=
begin
  rw [prod_union, prod_map, prod_map],
  { simp only [sum.elim_inl, function.embedding.inl_apply, function.embedding.inr_apply,
      sum.elim_inr] },
  { simp only [disjoint_left, finset.mem_map, finset.mem_map],
    rintros _ ⟨i, hi, rfl⟩ ⟨j, hj, H⟩,
    cases H }
end

@[simp, to_additive]
lemma prod_on_sum [fintype α] [fintype γ] (f : α ⊕ γ → β) :
  ∏ (x : α ⊕ γ), f x  =
    (∏ (x : α), f (sum.inl x)) * (∏ (x : γ), f (sum.inr x)) :=
begin
  haveI := classical.dec_eq (α ⊕ γ),
  convert prod_sum_elim univ univ (λ x, f (sum.inl x)) (λ x, f (sum.inr x)),
  { ext a,
    split,
    { intro x,
      cases a,
      { simp only [mem_union, mem_map, mem_univ, function.embedding.inl_apply, or_false,
          exists_true_left, exists_apply_eq_apply, function.embedding.inr_apply, exists_false], },
      { simp only [mem_union, mem_map, mem_univ, function.embedding.inl_apply, false_or,
          exists_true_left, exists_false, function.embedding.inr_apply,
          exists_apply_eq_apply], }, },
    { simp only [mem_univ, implies_true_iff], }, },
  { simp only [sum.elim_comp_inl_inr], },
end

@[to_additive]
lemma prod_bUnion [decidable_eq α] {s : finset γ} {t : γ → finset α}
  (hs : set.pairwise_disjoint ↑s t) :
  (∏ x in (s.bUnion t), f x) = ∏ x in s, ∏ i in t x, f i :=
begin
  haveI := classical.dec_eq γ,
  induction s using finset.induction_on with x s hxs ih hd,
  { simp_rw [bUnion_empty, prod_empty] },
  { simp_rw [coe_insert, set.pairwise_disjoint_insert, mem_coe] at hs,
    have : disjoint (t x) (finset.bUnion s t),
    { exact (disjoint_bUnion_right _ _ _).mpr (λ y hy, hs.2 y hy $ λ H, hxs $ H.substr hy) },
    rw [bUnion_insert, prod_insert hxs, prod_union this, ih hs.1] }
end

/-- Product over a sigma type equals the product of fiberwise products. For rewriting
in the reverse direction, use `finset.prod_sigma'`.  -/
@[to_additive "Sum over a sigma type equals the sum of fiberwise sums. For rewriting
in the reverse direction, use `finset.sum_sigma'`"]
lemma prod_sigma {σ : α → Type*}
  (s : finset α) (t : Π a, finset (σ a)) (f : sigma σ → β) :
  (∏ x in s.sigma t, f x) = ∏ a in s, ∏ s in (t a), f ⟨a, s⟩ :=
by classical;
calc (∏ x in s.sigma t, f x) =
       ∏ x in s.bUnion (λ a, (t a).map (function.embedding.sigma_mk a)), f x : by rw sigma_eq_bUnion
  ... = ∏ a in s, ∏ x in (t a).map (function.embedding.sigma_mk a), f x :
    prod_bUnion $ assume a₁ ha a₂ ha₂ h x hx,
    by { simp only [inf_eq_inter, mem_inter, mem_map, function.embedding.sigma_mk_apply] at hx,
      rcases hx with ⟨⟨y, hy, rfl⟩, ⟨z, hz, hz'⟩⟩, cc }
  ... = ∏ a in s, ∏ s in t a, f ⟨a, s⟩ :
    prod_congr rfl $ λ _ _, prod_map _ _ _

@[to_additive]
lemma prod_sigma' {σ : α → Type*}
  (s : finset α) (t : Π a, finset (σ a)) (f : Π a, σ a → β) :
  (∏ a in s, ∏ s in (t a), f a s) = ∏ x in s.sigma t, f x.1 x.2 :=
eq.symm $ prod_sigma s t (λ x, f x.1 x.2)

/--
  Reorder a product.

  The difference with `prod_bij'` is that the bijection is specified as a surjective injection,
  rather than by an inverse function.
-/
@[to_additive "
  Reorder a sum.

  The difference with `sum_bij'` is that the bijection is specified as a surjective injection,
  rather than by an inverse function.
"]
lemma prod_bij {s : finset α} {t : finset γ} {f : α → β} {g : γ → β}
  (i : Π a ∈ s, γ) (hi : ∀ a ha, i a ha ∈ t) (h : ∀ a ha, f a = g (i a ha))
  (i_inj : ∀ a₁ a₂ ha₁ ha₂, i a₁ ha₁ = i a₂ ha₂ → a₁ = a₂) (i_surj : ∀ b ∈ t, ∃ a ha, b = i a ha) :
  (∏ x in s, f x) = (∏ x in t, g x) :=
congr_arg multiset.prod
  (multiset.map_eq_map_of_bij_of_nodup f g s.2 t.2 i hi h i_inj i_surj)

/--
  Reorder a product.

  The difference with `prod_bij` is that the bijection is specified with an inverse, rather than
  as a surjective injection.
-/
@[to_additive "
  Reorder a sum.

  The difference with `sum_bij` is that the bijection is specified with an inverse, rather than
  as a surjective injection.
"]
lemma prod_bij' {s : finset α} {t : finset γ} {f : α → β} {g : γ → β}
  (i : Π a ∈ s, γ) (hi : ∀ a ha, i a ha ∈ t) (h : ∀ a ha, f a = g (i a ha))
  (j : Π a ∈ t, α) (hj : ∀ a ha, j a ha ∈ s) (left_inv : ∀ a ha, j (i a ha) (hi a ha) = a)
  (right_inv : ∀ a ha, i (j a ha) (hj a ha) = a) :
  (∏ x in s, f x) = (∏ x in t, g x) :=
begin
  refine prod_bij i hi h _ _,
  {intros a1 a2 h1 h2 eq, rw [←left_inv a1 h1, ←left_inv a2 h2], cc,},
  {intros b hb, use j b hb, use hj b hb, exact (right_inv b hb).symm,},
end

@[to_additive] lemma prod_finset_product
  (r : finset (γ × α)) (s : finset γ) (t : γ → finset α)
  (h : ∀ p : γ × α, p ∈ r ↔ p.1 ∈ s ∧ p.2 ∈ t p.1) {f : γ × α → β} :
  ∏ p in r, f p = ∏ c in s, ∏ a in t c, f (c, a) :=
begin
  refine eq.trans _ (prod_sigma s t (λ p, f (p.1, p.2))),
  exact prod_bij' (λ p hp, ⟨p.1, p.2⟩) (λ p, mem_sigma.mpr ∘ (h p).mp)
    (λ p hp, congr_arg f prod.mk.eta.symm) (λ p hp, (p.1, p.2))
    (λ p, (h (p.1, p.2)).mpr ∘ mem_sigma.mp) (λ p hp, prod.mk.eta) (λ p hp, p.eta),
end

@[to_additive] lemma prod_finset_product'
  (r : finset (γ × α)) (s : finset γ) (t : γ → finset α)
  (h : ∀ p : γ × α, p ∈ r ↔ p.1 ∈ s ∧ p.2 ∈ t p.1) {f : γ → α → β} :
  ∏ p in r, f p.1 p.2 = ∏ c in s, ∏ a in t c, f c a :=
prod_finset_product r s t h

@[to_additive] lemma prod_finset_product_right
  (r : finset (α × γ)) (s : finset γ) (t : γ → finset α)
  (h : ∀ p : α × γ, p ∈ r ↔ p.2 ∈ s ∧ p.1 ∈ t p.2) {f : α × γ → β} :
  ∏ p in r, f p = ∏ c in s, ∏ a in t c, f (a, c) :=
begin
  refine eq.trans _ (prod_sigma s t (λ p, f (p.2, p.1))),
  exact prod_bij' (λ p hp, ⟨p.2, p.1⟩) (λ p, mem_sigma.mpr ∘ (h p).mp)
    (λ p hp, congr_arg f prod.mk.eta.symm) (λ p hp, (p.2, p.1))
    (λ p, (h (p.2, p.1)).mpr ∘ mem_sigma.mp) (λ p hp, prod.mk.eta) (λ p hp, p.eta),
end

@[to_additive] lemma prod_finset_product_right'
  (r : finset (α × γ)) (s : finset γ) (t : γ → finset α)
  (h : ∀ p : α × γ, p ∈ r ↔ p.2 ∈ s ∧ p.1 ∈ t p.2) {f : α → γ → β} :
  ∏ p in r, f p.1 p.2 = ∏ c in s, ∏ a in t c, f a c :=
prod_finset_product_right r s t h

@[to_additive]
lemma prod_fiberwise_of_maps_to [decidable_eq γ] {s : finset α} {t : finset γ} {g : α → γ}
  (h : ∀ x ∈ s, g x ∈ t) (f : α → β) :
  (∏ y in t, ∏ x in s.filter (λ x, g x = y), f x) = ∏ x in s, f x :=
begin
  letI := classical.dec_eq α,
  rw [← bUnion_filter_eq_of_maps_to h] {occs := occurrences.pos [2]},
  refine (prod_bUnion $ λ x' hx y' hy hne, _).symm,
  rw [function.on_fun, disjoint_filter],
  rintros x hx rfl,
  exact hne
end

@[to_additive]
lemma prod_image' [decidable_eq α] {s : finset γ} {g : γ → α} (h : γ → β)
  (eq : ∀ c ∈ s, f (g c) = ∏ x in s.filter (λ c', g c' = g c), h x) :
  (∏ x in s.image g, f x) = ∏ x in s, h x :=
calc (∏ x in s.image g, f x) = ∏ x in s.image g, ∏ x in s.filter (λ c', g c' = x), h x :
  prod_congr rfl $ λ x hx, let ⟨c, hcs, hc⟩ := mem_image.1 hx in hc ▸ (eq c hcs)
... = ∏ x in s, h x : prod_fiberwise_of_maps_to (λ x, mem_image_of_mem g) _

@[to_additive]
lemma prod_mul_distrib : ∏ x in s, (f x * g x) = (∏ x in s, f x) * (∏ x in s, g x) :=
eq.trans (by rw one_mul; refl) fold_op_distrib

@[to_additive]
lemma prod_comm {s : finset γ} {t : finset α} {f : γ → α → β} :
  (∏ x in s, ∏ y in t, f x y) = (∏ y in t, ∏ x in s, f x y) :=
begin
  classical,
  apply finset.induction_on s,
  { simp only [prod_empty, prod_const_one] },
  { intros _ _ H ih,
    simp only [prod_insert H, prod_mul_distrib, ih] }
end

@[to_additive]
lemma prod_product {s : finset γ} {t : finset α} {f : γ×α → β} :
  (∏ x in s.product t, f x) = ∏ x in s, ∏ y in t, f (x, y) :=
prod_finset_product (s.product t) s (λ a, t) (λ p, mem_product)

/-- An uncurried version of `finset.prod_product`. -/
@[to_additive "An uncurried version of `finset.sum_product`"]
lemma prod_product' {s : finset γ} {t : finset α} {f : γ → α → β} :
  (∏ x in s.product t, f x.1 x.2) = ∏ x in s, ∏ y in t, f x y :=
prod_product

@[to_additive]
lemma prod_product_right {s : finset γ} {t : finset α} {f : γ×α → β} :
  (∏ x in s.product t, f x) = ∏ y in t, ∏ x in s, f (x, y) :=
by rw [prod_product, prod_comm]

/-- An uncurried version of `finset.prod_product_right`. -/
@[to_additive "An uncurried version of `finset.prod_product_right`"]
lemma prod_product_right' {s : finset γ} {t : finset α} {f : γ → α → β} :
  (∏ x in s.product t, f x.1 x.2) = ∏ y in t, ∏ x in s, f x y :=
prod_product_right

@[to_additive]
lemma prod_hom_rel [comm_monoid γ] {r : β → γ → Prop} {f : α → β} {g : α → γ} {s : finset α}
  (h₁ : r 1 1) (h₂ : ∀ a b c, r b c → r (f a * b) (g a * c)) : r (∏ x in s, f x) (∏ x in s, g x) :=
by { delta finset.prod, apply multiset.prod_hom_rel; assumption }

@[to_additive]
lemma prod_eq_one {f : α → β} {s : finset α} (h : ∀ x ∈ s, f x = 1) : (∏ x in s, f x) = 1 :=
calc (∏ x in s, f x) = ∏ x in s, 1 : finset.prod_congr rfl h
  ... = 1 : finset.prod_const_one

@[to_additive]
lemma prod_subset_one_on_sdiff [decidable_eq α] (h : s₁ ⊆ s₂) (hg : ∀ x ∈ (s₂ \ s₁), g x = 1)
  (hfg : ∀ x ∈ s₁, f x = g x) : ∏ i in s₁, f i = ∏ i in s₂, g i :=
begin
  rw [← prod_sdiff h, prod_eq_one hg, one_mul],
  exact prod_congr rfl hfg
end

@[to_additive]
lemma prod_subset (h : s₁ ⊆ s₂) (hf : ∀ x ∈ s₂, x ∉ s₁ → f x = 1) :
  (∏ x in s₁, f x) = ∏ x in s₂, f x :=
by haveI := classical.dec_eq α; exact prod_subset_one_on_sdiff h (by simpa) (λ _ _, rfl)

@[to_additive]
lemma prod_filter_of_ne {p : α → Prop} [decidable_pred p] (hp : ∀ x ∈ s, f x ≠ 1 → p x) :
  (∏ x in (s.filter p), f x) = (∏ x in s, f x) :=
prod_subset (filter_subset _ _) $ λ x,
  by { classical, rw [not_imp_comm, mem_filter], exact λ h₁ h₂, ⟨h₁, hp _ h₁ h₂⟩ }

-- If we use `[decidable_eq β]` here, some rewrites fail because they find a wrong `decidable`
-- instance first; `{∀ x, decidable (f x ≠ 1)}` doesn't work with `rw ← prod_filter_ne_one`
@[to_additive]
lemma prod_filter_ne_one [∀ x, decidable (f x ≠ 1)] :
  (∏ x in (s.filter $ λ x, f x ≠ 1), f x) = (∏ x in s, f x) :=
prod_filter_of_ne $ λ _ _, id

@[to_additive]
lemma prod_filter (p : α → Prop) [decidable_pred p] (f : α → β) :
  (∏ a in s.filter p, f a) = (∏ a in s, if p a then f a else 1) :=
calc (∏ a in s.filter p, f a) = ∏ a in s.filter p, if p a then f a else 1 :
    prod_congr rfl (assume a h, by rw [if_pos (mem_filter.1 h).2])
  ... = ∏ a in s, if p a then f a else 1 :
    begin
      refine prod_subset (filter_subset _ s) (assume x hs h, _),
      rw [mem_filter, not_and] at h,
      exact if_neg (h hs)
    end

@[to_additive]
lemma prod_eq_single_of_mem {s : finset α} {f : α → β} (a : α) (h : a ∈ s)
  (h₀ : ∀ b ∈ s, b ≠ a → f b = 1) : (∏ x in s, f x) = f a :=
begin
  haveI := classical.dec_eq α,
  calc (∏ x in s, f x) = ∏ x in {a}, f x :
      begin
        refine (prod_subset _ _).symm,
        { intros _ H, rwa mem_singleton.1 H },
        { simpa only [mem_singleton] }
      end
      ... = f a : prod_singleton
end

@[to_additive]
lemma prod_eq_single {s : finset α} {f : α → β} (a : α)
  (h₀ : ∀ b ∈ s, b ≠ a → f b = 1) (h₁ : a ∉ s → f a = 1) : (∏ x in s, f x) = f a :=
by haveI := classical.dec_eq α;
from classical.by_cases
  (assume : a ∈ s, prod_eq_single_of_mem a this h₀)
  (assume : a ∉ s,
    (prod_congr rfl $ λ b hb, h₀ b hb $ by rintro rfl; cc).trans $
      prod_const_one.trans (h₁ this).symm)

@[to_additive]
lemma prod_eq_mul_of_mem {s : finset α} {f : α → β} (a b : α) (ha : a ∈ s) (hb : b ∈ s) (hn : a ≠ b)
  (h₀ : ∀ c ∈ s, c ≠ a ∧ c ≠ b → f c = 1) : (∏ x in s, f x) = (f a) * (f b) :=
begin
  haveI := classical.dec_eq α;
  let s' := ({a, b} : finset α),
  have hu : s' ⊆ s,
  { refine insert_subset.mpr _, apply and.intro ha, apply singleton_subset_iff.mpr hb },
  have hf : ∀ c ∈ s, c ∉ s' → f c = 1,
  { intros c hc hcs,
    apply h₀ c hc,
    apply not_or_distrib.mp,
    intro hab,
    apply hcs,
    apply mem_insert.mpr,
    rw mem_singleton,
    exact hab },
  rw ←prod_subset hu hf,
  exact finset.prod_pair hn
end

@[to_additive]
lemma prod_eq_mul {s : finset α} {f : α → β} (a b : α) (hn : a ≠ b)
  (h₀ : ∀ c ∈ s, c ≠ a ∧ c ≠ b → f c = 1) (ha : a ∉ s → f a = 1) (hb : b ∉ s → f b = 1) :
  (∏ x in s, f x) = (f a) * (f b) :=
begin
  haveI := classical.dec_eq α;
  by_cases h₁ : a ∈ s; by_cases h₂ : b ∈ s,
  { exact prod_eq_mul_of_mem a b h₁ h₂ hn h₀ },
  { rw [hb h₂, mul_one],
    apply prod_eq_single_of_mem a h₁,
    exact λ c hc hca, h₀ c hc ⟨hca, ne_of_mem_of_not_mem hc h₂⟩ },
  { rw [ha h₁, one_mul],
    apply prod_eq_single_of_mem b h₂,
    exact λ c hc hcb, h₀ c hc ⟨ne_of_mem_of_not_mem hc h₁, hcb⟩ },
  { rw [ha h₁, hb h₂, mul_one],
    exact trans
      (prod_congr rfl (λ c hc, h₀ c hc ⟨ne_of_mem_of_not_mem hc h₁, ne_of_mem_of_not_mem hc h₂⟩))
      prod_const_one }
end

@[to_additive]
lemma prod_attach {f : α → β} : (∏ x in s.attach, f x) = (∏ x in s, f x) :=
by haveI := classical.dec_eq α; exact
  calc (∏ x in s.attach, f x.val) = (∏ x in (s.attach).image subtype.val, f x) :
    by rw [prod_image]; exact assume x _ y _, subtype.eq
  ... = _ : by rw [attach_image_val]

/-- A product over `s.subtype p` equals one over `s.filter p`. -/
@[simp, to_additive "A sum over `s.subtype p` equals one over `s.filter p`."]
lemma prod_subtype_eq_prod_filter (f : α → β) {p : α → Prop} [decidable_pred p] :
  ∏ x in s.subtype p, f x = ∏ x in s.filter p, f x :=
begin
  conv_lhs { erw ←prod_map (s.subtype p) (function.embedding.subtype _) f },
  exact prod_congr (subtype_map _) (λ x hx, rfl)
end

/-- If all elements of a `finset` satisfy the predicate `p`, a product
over `s.subtype p` equals that product over `s`. -/
@[to_additive "If all elements of a `finset` satisfy the predicate `p`, a sum
over `s.subtype p` equals that sum over `s`."]
lemma prod_subtype_of_mem (f : α → β) {p : α → Prop} [decidable_pred p]
    (h : ∀ x ∈ s, p x) : ∏ x in s.subtype p, f x = ∏ x in s, f x :=
by simp_rw [prod_subtype_eq_prod_filter, filter_true_of_mem h]

/-- A product of a function over a `finset` in a subtype equals a
product in the main type of a function that agrees with the first
function on that `finset`. -/
@[to_additive "A sum of a function over a `finset` in a subtype equals a
sum in the main type of a function that agrees with the first
function on that `finset`."]
lemma prod_subtype_map_embedding {p : α → Prop} {s : finset {x // p x}} {f : {x // p x} → β}
    {g : α → β} (h : ∀ x : {x // p x}, x ∈ s → g x = f x) :
  ∏ x in s.map (function.embedding.subtype _), g x = ∏ x in s, f x :=
begin
  rw finset.prod_map,
  exact finset.prod_congr rfl h
end

variables (f s)

@[to_additive]
lemma prod_coe_sort_eq_attach (f : s → β) :
  ∏ (i : s), f i = ∏ i in s.attach, f i :=
rfl

@[to_additive]
lemma prod_coe_sort :
  ∏ (i : s), f i = ∏ i in s, f i :=
prod_attach

@[to_additive]
lemma prod_finset_coe (f : α → β) (s : finset α) :
  ∏ (i : (s : set α)), f i = ∏ i in s, f i :=
prod_coe_sort s f

variables {f s}

@[to_additive]
lemma prod_subtype {p : α → Prop} {F : fintype (subtype p)} (s : finset α)
  (h : ∀ x, x ∈ s ↔ p x) (f : α → β) :
  ∏ a in s, f a = ∏ a : subtype p, f a :=
have (∈ s) = p, from set.ext h, by { substI p, rw ← prod_coe_sort, congr }

@[to_additive] lemma prod_apply_dite {s : finset α} {p : α → Prop} {hp : decidable_pred p}
  [decidable_pred (λ x, ¬ p x)] (f : Π (x : α), p x → γ) (g : Π (x : α), ¬p x → γ)
  (h : γ → β) :
  (∏ x in s, h (if hx : p x then f x hx else g x hx)) =
  (∏ x in (s.filter p).attach, h (f x.1 (mem_filter.mp x.2).2)) *
    (∏ x in (s.filter (λ x, ¬ p x)).attach, h (g x.1 (mem_filter.mp x.2).2)) :=
calc ∏ x in s, h (if hx : p x then f x hx else g x hx)
    = (∏ x in s.filter p, h (if hx : p x then f x hx else g x hx)) *
    (∏ x in s.filter (λ x, ¬ p x), h (if hx : p x then f x hx else g x hx)) :
  (prod_filter_mul_prod_filter_not s p _).symm
... = (∏ x in (s.filter p).attach, h (if hx : p x.1 then f x.1 hx else g x.1 hx)) *
    (∏ x in (s.filter (λ x, ¬ p x)).attach, h (if hx : p x.1 then f x.1 hx else g x.1 hx)) :
  congr_arg2 _ prod_attach.symm prod_attach.symm
... = (∏ x in (s.filter p).attach, h (f x.1 (mem_filter.mp x.2).2)) *
    (∏ x in (s.filter (λ x, ¬ p x)).attach, h (g x.1 (mem_filter.mp x.2).2)) :
  congr_arg2 _
    (prod_congr rfl (λ x hx, congr_arg h (dif_pos (mem_filter.mp x.2).2)))
    (prod_congr rfl (λ x hx, congr_arg h (dif_neg (mem_filter.mp x.2).2)))

@[to_additive] lemma prod_apply_ite {s : finset α}
  {p : α → Prop} {hp : decidable_pred p} (f g : α → γ) (h : γ → β) :
  (∏ x in s, h (if p x then f x else g x)) =
  (∏ x in s.filter p, h (f x)) * (∏ x in s.filter (λ x, ¬ p x), h (g x)) :=
trans (prod_apply_dite _ _ _)
  (congr_arg2 _ (@prod_attach _ _ _ _ (h ∘ f)) (@prod_attach _ _ _ _ (h ∘ g)))

@[to_additive] lemma prod_dite {s : finset α} {p : α → Prop} {hp : decidable_pred p}
  (f : Π (x : α), p x → β) (g : Π (x : α), ¬p x → β) :
  (∏ x in s, if hx : p x then f x hx else g x hx) =
  (∏ x in (s.filter p).attach, f x.1 (mem_filter.mp x.2).2) *
    (∏ x in (s.filter (λ x, ¬ p x)).attach, g x.1 (mem_filter.mp x.2).2) :=
by simp [prod_apply_dite _ _ (λ x, x)]

@[to_additive] lemma prod_ite {s : finset α}
  {p : α → Prop} {hp : decidable_pred p} (f g : α → β) :
  (∏ x in s, if p x then f x else g x) =
  (∏ x in s.filter p, f x) * (∏ x in s.filter (λ x, ¬ p x), g x) :=
by simp [prod_apply_ite _ _ (λ x, x)]

@[to_additive] lemma prod_ite_of_false {p : α → Prop} {hp : decidable_pred p} (f g : α → β)
  (h : ∀ x ∈ s, ¬p x) : (∏ x in s, if p x then f x else g x) = (∏ x in s, g x) :=
by { rw prod_ite, simp [filter_false_of_mem h, filter_true_of_mem h] }

@[to_additive] lemma prod_ite_of_true {p : α → Prop} {hp : decidable_pred p} (f g : α → β)
  (h : ∀ x ∈ s, p x) : (∏ x in s, if p x then f x else g x) = (∏ x in s, f x) :=
by { simp_rw ←(ite_not (p _)), apply prod_ite_of_false, simpa }

@[to_additive] lemma prod_apply_ite_of_false {p : α → Prop} {hp : decidable_pred p} (f g : α → γ)
  (k : γ → β) (h : ∀ x ∈ s, ¬p x) :
  (∏ x in s, k (if p x then f x else g x)) = (∏ x in s, k (g x)) :=
by { simp_rw apply_ite k, exact prod_ite_of_false _ _ h }

@[to_additive] lemma prod_apply_ite_of_true {p : α → Prop} {hp : decidable_pred p} (f g : α → γ)
  (k : γ → β) (h : ∀ x ∈ s, p x) :
  (∏ x in s, k (if p x then f x else g x)) = (∏ x in s, k (f x)) :=
by { simp_rw apply_ite k, exact prod_ite_of_true _ _ h }

@[to_additive]
lemma prod_extend_by_one [decidable_eq α] (s : finset α) (f : α → β) :
  ∏ i in s, (if i ∈ s then f i else 1) = ∏ i in s, f i :=
prod_congr rfl $ λ i hi, if_pos hi

@[simp, to_additive]
lemma prod_dite_eq [decidable_eq α] (s : finset α) (a : α) (b : Π x : α, a = x → β) :
  (∏ x in s, (if h : a = x then b x h else 1)) = ite (a ∈ s) (b a rfl) 1 :=
begin
  split_ifs with h,
  { rw [finset.prod_eq_single a, dif_pos rfl],
    { intros, rw dif_neg, cc },
    { cc } },
  { rw finset.prod_eq_one,
    intros, rw dif_neg, intro, cc }
end

@[simp, to_additive]
lemma prod_dite_eq' [decidable_eq α] (s : finset α) (a : α) (b : Π x : α, x = a → β) :
  (∏ x in s, (if h : x = a then b x h else 1)) = ite (a ∈ s) (b a rfl) 1 :=
begin
  split_ifs with h,
  { rw [finset.prod_eq_single a, dif_pos rfl],
    { intros, rw dif_neg, cc },
    { cc } },
  { rw finset.prod_eq_one,
    intros, rw dif_neg, intro, cc }
end

@[simp, to_additive] lemma prod_ite_eq [decidable_eq α] (s : finset α) (a : α) (b : α → β) :
  (∏ x in s, (ite (a = x) (b x) 1)) = ite (a ∈ s) (b a) 1 :=
prod_dite_eq s a (λ x _, b x)

/-- A product taken over a conditional whose condition is an equality test on the index and whose
alternative is `1` has value either the term at that index or `1`.

The difference with `finset.prod_ite_eq` is that the arguments to `eq` are swapped. -/
@[simp, to_additive "A sum taken over a conditional whose condition is an equality test on the index
and whose alternative is `0` has value either the term at that index or `0`.

The difference with `finset.sum_ite_eq` is that the arguments to `eq` are swapped."]
lemma prod_ite_eq' [decidable_eq α] (s : finset α) (a : α) (b : α → β) :
  (∏ x in s, (ite (x = a) (b x) 1)) = ite (a ∈ s) (b a) 1 :=
prod_dite_eq' s a (λ x _, b x)

@[to_additive]
lemma prod_ite_index (p : Prop) [decidable p] (s t : finset α) (f : α → β) :
  (∏ x in if p then s else t, f x) = if p then ∏ x in s, f x else ∏ x in t, f x :=
apply_ite (λ s, ∏ x in s, f x) _ _ _

@[simp, to_additive]
lemma prod_ite_irrel (p : Prop) [decidable p] (s : finset α) (f g : α → β) :
  (∏ x in s, if p then f x else g x) = if p then ∏ x in s, f x else ∏ x in s, g x :=
by { split_ifs with h; refl }

@[simp, to_additive]
lemma prod_dite_irrel (p : Prop) [decidable p] (s : finset α) (f : p → α → β) (g : ¬p → α → β) :
  (∏ x in s, if h : p then f h x else g h x) = if h : p then ∏ x in s, f h x else ∏ x in s, g h x :=
by { split_ifs with h; refl }

@[simp] lemma sum_pi_single' {ι M : Type*} [decidable_eq ι] [add_comm_monoid M]
  (i : ι) (x : M) (s : finset ι) :
  ∑ j in s, pi.single i x j = if i ∈ s then x else 0 :=
sum_dite_eq' _ _ _

@[simp] lemma sum_pi_single {ι : Type*} {M : ι → Type*}
  [decidable_eq ι] [Π i, add_comm_monoid (M i)] (i : ι) (f : Π i, M i) (s : finset ι) :
  ∑ j in s, pi.single j (f j) i = if i ∈ s then f i else 0 :=
sum_dite_eq _ _ _

@[to_additive]
lemma prod_bij_ne_one {s : finset α} {t : finset γ} {f : α → β} {g : γ → β}
  (i : Π a ∈ s, f a ≠ 1 → γ) (hi : ∀ a h₁ h₂, i a h₁ h₂ ∈ t)
  (i_inj : ∀ a₁ a₂ h₁₁ h₁₂ h₂₁ h₂₂, i a₁ h₁₁ h₁₂ = i a₂ h₂₁ h₂₂ → a₁ = a₂)
  (i_surj : ∀ b ∈ t, g b ≠ 1 → ∃ a h₁ h₂, b = i a h₁ h₂)
  (h : ∀ a h₁ h₂, f a = g (i a h₁ h₂)) :
  (∏ x in s, f x) = (∏ x in t, g x) :=
by classical; exact
calc (∏ x in s, f x) = ∏ x in (s.filter $ λ x, f x ≠ 1), f x : prod_filter_ne_one.symm
  ... = ∏ x in (t.filter $ λ x, g x ≠ 1), g x :
    prod_bij (assume a ha, i a (mem_filter.mp ha).1 (mem_filter.mp ha).2)
      (assume a ha, (mem_filter.mp ha).elim $ λ h₁ h₂, mem_filter.mpr
        ⟨hi a h₁ h₂, λ hg, h₂ (hg ▸ h a h₁ h₂)⟩)
      (assume a ha, (mem_filter.mp ha).elim $ h a)
      (assume a₁ a₂ ha₁ ha₂,
        (mem_filter.mp ha₁).elim $ λ ha₁₁ ha₁₂,
          (mem_filter.mp ha₂).elim $ λ ha₂₁ ha₂₂, i_inj a₁ a₂ _ _ _ _)
      (assume b hb, (mem_filter.mp hb).elim $ λ h₁ h₂,
        let ⟨a, ha₁, ha₂, eq⟩ := i_surj b h₁ h₂ in ⟨a, mem_filter.mpr ⟨ha₁, ha₂⟩, eq⟩)
  ... = (∏ x in t, g x) : prod_filter_ne_one

@[to_additive] lemma prod_dite_of_false {p : α → Prop} {hp : decidable_pred p}
  (h : ∀ x ∈ s, ¬ p x) (f : Π (x : α), p x → β) (g : Π (x : α), ¬p x → β) :
  (∏ x in s, if hx : p x then f x hx else g x hx) =
  ∏ (x : s), g x.val (h x.val x.property) :=
prod_bij (λ x hx, ⟨x,hx⟩) (λ x hx, by simp) (λ a ha, by { dsimp, rw dif_neg })
  (λ a₁ a₂ h₁ h₂ hh, congr_arg coe hh) (λ b hb, ⟨b.1, b.2, by simp⟩)

@[to_additive] lemma prod_dite_of_true {p : α → Prop} {hp : decidable_pred p}
  (h : ∀ x ∈ s, p x) (f : Π (x : α), p x → β) (g : Π (x : α), ¬p x → β) :
  (∏ x in s, if hx : p x then f x hx else g x hx) =
  ∏ (x : s), f x.val (h x.val x.property) :=
prod_bij (λ x hx, ⟨x,hx⟩) (λ x hx, by simp) (λ a ha, by { dsimp, rw dif_pos })
  (λ a₁ a₂ h₁ h₂ hh, congr_arg coe hh) (λ b hb, ⟨b.1, b.2, by simp⟩)

@[to_additive]
lemma nonempty_of_prod_ne_one (h : (∏ x in s, f x) ≠ 1) : s.nonempty :=
s.eq_empty_or_nonempty.elim (λ H, false.elim $ h $ H.symm ▸ prod_empty) id

@[to_additive]
lemma exists_ne_one_of_prod_ne_one (h : (∏ x in s, f x) ≠ 1) : ∃ a ∈ s, f a ≠ 1 :=
begin
  classical,
  rw ← prod_filter_ne_one at h,
  rcases nonempty_of_prod_ne_one h with ⟨x, hx⟩,
  exact ⟨x, (mem_filter.1 hx).1, (mem_filter.1 hx).2⟩
end

@[to_additive]
lemma prod_range_succ_comm (f : ℕ → β) (n : ℕ) :
  ∏ x in range (n + 1), f x = f n * ∏ x in range n, f x :=
by rw [range_succ, prod_insert not_mem_range_self]

@[to_additive]
lemma prod_range_succ (f : ℕ → β) (n : ℕ) :
  ∏ x in range (n + 1), f x = (∏ x in range n, f x) * f n :=
by simp only [mul_comm, prod_range_succ_comm]

@[to_additive]
lemma prod_range_succ' (f : ℕ → β) :
  ∀ n : ℕ, (∏ k in range (n + 1), f k) = (∏ k in range n, f (k+1)) * f 0
| 0       := prod_range_succ _ _
| (n + 1) := by rw [prod_range_succ _ n, mul_right_comm, ← prod_range_succ', prod_range_succ]

@[to_additive]
lemma eventually_constant_prod {u : ℕ → β} {N : ℕ} (hu : ∀ n ≥ N, u n = 1) {n : ℕ} (hn : N ≤ n) :
  ∏ k in range (n + 1), u k = ∏ k in range (N + 1), u k :=
begin
  obtain ⟨m, rfl : n = N + m⟩ := le_iff_exists_add.mp hn,
  clear hn,
  induction m with m hm,
  { simp },
  erw [prod_range_succ, hm],
  simp [hu]
end

@[to_additive]
lemma prod_range_add (f : ℕ → β) (n m : ℕ) :
  ∏ x in range (n + m), f x =
  (∏ x in range n, f x) * (∏ x in range m, f (n + x)) :=
begin
  induction m with m hm,
  { simp },
  { rw [nat.add_succ, prod_range_succ, hm, prod_range_succ, mul_assoc], },
end

@[to_additive]
lemma prod_range_add_div_prod_range {α : Type*} [comm_group α] (f : ℕ → α) (n m : ℕ) :
  (∏ k in range (n + m), f k) / (∏ k in range n, f k) = ∏ k in finset.range m, f (n + k) :=
div_eq_of_eq_mul' (prod_range_add f n m)

@[to_additive]
lemma prod_range_zero (f : ℕ → β) :
  ∏ k in range 0, f k = 1 :=
by rw [range_zero, prod_empty]

@[to_additive sum_range_one]
lemma prod_range_one (f : ℕ → β) :
  ∏ k in range 1, f k = f 0 :=
by { rw [range_one], apply @prod_singleton β ℕ 0 f }

open list

@[to_additive] lemma prod_list_map_count [decidable_eq α] (l : list α)
  {M : Type*} [comm_monoid M] (f : α → M) :
  (l.map f).prod = ∏ m in l.to_finset, (f m) ^ (l.count m) :=
begin
  induction l with a s IH, { simp only [map_nil, prod_nil, count_nil, pow_zero, prod_const_one] },
  simp only [list.map, list.prod_cons, to_finset_cons, IH],
  by_cases has : a ∈ s.to_finset,
  { rw [insert_eq_of_mem has, ← insert_erase has, prod_insert (not_mem_erase _ _),
      prod_insert (not_mem_erase _ _), ← mul_assoc, count_cons_self, pow_succ],
    congr' 1,
    refine prod_congr rfl (λ x hx, _),
    rw [count_cons_of_ne (ne_of_mem_erase hx)] },
  rw [prod_insert has, count_cons_self, count_eq_zero_of_not_mem (mt mem_to_finset.2 has), pow_one],
  congr' 1,
  refine prod_congr rfl (λ x hx, _),
  rw count_cons_of_ne,
  rintro rfl,
  exact has hx,
end

@[to_additive]
lemma prod_list_count [decidable_eq α] [comm_monoid α] (s : list α) :
  s.prod = ∏ m in s.to_finset, m ^ (s.count m) :=
by simpa using prod_list_map_count s id

@[to_additive]
lemma prod_list_count_of_subset [decidable_eq α] [comm_monoid α]
  (m : list α) (s : finset α) (hs : m.to_finset ⊆ s) :
  m.prod = ∏ i in s, i ^ (m.count i) :=
begin
  rw prod_list_count,
  refine prod_subset hs (λ x _ hx, _),
  rw [mem_to_finset] at hx,
  rw [count_eq_zero_of_not_mem hx, pow_zero],
end

open multiset

@[to_additive] lemma prod_multiset_map_count [decidable_eq α] (s : multiset α)
  {M : Type*} [comm_monoid M] (f : α → M) :
  (s.map f).prod = ∏ m in s.to_finset, (f m) ^ (s.count m) :=
by { refine quot.induction_on s (λ l, _), simpa [prod_list_map_count l f] }

@[to_additive]
lemma prod_multiset_count [decidable_eq α] [comm_monoid α] (s : multiset α) :
  s.prod = ∏ m in s.to_finset, m ^ (s.count m) :=
by { convert prod_multiset_map_count s id, rw multiset.map_id }

@[to_additive]
lemma prod_multiset_count_of_subset [decidable_eq α] [comm_monoid α]
  (m : multiset α) (s : finset α) (hs : m.to_finset ⊆ s) :
  m.prod = ∏ i in s, i ^ (m.count i) :=
begin
  revert hs,
  refine quot.induction_on m (λ l, _),
  simp only [quot_mk_to_coe'', coe_prod, coe_count],
  apply prod_list_count_of_subset l s
end

@[to_additive] lemma prod_mem_multiset [decidable_eq α]
  (m : multiset α) (f : {x // x ∈ m} → β) (g : α → β)
  (hfg : ∀ x, f x = g x) :
  ∏ (x : {x // x ∈ m}), f x = ∏ x in m.to_finset, g x :=
prod_bij (λ x _, x.1) (λ x _, multiset.mem_to_finset.mpr x.2)
  (λ _ _, hfg _)
  (λ _ _ _ _ h, by { ext, assumption })
  (λ y hy, ⟨⟨y, multiset.mem_to_finset.mp hy⟩, finset.mem_univ _, rfl⟩)

/--
To prove a property of a product, it suffices to prove that
the property is multiplicative and holds on factors.
-/
@[to_additive "To prove a property of a sum, it suffices to prove that
the property is additive and holds on summands."]
lemma prod_induction {M : Type*} [comm_monoid M] (f : α → M) (p : M → Prop)
  (p_mul : ∀ a b, p a → p b → p (a * b)) (p_one : p 1) (p_s : ∀ x ∈ s, p $ f x) :
  p $ ∏ x in s, f x :=
multiset.prod_induction _ _ p_mul p_one (multiset.forall_mem_map_iff.mpr p_s)

/--
To prove a property of a product, it suffices to prove that
the property is multiplicative and holds on factors.
-/
@[to_additive "To prove a property of a sum, it suffices to prove that
the property is additive and holds on summands."]
lemma prod_induction_nonempty {M : Type*} [comm_monoid M] (f : α → M) (p : M → Prop)
  (p_mul : ∀ a b, p a → p b → p (a * b)) (hs_nonempty : s.nonempty) (p_s : ∀ x ∈ s, p $ f x) :
  p $ ∏ x in s, f x :=
multiset.prod_induction_nonempty p p_mul (by simp [nonempty_iff_ne_empty.mp hs_nonempty])
  (multiset.forall_mem_map_iff.mpr p_s)

/--
For any product along `{0, ..., n-1}` of a commutative-monoid-valued function, we can verify that
it's equal to a different function just by checking ratios of adjacent terms.
This is a multiplicative discrete analogue of the fundamental theorem of calculus. -/
lemma prod_range_induction {M : Type*} [comm_monoid M]
  (f s : ℕ → M) (h0 : s 0 = 1) (h : ∀ n, s (n + 1) = s n * f n) (n : ℕ) :
  ∏ k in finset.range n, f k = s n :=
begin
  induction n with k hk,
  { simp only [h0, finset.prod_range_zero] },
  { simp only [hk, finset.prod_range_succ, h, mul_comm] }
end

/--
For any sum along `{0, ..., n-1}` of a commutative-monoid-valued function,
we can verify that it's equal to a different function
just by checking differences of adjacent terms.
This is a discrete analogue
of the fundamental theorem of calculus.
-/
lemma sum_range_induction {M : Type*} [add_comm_monoid M]
  (f s : ℕ → M) (h0 : s 0 = 0) (h : ∀ n, s (n + 1) = s n + f n) (n : ℕ) :
  ∑ k in finset.range n, f k = s n :=
@prod_range_induction (multiplicative M) _ f s h0 h n

/-- A telescoping sum along `{0, ..., n - 1}` of an additive commutative group valued function
reduces to the difference of the last and first terms.-/
lemma sum_range_sub {G : Type*} [add_comm_group G] (f : ℕ → G) (n : ℕ) :
  ∑ i in range n, (f (i+1) - f i) = f n - f 0 :=
by { apply sum_range_induction; simp }

lemma sum_range_sub' {G : Type*} [add_comm_group G] (f : ℕ → G) (n : ℕ) :
  ∑ i in range n, (f i - f (i+1)) = f 0 - f n :=
by { apply sum_range_induction; simp }

/-- A telescoping product along `{0, ..., n - 1}` of a commutative group valued function reduces to
the ratio of the last and first factors. -/
@[to_additive]
lemma prod_range_div {M : Type*} [comm_group M] (f : ℕ → M) (n : ℕ) :
  ∏ i in range n, (f (i+1) * (f i)⁻¹) = f n * (f 0)⁻¹ :=
by simpa only [← div_eq_mul_inv] using @sum_range_sub (additive M) _ f n

@[to_additive]
lemma prod_range_div' {M : Type*} [comm_group M] (f : ℕ → M) (n : ℕ) :
  ∏ i in range n, (f i * (f (i+1))⁻¹) = f 0 * (f n)⁻¹ :=
by simpa only [← div_eq_mul_inv] using @sum_range_sub' (additive M) _ f n

/--
A telescoping sum along `{0, ..., n-1}` of an `ℕ`-valued function
reduces to the difference of the last and first terms
when the function we are summing is monotone.
-/
lemma sum_range_sub_of_monotone [canonically_ordered_add_monoid α] [has_sub α] [has_ordered_sub α]
  [contravariant_class α α (+) (≤)] {f : ℕ → α} (h : monotone f) (n : ℕ) :
  ∑ i in range n, (f (i+1) - f i) = f n - f 0 :=
begin
  refine sum_range_induction _ _ (tsub_self _) (λ n, _) _,
  have h₁ : f n ≤ f (n+1) := h (nat.le_succ _),
  have h₂ : f 0 ≤ f n := h (nat.zero_le _),
  rw [tsub_add_eq_add_tsub h₂, add_tsub_cancel_of_le h₁],
end

@[simp, to_additive] lemma prod_const (b : β) : (∏ x in s, b) = b ^ s.card :=
by haveI := classical.dec_eq α; exact
finset.induction_on s (by simp) (λ a s has ih,
by rw [prod_insert has, card_insert_of_not_mem has, pow_succ, ih])

@[to_additive]
lemma pow_eq_prod_const (b : β) : ∀ n, b ^ n = ∏ k in range n, b := by simp

@[to_additive]
lemma prod_pow (s : finset α) (n : ℕ) (f : α → β) :
  ∏ x in s, f x ^ n = (∏ x in s, f x) ^ n :=
by haveI := classical.dec_eq α; exact
finset.induction_on s (by simp) (by simp [mul_pow] {contextual := tt})

@[to_additive]
lemma prod_flip {n : ℕ} (f : ℕ → β) :
  ∏ r in range (n + 1), f (n - r) = ∏ k in range (n + 1), f k :=
begin
  induction n with n ih,
  { rw [prod_range_one, prod_range_one] },
  { rw [prod_range_succ', prod_range_succ _ (nat.succ n)],
    simp [← ih] }
end

@[to_additive]
lemma prod_involution {s : finset α} {f : α → β} :
  ∀ (g : Π a ∈ s, α)
  (h : ∀ a ha, f a * f (g a ha) = 1)
  (g_ne : ∀ a ha, f a ≠ 1 → g a ha ≠ a)
  (g_mem : ∀ a ha, g a ha ∈ s)
  (g_inv : ∀ a ha, g (g a ha) (g_mem a ha) = a),
  (∏ x in s, f x) = 1 :=
by haveI := classical.dec_eq α;
haveI := classical.dec_eq β; exact
finset.strong_induction_on s
  (λ s ih g h g_ne g_mem g_inv,
    s.eq_empty_or_nonempty.elim (λ hs, hs.symm ▸ rfl)
      (λ ⟨x, hx⟩,
      have hmem : ∀ y ∈ (s.erase x).erase (g x hx), y ∈ s,
        from λ y hy, (mem_of_mem_erase (mem_of_mem_erase hy)),
      have g_inj : ∀ {x hx y hy}, g x hx = g y hy → x = y,
        from λ x hx y hy h, by rw [← g_inv x hx, ← g_inv y hy]; simp [h],
      have ih': ∏ y in erase (erase s x) (g x hx), f y = (1 : β) :=
        ih ((s.erase x).erase (g x hx))
          ⟨subset.trans (erase_subset _ _) (erase_subset _ _),
            λ h, not_mem_erase (g x hx) (s.erase x) (h (g_mem x hx))⟩
          (λ y hy, g y (hmem y hy))
          (λ y hy, h y (hmem y hy))
          (λ y hy, g_ne y (hmem y hy))
          (λ y hy, mem_erase.2 ⟨λ (h : g y _ = g x hx), by simpa [g_inj h] using hy,
            mem_erase.2 ⟨λ (h : g y _ = x),
              have y = g x hx, from g_inv y (hmem y hy) ▸ by simp [h],
              by simpa [this] using hy, g_mem y (hmem y hy)⟩⟩)
          (λ y hy, g_inv y (hmem y hy)),
      if hx1 : f x = 1
      then ih' ▸ eq.symm (prod_subset hmem
        (λ y hy hy₁,
          have y = x ∨ y = g x hx, by simp [hy] at hy₁; tauto,
          this.elim (λ hy, hy.symm ▸ hx1)
            (λ hy, h x hx ▸ hy ▸ hx1.symm ▸ (one_mul _).symm)))
      else by rw [← insert_erase hx, prod_insert (not_mem_erase _ _),
        ← insert_erase (mem_erase.2 ⟨g_ne x hx hx1, g_mem x hx⟩),
        prod_insert (not_mem_erase _ _), ih', mul_one, h x hx]))


/-- The product of the composition of functions `f` and `g`, is the product over `b ∈ s.image g` of
`f b` to the power of the cardinality of the fibre of `b`. See also `finset.prod_image`. -/
@[to_additive "The sum of the composition of functions `f` and `g`, is the sum over `b ∈ s.image g`
of `f b` times of the cardinality of the fibre of `b`. See also `finset.sum_image`."]
lemma prod_comp [decidable_eq γ] (f : γ → β) (g : α → γ) :
  ∏ a in s, f (g a) = ∏ b in s.image g, f b ^ (s.filter (λ a, g a = b)).card  :=
calc ∏ a in s, f (g a)
    = ∏ x in (s.image g).sigma (λ b : γ, s.filter (λ a, g a = b)), f (g x.2) :
  prod_bij (λ a ha, ⟨g a, a⟩) (by simp; tauto) (λ _ _, rfl) (by simp) -- `(by finish)` closes this
  (by { rintro ⟨b_fst, b_snd⟩ H,
        simp only [mem_image, exists_prop, mem_filter, mem_sigma] at H,
        tauto })
... = ∏ b in s.image g, ∏ a in s.filter (λ a, g a = b), f (g a) : prod_sigma _ _ _
... = ∏ b in s.image g, ∏ a in s.filter (λ a, g a = b), f b :
  prod_congr rfl (λ b hb, prod_congr rfl (by simp {contextual := tt}))
... = ∏ b in s.image g, f b ^ (s.filter (λ a, g a = b)).card :
  prod_congr rfl (λ _ _, prod_const _)

@[to_additive]
lemma prod_piecewise [decidable_eq α] (s t : finset α) (f g : α → β) :
  (∏ x in s, (t.piecewise f g) x) = (∏ x in s ∩ t, f x) * (∏ x in s \ t, g x) :=
by { rw [piecewise, prod_ite, filter_mem_eq_inter, ← sdiff_eq_filter], }

@[to_additive]
lemma prod_inter_mul_prod_diff [decidable_eq α] (s t : finset α) (f : α → β) :
  (∏ x in s ∩ t, f x) * (∏ x in s \ t, f x) = (∏ x in s, f x) :=
by { convert (s.prod_piecewise t f f).symm, simp [finset.piecewise] }

@[to_additive]
lemma prod_eq_mul_prod_diff_singleton [decidable_eq α] {s : finset α} {i : α} (h : i ∈ s)
  (f : α → β) : ∏ x in s, f x = f i * ∏ x in s \ {i}, f x :=
by { convert (s.prod_inter_mul_prod_diff {i} f).symm, simp [h] }

@[to_additive]
lemma prod_eq_prod_diff_singleton_mul [decidable_eq α] {s : finset α} {i : α} (h : i ∈ s)
  (f : α → β) : ∏ x in s, f x = (∏ x in s \ {i}, f x) * f i :=
by { rw [prod_eq_mul_prod_diff_singleton h, mul_comm] }

@[to_additive]
lemma _root_.fintype.prod_eq_mul_prod_compl [decidable_eq α] [fintype α] (a : α) (f : α → β) :
  ∏ i, f i = (f a) * ∏ i in {a}ᶜ, f i :=
prod_eq_mul_prod_diff_singleton (mem_univ a) f

@[to_additive]
lemma _root_.fintype.prod_eq_prod_compl_mul [decidable_eq α] [fintype α] (a : α) (f : α → β) :
  ∏ i, f i = (∏ i in {a}ᶜ, f i) * f a :=
prod_eq_prod_diff_singleton_mul (mem_univ a) f

lemma dvd_prod_of_mem (f : α → β) {a : α} {s : finset α} (ha : a ∈ s) :
  f a ∣ ∏ i in s, f i :=
begin
  classical,
  rw finset.prod_eq_mul_prod_diff_singleton ha,
  exact dvd_mul_right _ _,
end

/-- A product can be partitioned into a product of products, each equivalent under a setoid. -/
@[to_additive "A sum can be partitioned into a sum of sums, each equivalent under a setoid."]
lemma prod_partition (R : setoid α) [decidable_rel R.r] :
  (∏ x in s, f x) = ∏ xbar in s.image quotient.mk, ∏ y in s.filter (λ y, ⟦y⟧ = xbar), f y :=
begin
  refine (finset.prod_image' f (λ x hx, _)).symm,
  refl,
end

/-- If we can partition a product into subsets that cancel out, then the whole product cancels. -/
@[to_additive "If we can partition a sum into subsets that cancel out, then the whole sum cancels."]
lemma prod_cancels_of_partition_cancels (R : setoid α) [decidable_rel R.r]
  (h : ∀ x ∈ s, (∏ a in s.filter (λ y, y ≈ x), f a) = 1) : (∏ x in s, f x) = 1 :=
begin
  rw [prod_partition R, ←finset.prod_eq_one],
  intros xbar xbar_in_s,
  obtain ⟨x, x_in_s, xbar_eq_x⟩ := mem_image.mp xbar_in_s,
  rw [←xbar_eq_x, filter_congr (λ y _, @quotient.eq _ R y x)],
  apply h x x_in_s,
end

@[to_additive]
lemma prod_update_of_not_mem [decidable_eq α] {s : finset α} {i : α}
  (h : i ∉ s) (f : α → β) (b : β) : (∏ x in s, function.update f i b x) = (∏ x in s, f x) :=
begin
  apply prod_congr rfl (λ j hj, _),
  have : j ≠ i, by { assume eq, rw eq at hj, exact h hj },
  simp [this]
end

@[to_additive]
lemma prod_update_of_mem [decidable_eq α] {s : finset α} {i : α} (h : i ∈ s) (f : α → β) (b : β) :
  (∏ x in s, function.update f i b x) = b * (∏ x in s \ (singleton i), f x) :=
by { rw [update_eq_piecewise, prod_piecewise], simp [h] }

/-- If a product of a `finset` of size at most 1 has a given value, so
do the terms in that product. -/
@[to_additive eq_of_card_le_one_of_sum_eq "If a sum of a `finset` of size at most 1 has a given
value, so do the terms in that sum."]
lemma eq_of_card_le_one_of_prod_eq {s : finset α} (hc : s.card ≤ 1) {f : α → β} {b : β}
    (h : ∏ x in s, f x = b) : ∀ x ∈ s, f x = b :=
begin
  intros x hx,
  by_cases hc0 : s.card = 0,
  { exact false.elim (card_ne_zero_of_mem hx hc0) },
  { have h1 : s.card = 1 := le_antisymm hc (nat.one_le_of_lt (nat.pos_of_ne_zero hc0)),
    rw card_eq_one at h1,
    cases h1 with x2 hx2,
    rw [hx2, mem_singleton] at hx,
    simp_rw hx2 at h,
    rw hx,
    rw prod_singleton at h,
    exact h }
end

/-- Taking a product over `s : finset α` is the same as multiplying the value on a single element
`f a` by the product of `s.erase a`. -/
@[to_additive "Taking a sum over `s : finset α` is the same as adding the value on a single element
`f a` to the sum over `s.erase a`."]
lemma mul_prod_erase [decidable_eq α] (s : finset α) (f : α → β) {a : α} (h : a ∈ s) :
  f a * (∏ x in s.erase a, f x) = ∏ x in s, f x :=
by rw [← prod_insert (not_mem_erase a s), insert_erase h]

/-- A variant of `finset.mul_prod_erase` with the multiplication swapped. -/
@[to_additive "A variant of `finset.add_sum_erase` with the addition swapped."]
lemma prod_erase_mul [decidable_eq α] (s : finset α) (f : α → β) {a : α} (h : a ∈ s) :
  (∏ x in s.erase a, f x) * f a = ∏ x in s, f x :=
by rw [mul_comm, mul_prod_erase s f h]

/-- If a function applied at a point is 1, a product is unchanged by
removing that point, if present, from a `finset`. -/
@[to_additive "If a function applied at a point is 0, a sum is unchanged by
removing that point, if present, from a `finset`."]
lemma prod_erase [decidable_eq α] (s : finset α) {f : α → β} {a : α} (h : f a = 1) :
  ∏ x in s.erase a, f x = ∏ x in s, f x :=
begin
  rw ←sdiff_singleton_eq_erase,
  refine prod_subset (sdiff_subset _ _) (λ x hx hnx, _),
  rw sdiff_singleton_eq_erase at hnx,
  rwa eq_of_mem_of_not_mem_erase hx hnx
end

lemma sum_erase_lt_of_pos {γ : Type*} [decidable_eq α] [ordered_add_comm_monoid γ]
  [covariant_class γ γ (+) (<)] {s : finset α} {d : α} (hd : d ∈ s) {f : α → γ} (hdf : 0 < f d) :
  ∑ (m : α) in s.erase d, f m < ∑ (m : α) in s, f m :=
begin
  nth_rewrite_rhs 0 ←finset.insert_erase hd,
  rw finset.sum_insert (finset.not_mem_erase d s),
  exact lt_add_of_pos_left _ hdf,
end

/-- If a product is 1 and the function is 1 except possibly at one
point, it is 1 everywhere on the `finset`. -/
@[to_additive "If a sum is 0 and the function is 0 except possibly at one
point, it is 0 everywhere on the `finset`."]
lemma eq_one_of_prod_eq_one {s : finset α} {f : α → β} {a : α} (hp : ∏ x in s, f x = 1)
    (h1 : ∀ x ∈ s, x ≠ a → f x = 1) : ∀ x ∈ s, f x = 1 :=
begin
  intros x hx,
  classical,
  by_cases h : x = a,
  { rw h,
    rw h at hx,
    rw [←prod_subset (singleton_subset_iff.2 hx)
                      (λ t ht ha, h1 t ht (not_mem_singleton.1 ha)),
        prod_singleton] at hp,
    exact hp },
  { exact h1 x hx h }
end

lemma prod_pow_boole [decidable_eq α] (s : finset α) (f : α → β) (a : α) :
  (∏ x in s, (f x)^(ite (a = x) 1 0)) = ite (a ∈ s) (f a) 1 :=
by simp

lemma prod_dvd_prod_of_dvd {S : finset α} (g1 g2 : α → β) (h : ∀ a ∈ S, g1 a ∣ g2 a) :
  S.prod g1 ∣ S.prod g2 :=
begin
  classical,
  apply finset.induction_on' S, { simp },
  intros a T haS _ haT IH,
  repeat {rw finset.prod_insert haT},
  exact mul_dvd_mul (h a haS) IH,
end

lemma prod_dvd_prod_of_subset {ι M : Type*} [comm_monoid M] (s t : finset ι) (f : ι → M)
  (h : s ⊆ t) : ∏ i in s, f i ∣ ∏ i in t, f i :=
multiset.prod_dvd_prod_of_le $ multiset.map_le_map $ by simpa

end comm_monoid

/-- If `f = g = h` everywhere but at `i`, where `f i = g i + h i`, then the product of `f` over `s`
  is the sum of the products of `g` and `h`. -/
lemma prod_add_prod_eq [comm_semiring β] {s : finset α} {i : α} {f g h : α → β}
  (hi : i ∈ s) (h1 : g i + h i = f i) (h2 : ∀ j ∈ s, j ≠ i → g j = f j)
  (h3 : ∀ j ∈ s, j ≠ i → h j = f j) : ∏ i in s, g i + ∏ i in s, h i = ∏ i in s, f i :=
by { classical, simp_rw [prod_eq_mul_prod_diff_singleton hi, ← h1, right_distrib],
     congr' 2; apply prod_congr rfl; simpa }

lemma card_eq_sum_ones (s : finset α) : s.card = ∑ _ in s, 1 :=
by simp

lemma sum_const_nat {m : ℕ} {f : α → ℕ} (h₁ : ∀ x ∈ s, f x = m) :
  (∑ x in s, f x) = card s * m :=
begin
  rw [← nat.nsmul_eq_mul, ← sum_const],
  apply sum_congr rfl h₁
end

@[simp]
lemma sum_boole {s : finset α} {p : α → Prop} [non_assoc_semiring β] {hp : decidable_pred p} :
  (∑ x in s, if p x then (1 : β) else (0 : β)) = (s.filter p).card :=
by simp [sum_ite]

lemma eq_sum_range_sub [add_comm_group β] (f : ℕ → β) (n : ℕ) :
  f n = f 0 + ∑ i in range n, (f (i+1) - f i) :=
by rw [finset.sum_range_sub, add_sub_cancel'_right]

lemma eq_sum_range_sub' [add_comm_group β] (f : ℕ → β) (n : ℕ) :
  f n = ∑ i in range (n + 1), if i = 0 then f 0 else f i - f (i - 1) :=
begin
  conv_lhs { rw [finset.eq_sum_range_sub f] },
  simp [finset.sum_range_succ', add_comm]
end

lemma _root_.commute.sum_right [non_unital_non_assoc_semiring β] (s : finset α)
  (f : α → β) (b : β) (h : ∀ i ∈ s, commute b (f i)) :
  commute b (∑ i in s, f i) :=
commute.multiset_sum_right _ _ $ λ b hb, begin
  obtain ⟨i, hi, rfl⟩ := multiset.mem_map.mp hb,
  exact h _ hi
end

lemma _root_.commute.sum_left [non_unital_non_assoc_semiring β] (s : finset α)
  (f : α → β) (b : β) (h : ∀ i ∈ s, commute (f i) b) :
  commute (∑ i in s, f i) b :=
(commute.sum_right _ _ _ $ λ i hi, (h _ hi).symm).symm

section opposite

open mul_opposite

/-- Moving to the opposite additive commutative monoid commutes with summing. -/
@[simp] lemma op_sum [add_comm_monoid β] {s : finset α} (f : α → β) :
  op (∑ x in s, f x) = ∑ x in s, op (f x) :=
(op_add_equiv : β ≃+ βᵐᵒᵖ).map_sum _ _

@[simp] lemma unop_sum [add_comm_monoid β] {s : finset α} (f : α → βᵐᵒᵖ) :
  unop (∑ x in s, f x) = ∑ x in s, unop (f x) :=
(op_add_equiv : β ≃+ βᵐᵒᵖ).symm.map_sum _ _

end opposite

section division_comm_monoid
variables [division_comm_monoid β]

@[simp, to_additive] lemma prod_inv_distrib : (∏ x in s, (f x)⁻¹) = (∏ x in s, f x)⁻¹ :=
multiset.prod_map_inv

@[simp, to_additive]
lemma prod_div_distrib : (∏ x in s, f x / g x) = (∏ x in s, f x) / ∏ x in s, g x :=
multiset.prod_map_div

@[simp, to_additive]
lemma prod_sdiff_eq_div [decidable_eq α] (h : s₁ ⊆ s₂) :
  (∏ x in (s₂ \ s₁), f x) = (∏ x in s₂, f x) / (∏ x in s₁, f x) :=
by rw [eq_div_iff_mul_eq', prod_sdiff h]

@[to_additive]
<<<<<<< HEAD
lemma prod_zpow (f : α → β) (s : finset α) (n : ℤ) : ∏ a in s, (f a) ^ n = (∏ a in s, f a) ^ n :=
multiset.prod_map_zpow

end division_comm_monoid

@[to_additive] lemma prod_sdiff_div_prod_sdiff [comm_group β] [decidable_eq α] :
  (∏ (x : α) in s₂ \ s₁, f x) / (∏ (x : α) in s₁ \ s₂, f x)
  = (∏ (x : α) in s₂, f x) / (∏ (x : α) in s₁, f x) :=
by simp [← finset.prod_sdiff (@inf_le_left _ _ s₁ s₂),
  ← finset.prod_sdiff (@inf_le_right _ _ s₁ s₂)]

=======
lemma prod_sdiff_div_prod_sdiff [decidable_eq α] :
  (∏ x in s₂ \ s₁, f x) / (∏ x in s₁ \ s₂, f x)
  = (∏ x in s₂, f x) / (∏ x in s₁, f x) :=
by simp [← finset.prod_sdiff (@inf_le_left _ _ s₁ s₂),
  ← finset.prod_sdiff (@inf_le_right _ _ s₁ s₂)]

@[simp, to_additive]
lemma prod_erase_eq_div [decidable_eq α] {a : α} (h : a ∈ s) :
  (∏ x in s.erase a, f x) = (∏ x in s, f x) / f a :=
by rw [eq_div_iff_mul_eq', prod_erase_mul _ _ h]

end comm_group

>>>>>>> f1c08cde
@[simp] theorem card_sigma {σ : α → Type*} (s : finset α) (t : Π a, finset (σ a)) :
  card (s.sigma t) = ∑ a in s, card (t a) :=
multiset.card_sigma _ _

lemma card_bUnion [decidable_eq β] {s : finset α} {t : α → finset β}
  (h : ∀ x ∈ s, ∀ y ∈ s, x ≠ y → disjoint (t x) (t y)) :
  (s.bUnion t).card = ∑ u in s, card (t u) :=
calc (s.bUnion t).card = ∑ i in s.bUnion t, 1 : by simp
... = ∑ a in s, ∑ i in t a, 1 : finset.sum_bUnion h
... = ∑ u in s, card (t u) : by simp

lemma card_bUnion_le [decidable_eq β] {s : finset α} {t : α → finset β} :
  (s.bUnion t).card ≤ ∑ a in s, (t a).card :=
by haveI := classical.dec_eq α; exact
finset.induction_on s (by simp)
  (λ a s has ih,
    calc ((insert a s).bUnion t).card ≤ (t a).card + (s.bUnion t).card :
    by rw bUnion_insert; exact finset.card_union_le _ _
    ... ≤ ∑ a in insert a s, card (t a) :
    by rw sum_insert has; exact add_le_add_left ih _)

theorem card_eq_sum_card_fiberwise [decidable_eq β] {f : α → β} {s : finset α} {t : finset β}
  (H : ∀ x ∈ s, f x ∈ t) :
  s.card = ∑ a in t, (s.filter (λ x, f x = a)).card :=
by simp only [card_eq_sum_ones, sum_fiberwise_of_maps_to H]

theorem card_eq_sum_card_image [decidable_eq β] (f : α → β) (s : finset α) :
  s.card = ∑ a in s.image f, (s.filter (λ x, f x = a)).card :=
card_eq_sum_card_fiberwise (λ _, mem_image_of_mem _)

lemma mem_sum {f : α → multiset β} (s : finset α) (b : β) :
  b ∈ ∑ x in s, f x ↔ ∃ a ∈ s, b ∈ f a :=
begin
  classical,
  refine s.induction_on (by simp) _,
  { intros a t hi ih,
    simp [sum_insert hi, ih, or_and_distrib_right, exists_or_distrib] }
end

section prod_eq_zero
variables [comm_monoid_with_zero β]

lemma prod_eq_zero (ha : a ∈ s) (h : f a = 0) : (∏ x in s, f x) = 0 :=
by { haveI := classical.dec_eq α, rw [←prod_erase_mul _ _ ha, h, mul_zero] }

lemma prod_boole {s : finset α} {p : α → Prop} [decidable_pred p] :
  ∏ i in s, ite (p i) (1 : β) (0 : β) = ite (∀ i ∈ s, p i) 1 0 :=
begin
  split_ifs,
  { apply prod_eq_one,
    intros i hi,
    rw if_pos (h i hi) },
  { push_neg at h,
    rcases h with ⟨i, hi, hq⟩,
    apply prod_eq_zero hi,
    rw [if_neg hq] },
end

variables [nontrivial β] [no_zero_divisors β]

lemma prod_eq_zero_iff : (∏ x in s, f x) = 0 ↔ (∃ a ∈ s, f a = 0) :=
begin
  classical,
  apply finset.induction_on s,
  exact ⟨not.elim one_ne_zero, λ ⟨_, H, _⟩, H.elim⟩,
  assume a s ha ih,
  rw [prod_insert ha, mul_eq_zero, bex_def, exists_mem_insert, ih, ← bex_def]
end

theorem prod_ne_zero_iff : (∏ x in s, f x) ≠ 0 ↔ (∀ a ∈ s, f a ≠ 0) :=
by { rw [ne, prod_eq_zero_iff], push_neg }

end prod_eq_zero

@[to_additive]
lemma prod_unique_nonempty {α β : Type*} [comm_monoid β] [unique α]
  (s : finset α) (f : α → β) (h : s.nonempty) :
  (∏ x in s, f x) = f default :=
begin
  obtain ⟨a, ha⟩ := h,
  have : s = {a},
  { ext b,
    simpa [subsingleton.elim a b] using ha },
  rw [this, finset.prod_singleton, subsingleton.elim a default]
end

end finset

namespace fintype

open finset

/-- `fintype.prod_bijective` is a variant of `finset.prod_bij` that accepts `function.bijective`.

See `function.bijective.prod_comp` for a version without `h`. -/
@[to_additive "`fintype.sum_equiv` is a variant of `finset.sum_bij` that accepts
`function.bijective`.

See `function.bijective.sum_comp` for a version without `h`. "]
lemma prod_bijective {α β M : Type*} [fintype α] [fintype β] [comm_monoid M]
  (e : α → β) (he : function.bijective e) (f : α → M) (g : β → M) (h : ∀ x, f x = g (e x)) :
  ∏ x : α, f x = ∏ x : β, g x :=
prod_bij
  (λ x _, e x)
  (λ x _, mem_univ (e x))
  (λ x _, h x)
  (λ x x' _ _ h, he.injective h)
  (λ y _, (he.surjective y).imp $ λ a h, ⟨mem_univ _, h.symm⟩)

/-- `fintype.prod_equiv` is a specialization of `finset.prod_bij` that
automatically fills in most arguments.

See `equiv.prod_comp` for a version without `h`.
-/
@[to_additive "`fintype.sum_equiv` is a specialization of `finset.sum_bij` that
automatically fills in most arguments.

See `equiv.sum_comp` for a version without `h`.
"]
lemma prod_equiv {α β M : Type*} [fintype α] [fintype β] [comm_monoid M]
  (e : α ≃ β) (f : α → M) (g : β → M) (h : ∀ x, f x = g (e x)) :
  ∏ x : α, f x = ∏ x : β, g x :=
prod_bijective e e.bijective f g h

variables {f s}

@[to_additive]
lemma prod_unique {α β : Type*} [comm_monoid β] [unique α] (f : α → β) :
  (∏ x : α, f x) = f default :=
by rw [univ_unique, prod_singleton]

@[to_additive] lemma prod_empty {α β : Type*} [comm_monoid β] [is_empty α] (f : α → β) :
  (∏ x : α, f x) = 1 :=
by rw [eq_empty_of_is_empty (univ : finset α), finset.prod_empty]

@[to_additive]
lemma prod_subsingleton {α β : Type*} [comm_monoid β] [subsingleton α] (f : α → β) (a : α) :
  (∏ x : α, f x) = f a :=
begin
  haveI : unique α := unique_of_subsingleton a,
  convert prod_unique f
end

@[to_additive]
lemma prod_subtype_mul_prod_subtype {α β : Type*} [fintype α] [comm_monoid β]
  (p : α → Prop) (f : α → β) [decidable_pred p] :
  (∏ (i : {x // p x}), f i) * (∏ i : {x // ¬ p x}, f i) = ∏ i, f i :=
begin
  classical,
  let s := {x | p x}.to_finset,
  rw [← finset.prod_subtype s, ← finset.prod_subtype sᶜ],
  { exact finset.prod_mul_prod_compl _ _ },
  { simp },
  { simp }
end

end fintype

namespace list

@[to_additive] lemma prod_to_finset {M : Type*} [decidable_eq α] [comm_monoid M]
  (f : α → M) : ∀ {l : list α} (hl : l.nodup), l.to_finset.prod f = (l.map f).prod
| [] _ := by simp
| (a :: l) hl := let ⟨not_mem, hl⟩ := list.nodup_cons.mp hl in
  by simp [finset.prod_insert (mt list.mem_to_finset.mp not_mem), prod_to_finset hl]

end list

namespace multiset

variables [decidable_eq α]

@[simp] lemma to_finset_sum_count_eq (s : multiset α) :
  (∑ a in s.to_finset, s.count a) = s.card :=
multiset.induction_on s rfl
  (assume a s ih,
    calc (∑ x in to_finset (a ::ₘ s), count x (a ::ₘ s)) =
      ∑ x in to_finset (a ::ₘ s), ((if x = a then 1 else 0) + count x s) :
        finset.sum_congr rfl $ λ _ _, by split_ifs;
        [simp only [h, count_cons_self, nat.one_add], simp only [count_cons_of_ne h, zero_add]]
      ... = card (a ::ₘ s) :
      begin
        by_cases a ∈ s.to_finset,
        { have : ∑ x in s.to_finset, ite (x = a) 1 0 = ∑ x in {a}, ite (x = a) 1 0,
          { rw [finset.sum_ite_eq', if_pos h, finset.sum_singleton, if_pos rfl], },
          rw [to_finset_cons, finset.insert_eq_of_mem h, finset.sum_add_distrib, ih, this,
            finset.sum_singleton, if_pos rfl, add_comm, card_cons] },
        { have ha : a ∉ s, by rwa mem_to_finset at h,
          have : ∑ x in to_finset s, ite (x = a) 1 0 = ∑ x in to_finset s, 0, from
            finset.sum_congr rfl (λ x hx, if_neg $ by rintro rfl; cc),
          rw [to_finset_cons, finset.sum_insert h, if_pos rfl, finset.sum_add_distrib, this,
            finset.sum_const_zero, ih, count_eq_zero_of_not_mem ha, zero_add, add_comm, card_cons] }
      end)

lemma count_sum' {s : finset β} {a : α} {f : β → multiset α} :
  count a (∑ x in s, f x) = ∑ x in s, count a (f x) :=
by { dunfold finset.sum, rw count_sum }

@[simp] lemma to_finset_sum_count_nsmul_eq (s : multiset α) :
  (∑ a in s.to_finset, s.count a • {a}) = s :=
begin
  apply ext', intro b,
  rw count_sum',
  have h : count b s = count b (count b s • {b}),
  { rw [count_nsmul, count_singleton_self, mul_one] },
  rw h, clear h,
  apply finset.sum_eq_single b,
  { intros c h hcb, rw count_nsmul, convert mul_zero (count c s),
    apply count_eq_zero.mpr, exact finset.not_mem_singleton.mpr (ne.symm hcb) },
  { intro hb, rw [count_eq_zero_of_not_mem (mt mem_to_finset.2 hb), count_nsmul, zero_mul]}
end

theorem exists_smul_of_dvd_count (s : multiset α) {k : ℕ}
  (h : ∀ (a : α), a ∈ s → k ∣ multiset.count a s) :
  ∃ (u : multiset α), s = k • u :=
begin
  use ∑ a in s.to_finset, (s.count a / k) • {a},
  have h₂ : ∑ (x : α) in s.to_finset, k • (count x s / k) • ({x} : multiset α) =
    ∑ (x : α) in s.to_finset, count x s • {x},
  { apply finset.sum_congr rfl,
    intros x hx,
    rw [← mul_nsmul, nat.mul_div_cancel' (h x (mem_to_finset.mp hx))] },
  rw [← finset.sum_nsmul, h₂, to_finset_sum_count_nsmul_eq]
end

lemma to_finset_prod_dvd_prod [comm_monoid α] (S : multiset α) : S.to_finset.prod id ∣ S.prod :=
begin
  rw finset.prod_eq_multiset_prod,
  refine multiset.prod_dvd_prod_of_le _,
  simp [multiset.dedup_le S],
end

@[to_additive]
lemma prod_sum {α : Type*} {ι : Type*} [comm_monoid α] (f : ι → multiset α) (s : finset ι) :
  (∑ x in s, f x).prod = ∏ x in s, (f x).prod :=
begin
  classical,
  induction s using finset.induction_on with a t hat ih,
  { rw [finset.sum_empty, finset.prod_empty, multiset.prod_zero] },
  { rw [finset.sum_insert hat, finset.prod_insert hat, multiset.prod_add, ih] }
end

end multiset

@[simp, norm_cast] lemma nat.cast_sum [add_comm_monoid β] [has_one β] (s : finset α) (f : α → ℕ) :
  ↑(∑ x in s, f x : ℕ) = (∑ x in s, (f x : β)) :=
(nat.cast_add_monoid_hom β).map_sum f s

@[simp, norm_cast] lemma int.cast_sum [add_comm_group β] [has_one β] (s : finset α) (f : α → ℤ) :
  ↑(∑ x in s, f x : ℤ) = (∑ x in s, (f x : β)) :=
(int.cast_add_hom β).map_sum f s

@[simp, norm_cast] lemma nat.cast_prod {R : Type*} [comm_semiring R] (f : α → ℕ) (s : finset α) :
  (↑∏ i in s, f i : R) = ∏ i in s, f i :=
(nat.cast_ring_hom R).map_prod _ _

@[simp, norm_cast] lemma int.cast_prod {R : Type*} [comm_ring R] (f : α → ℤ) (s : finset α) :
  (↑∏ i in s, f i : R) = ∏ i in s, f i :=
(int.cast_ring_hom R).map_prod _ _

@[simp, norm_cast] lemma units.coe_prod {M : Type*} [comm_monoid M] (f : α → Mˣ)
  (s : finset α) : (↑∏ i in s, f i : M) = ∏ i in s, f i :=
(units.coe_hom M).map_prod _ _

lemma units.mk0_prod [comm_group_with_zero β] (s : finset α) (f : α → β) (h) :
  units.mk0 (∏ b in s, f b) h =
  ∏ b in s.attach, units.mk0 (f b) (λ hh, h (finset.prod_eq_zero b.2 hh)) :=
by { classical, induction s using finset.induction_on; simp* }

lemma nat_abs_sum_le {ι : Type*} (s : finset ι) (f : ι → ℤ) :
  (∑ i in s, f i).nat_abs ≤ ∑ i in s, (f i).nat_abs :=
begin
  classical,
  apply finset.induction_on s,
  { simp only [finset.sum_empty, int.nat_abs_zero] },
  { intros i s his IH,
    simp only [his, finset.sum_insert, not_false_iff],
    exact (int.nat_abs_add_le _ _).trans (add_le_add le_rfl IH) }
end<|MERGE_RESOLUTION|>--- conflicted
+++ resolved
@@ -1422,33 +1422,25 @@
 by rw [eq_div_iff_mul_eq', prod_sdiff h]
 
 @[to_additive]
-<<<<<<< HEAD
 lemma prod_zpow (f : α → β) (s : finset α) (n : ℤ) : ∏ a in s, (f a) ^ n = (∏ a in s, f a) ^ n :=
 multiset.prod_map_zpow
 
 end division_comm_monoid
 
-@[to_additive] lemma prod_sdiff_div_prod_sdiff [comm_group β] [decidable_eq α] :
-  (∏ (x : α) in s₂ \ s₁, f x) / (∏ (x : α) in s₁ \ s₂, f x)
-  = (∏ (x : α) in s₂, f x) / (∏ (x : α) in s₁, f x) :=
+section comm_group
+variables [comm_group β] [decidable_eq α]
+
+@[to_additive] lemma prod_sdiff_div_prod_sdiff :
+  (∏ x in s₂ \ s₁, f x) / (∏ x in s₁ \ s₂, f x) = (∏ x in s₂, f x) / (∏ x in s₁, f x) :=
 by simp [← finset.prod_sdiff (@inf_le_left _ _ s₁ s₂),
   ← finset.prod_sdiff (@inf_le_right _ _ s₁ s₂)]
 
-=======
-lemma prod_sdiff_div_prod_sdiff [decidable_eq α] :
-  (∏ x in s₂ \ s₁, f x) / (∏ x in s₁ \ s₂, f x)
-  = (∏ x in s₂, f x) / (∏ x in s₁, f x) :=
-by simp [← finset.prod_sdiff (@inf_le_left _ _ s₁ s₂),
-  ← finset.prod_sdiff (@inf_le_right _ _ s₁ s₂)]
-
 @[simp, to_additive]
-lemma prod_erase_eq_div [decidable_eq α] {a : α} (h : a ∈ s) :
-  (∏ x in s.erase a, f x) = (∏ x in s, f x) / f a :=
+lemma prod_erase_eq_div {a : α} (h : a ∈ s) : (∏ x in s.erase a, f x) = (∏ x in s, f x) / f a :=
 by rw [eq_div_iff_mul_eq', prod_erase_mul _ _ h]
 
 end comm_group
 
->>>>>>> f1c08cde
 @[simp] theorem card_sigma {σ : α → Type*} (s : finset α) (t : Π a, finset (σ a)) :
   card (s.sigma t) = ∑ a in s, card (t a) :=
 multiset.card_sigma _ _
