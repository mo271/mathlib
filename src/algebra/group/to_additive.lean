/-
Copyright (c) 2017 Mario Carneiro. All rights reserved.
Released under Apache 2.0 license as described in the file LICENSE.
Authors: Mario Carneiro, Yury Kudryashov
-/
import tactic.transform_decl
import tactic.algebra

/-!
# Transport multiplicative to additive

This file defines an attribute `to_additive` that can be used to
automatically transport theorems and definitions (but not inductive
types and structures) from a multiplicative theory to an additive theory.

Usage information is contained in the doc string of `to_additive.attr`.

### Missing features

* Automatically transport structures and other inductive types.

* For structures, automatically generate theorems like `group α ↔
  add_group (additive α)`.

* Rewrite rules for the last part of the name that work in more
  cases. E.g., we can replace `monoid` with `add_monoid` etc.
-/

namespace to_additive
open tactic exceptional

section performance_hack -- see Note [user attribute parameters]

local attribute [semireducible] reflected

local attribute [instance, priority 9000]
private meta def hacky_name_reflect : has_reflect name :=
λ n, `(id %%(expr.const n []) : name)

/-- An auxiliary attribute used to store the names of the additive versions of declarations
that have been processed by `to_additive`. -/
@[user_attribute]
private meta def aux_attr : user_attribute (name_map name) name :=
{ name      := `to_additive_aux,
  descr     := "Auxiliary attribute for `to_additive`. DON'T USE IT",
  cache_cfg := ⟨λ ns,
                ns.mfoldl
                  (λ dict n', do
                   let n := match n' with
                            | name.mk_string s pre := if s = "_to_additive" then pre else n'
                            | _ := n'
                            end,
                    param ← aux_attr.get_param_untyped n',
                    pure $ dict.insert n param.app_arg.const_name)
                  mk_name_map, []⟩,
  parser    := lean.parser.ident }

end performance_hack

/-- A command that can be used to have future uses of `to_additive` change the `src` namespace
to the `tgt` namespace.

For example:
```
run_cmd to_additive.map_namespace `quotient_group `quotient_add_group
```

Later uses of `to_additive` on declarations in the `quotient_group` namespace will be created
in the `quotient_add_group` namespaces.
-/
meta def map_namespace (src tgt : name) : command :=
do let n := src.mk_string "_to_additive",
   let decl := declaration.thm n [] `(unit) (pure (reflect ())),
   add_decl decl,
   aux_attr.set n tgt tt

/-- `value_type` is the type of the arguments that can be provided to `to_additive`.
`to_additive.parser` parses the provided arguments into `name` for the target and an
optional doc string. -/
@[derive has_reflect, derive inhabited]
structure value_type : Type := (tgt : name) (doc : option string)

/-- `add_comm_prefix x s` returns `"comm_" ++ s` if `x = tt` and `s` otherwise. -/
meta def add_comm_prefix : bool → string → string
| tt s := ("comm_" ++ s)
| ff s := s

/-- Dictionary used by `to_additive.guess_name` to autogenerate names. -/
meta def tr : bool → list string → list string
| is_comm ("one" :: "le" :: s)        := add_comm_prefix is_comm "nonneg"    :: tr ff s
| is_comm ("one" :: "lt" :: s)        := add_comm_prefix is_comm "pos"       :: tr ff s
| is_comm ("le" :: "one" :: s)        := add_comm_prefix is_comm "nonpos"    :: tr ff s
| is_comm ("lt" :: "one" :: s)        := add_comm_prefix is_comm "neg"       :: tr ff s
| is_comm ("mul" :: "support" :: s)   := add_comm_prefix is_comm "support"   :: tr ff s
| is_comm ("mul" :: "indicator" :: s) := add_comm_prefix is_comm "indicator" :: tr ff s
| is_comm ("mul" :: s)                := add_comm_prefix is_comm "add"       :: tr ff s
| is_comm ("smul" :: s)               := add_comm_prefix is_comm "vadd"      :: tr ff s
| is_comm ("inv" :: s)                := add_comm_prefix is_comm "neg"       :: tr ff s
| is_comm ("div" :: s)                := add_comm_prefix is_comm "sub"       :: tr ff s
| is_comm ("one" :: s)                := add_comm_prefix is_comm "zero"      :: tr ff s
| is_comm ("prod" :: s)               := add_comm_prefix is_comm "sum"       :: tr ff s
| is_comm ("finprod" :: s)            := add_comm_prefix is_comm "finsum"    :: tr ff s
| is_comm ("npow" :: s)               := add_comm_prefix is_comm "nsmul"     :: tr ff s
| is_comm ("gpow" :: s)               := add_comm_prefix is_comm "gsmul"     :: tr ff s
| is_comm ("monoid" :: s)      := ("add_" ++ add_comm_prefix is_comm "monoid")    :: tr ff s
| is_comm ("submonoid" :: s)   := ("add_" ++ add_comm_prefix is_comm "submonoid") :: tr ff s
| is_comm ("group" :: s)       := ("add_" ++ add_comm_prefix is_comm "group")     :: tr ff s
| is_comm ("subgroup" :: s)    := ("add_" ++ add_comm_prefix is_comm "subgroup")  :: tr ff s
| is_comm ("semigroup" :: s)   := ("add_" ++ add_comm_prefix is_comm "semigroup") :: tr ff s
| is_comm ("magma" :: s)       := ("add_" ++ add_comm_prefix is_comm "magma")     :: tr ff s
| is_comm ("comm" :: s)        := tr tt s
| is_comm (x :: s)             := (add_comm_prefix is_comm x :: tr ff s)
| tt []                        := ["comm"]
| ff []                        := []

/-- Autogenerate target name for `to_additive`. -/
meta def guess_name : string → string :=
string.map_tokens ''' $
λ s, string.intercalate (string.singleton '_') $
tr ff (s.split_on '_')

/-- Return the provided target name or autogenerate one if one was not provided. -/
meta def target_name (src tgt : name) (dict : name_map name) : tactic name :=
(if tgt.get_prefix ≠ name.anonymous -- `tgt` is a full name
 then pure tgt
 else match src with
      | (name.mk_string s pre) :=
        do let tgt_auto := guess_name s,
           guard (tgt.to_string ≠ tgt_auto)
             <|> trace ("`to_additive " ++ src.to_string ++ "`: correctly autogenerated target " ++
               "name, you may remove the explicit " ++ tgt_auto ++ " argument."),
           pure $ name.mk_string
                 (if tgt = name.anonymous then tgt_auto else tgt.to_string)
                 (pre.map_prefix dict.find)
      | _ := fail ("to_additive: can't transport " ++ src.to_string)
      end) >>=
(λ res,
  if res = src
  then fail ("to_additive: can't transport " ++ src.to_string ++ " to itself")
  else pure res)

/-- the parser for the arguments to `to_additive` -/
meta def parser : lean.parser value_type :=
do
  tgt ← optional lean.parser.ident,
  e ← optional interactive.types.texpr,
  doc ← match e with
      | some pe := some <$> ((to_expr pe >>= eval_expr string) : tactic string)
      | none := pure none
      end,
  return ⟨tgt.get_or_else name.anonymous, doc⟩

private meta def proceed_fields_aux (src tgt : name) (prio : ℕ) (f : name → tactic (list string)) :
  command :=
do
  src_fields ← f src,
  tgt_fields ← f tgt,
  guard (src_fields.length = tgt_fields.length) <|>
    fail ("Failed to map fields of " ++ src.to_string),
  (src_fields.zip tgt_fields).mmap' $
    λ names, guard (names.fst = names.snd) <|>
      aux_attr.set (src.append names.fst) (tgt.append names.snd) tt prio

/-- Add the `aux_attr` attribute to the structure fields of `src`
so that future uses of `to_additive` will map them to the corresponding `tgt` fields. -/
meta def proceed_fields (env : environment) (src tgt : name) (prio : ℕ) : command :=
let aux := proceed_fields_aux src tgt prio in
do
aux (λ n, pure $ list.map name.to_string $ (env.structure_fields n).get_or_else []) >>
aux (λ n, (list.map (λ (x : name), "to_" ++ x.to_string) <$> get_tagged_ancestors n)) >>
aux (λ n, (env.constructors_of n).mmap $
          λ cs, match cs with
                | (name.mk_string s pre) :=
                  (guard (pre = n) <|> fail "Bad constructor name") >>
                  pure s
                | _ := fail "Bad constructor name"
                end)

/--
The attribute `to_additive` can be used to automatically transport theorems
and definitions (but not inductive types and structures) from a multiplicative
theory to an additive theory.

To use this attribute, just write:

```
@[to_additive]
theorem mul_comm' {α} [comm_semigroup α] (x y : α) : x * y = y * x := comm_semigroup.mul_comm
```

This code will generate a theorem named `add_comm'`.  It is also
possible to manually specify the name of the new declaration, and
provide a documentation string:

```
@[to_additive add_foo "add_foo doc string"]
/-- foo doc string -/
theorem foo := sorry
```

The transport tries to do the right thing in most cases using several
heuristics described below.  However, in some cases it fails, and
requires manual intervention.

If the declaration to be transported has attributes which need to be
copied to the additive version, then `to_additive` should come last:

```
@[simp, to_additive] lemma mul_one' {G : Type*} [group G] (x : G) : x * 1 = x := mul_one x
```

The exception to this rule is the `simps` attribute, which should come after `to_additive`:

```
@[to_additive, simps]
instance {M N} [has_mul M] [has_mul N] : has_mul (M × N) := ⟨λ p q, ⟨p.1 * q.1, p.2 * q.2⟩⟩
```

## Implementation notes

The transport process generally works by taking all the names of
identifiers appearing in the name, type, and body of a declaration and
creating a new declaration by mapping those names to additive versions
using a simple string-based dictionary and also using all declarations
that have previously been labeled with `to_additive`.

In the `mul_comm'` example above, `to_additive` maps:
* `mul_comm'` to `add_comm'`,
* `comm_semigroup` to `add_comm_semigroup`,
* `x * y` to `x + y` and `y * x` to `y + x`, and
* `comm_semigroup.mul_comm'` to `add_comm_semigroup.add_comm'`.

Even when `to_additive` is unable to automatically generate the additive
version of a declaration, it can be useful to apply the attribute manually:

```
attribute [to_additive foo_add_bar] foo_bar
```

This will allow future uses of `to_additive` to recognize that
`foo_bar` should be replaced with `foo_add_bar`.

### Handling of hidden definitions

Before transporting the “main” declaration `src`, `to_additive` first
scans its type and value for names starting with `src`, and transports
them. This includes auxiliary definitions like `src._match_1`,
`src._proof_1`.

After transporting the “main” declaration, `to_additive` transports
its equational lemmas.

### Structure fields and constructors

If `src` is a structure, then `to_additive` automatically adds
structure fields to its mapping, and similarly for constructors of
inductive types.

For new structures this means that `to_additive` automatically handles
coercions, and for old structures it does the same, if ancestry
information is present in `@[ancestor]` attributes. The `ancestor`
attribute must come before the `to_additive` attribute, and it is
essential that the order of the base structures passed to `ancestor` matches
between the multiplicative and additive versions of the structure.

### Name generation

* If `@[to_additive]` is called without a `name` argument, then the
  new name is autogenerated.  First, it takes the longest prefix of
  the source name that is already known to `to_additive`, and replaces
  this prefix with its additive counterpart. Second, it takes the last
  part of the name (i.e., after the last dot), and replaces common
  name parts (“mul”, “one”, “inv”, “prod”) with their additive versions.

* Namespaces can be transformed using `map_namespace`. For example:
  ```
  run_cmd to_additive.map_namespace `quotient_group `quotient_add_group
  ```

  Later uses of `to_additive` on declarations in the `quotient_group`
  namespace will be created in the `quotient_add_group` namespaces.

* If `@[to_additive]` is called with a `name` argument `new_name`
  /without a dot/, then `to_additive` updates the prefix as described
  above, then replaces the last part of the name with `new_name`.

* If `@[to_additive]` is called with a `name` argument
  `new_namespace.new_name` /with a dot/, then `to_additive` uses this
  new name as is.

As a safety check, in the first two cases `to_additive` double checks
that the new name differs from the original one.

-/
@[user_attribute]
protected meta def attr : user_attribute unit value_type :=
{ name      := `to_additive,
  descr     := "Transport multiplicative to additive",
  parser    := parser,
  after_set := some $ λ src prio persistent, do
    guard persistent <|> fail "`to_additive` can't be used as a local attribute",
    env ← get_env,
    val ← attr.get_param src,
    dict ← aux_attr.get_cache,
    tgt ← target_name src val.tgt dict,
    aux_attr.set src tgt tt,
    let dict := dict.insert src tgt,
    if env.contains tgt
    then proceed_fields env src tgt prio
    else do
      transform_decl_with_prefix_dict dict src tgt
<<<<<<< HEAD
        [`reducible, `simp, `norm_cast, `instance, `refl, `symm, `trans, `elab_as_eliminator,
          `no_rsimp, `continuity],
=======
        [`reducible, `_refl_lemma, `simp, `instance, `refl, `symm, `trans, `elab_as_eliminator,
         `no_rsimp],
      mwhen (has_attribute' `simps src)
        (trace "Apply the simps attribute after the to_additive attribute"),
>>>>>>> 8527efd1
      match val.doc with
      | some doc := add_doc_string tgt doc
      | none := skip
      end }

add_tactic_doc
{ name                     := "to_additive",
  category                 := doc_category.attr,
  decl_names               := [`to_additive.attr],
  tags                     := ["transport", "environment", "lemma derivation"] }

end to_additive

/- map operations -/
attribute [to_additive] has_mul has_one has_inv has_div<|MERGE_RESOLUTION|>--- conflicted
+++ resolved
@@ -309,15 +309,10 @@
     then proceed_fields env src tgt prio
     else do
       transform_decl_with_prefix_dict dict src tgt
-<<<<<<< HEAD
-        [`reducible, `simp, `norm_cast, `instance, `refl, `symm, `trans, `elab_as_eliminator,
-          `no_rsimp, `continuity],
-=======
-        [`reducible, `_refl_lemma, `simp, `instance, `refl, `symm, `trans, `elab_as_eliminator,
-         `no_rsimp],
+        [`reducible, `_refl_lemma, `simp, `norm_cast, `instance, `refl, `symm, `trans,
+          `elab_as_eliminator, `no_rsimp, `continuity],
       mwhen (has_attribute' `simps src)
         (trace "Apply the simps attribute after the to_additive attribute"),
->>>>>>> 8527efd1
       match val.doc with
       | some doc := add_doc_string tgt doc
       | none := skip
