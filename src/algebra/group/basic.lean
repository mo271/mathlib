/-
Copyright (c) 2014 Jeremy Avigad. All rights reserved.
Released under Apache 2.0 license as described in the file LICENSE.
Authors: Jeremy Avigad, Leonardo de Moura, Simon Hudon, Mario Carneiro
-/

import algebra.group.defs
import data.bracket
import logic.function.basic

/-!
# Basic lemmas about semigroups, monoids, and groups

This file lists various basic lemmas about semigroups, monoids, and groups. Most proofs are
one-liners from the corresponding axioms. For the definitions of semigroups, monoids and groups, see
`algebra/group/defs.lean`.
-/

open function

universe u
<<<<<<< HEAD
variables {G : Type*}
=======
variables {α G : Type*}
>>>>>>> bf8db9b7

section associative
variables (f : α → α → α) [is_associative α f] (x y : α)

/--
Composing two associative operations of `f : α → α → α` on the left
is equal to an associative operation on the left.
-/
lemma comp_assoc_left : (f x) ∘ (f y) = (f (f x y)) :=
by { ext z, rw [function.comp_apply, @is_associative.assoc _ f] }

/--
Composing two associative operations of `f : α → α → α` on the right
is equal to an associative operation on the right.
-/
lemma comp_assoc_right : (λ z, f z x) ∘ (λ z, f z y) = (λ z, f z (f y x)) :=
by { ext z, rw [function.comp_apply, @is_associative.assoc _ f] }

end associative

section semigroup

/--
Composing two multiplications on the left by `y` then `x`
is equal to a multiplication on the left by `x * y`.
-/
@[simp, to_additive
"Composing two additions on the left by `y` then `x`
is equal to a addition on the left by `x + y`."]
lemma comp_mul_left [semigroup α] (x y : α) :
  ((*) x) ∘ ((*) y) = ((*) (x * y)) :=
comp_assoc_left _ _ _

/--
Composing two multiplications on the right by `y` and `x`
is equal to a multiplication on the right by `y * x`.
-/
@[simp, to_additive
"Composing two additions on the right by `y` and `x`
is equal to a addition on the right by `y + x`."]
lemma comp_mul_right [semigroup α] (x y : α) :
  (* x) ∘ (* y) = (* (y * x)) :=
comp_assoc_right _ _ _

end semigroup

section mul_one_class
variables {M : Type u} [mul_one_class M]

@[to_additive]
lemma ite_mul_one {P : Prop} [decidable P] {a b : M} :
  ite P (a * b) 1 = ite P a 1 * ite P b 1 :=
by { by_cases h : P; simp [h], }

@[to_additive]
lemma ite_one_mul {P : Prop} [decidable P] {a b : M} :
  ite P 1 (a * b) = ite P 1 a * ite P 1 b :=
by { by_cases h : P; simp [h], }

@[to_additive]
lemma eq_one_iff_eq_one_of_mul_eq_one {a b : M} (h : a * b = 1) : a = 1 ↔ b = 1 :=
by split; { rintro rfl, simpa using h }

@[to_additive]
lemma one_mul_eq_id : ((*) (1 : M)) = id := funext one_mul

@[to_additive]
lemma mul_one_eq_id : (* (1 : M)) = id := funext mul_one

end mul_one_class

section comm_semigroup
variables [comm_semigroup G]

@[no_rsimp, to_additive]
lemma mul_left_comm : ∀ a b c : G, a * (b * c) = b * (a * c) :=
left_comm has_mul.mul mul_comm mul_assoc

@[to_additive]
lemma mul_right_comm : ∀ a b c : G, a * b * c = a * c * b :=
right_comm has_mul.mul mul_comm mul_assoc

@[to_additive]
theorem mul_mul_mul_comm (a b c d : G) : (a * b) * (c * d) = (a * c) * (b * d) :=
by simp only [mul_left_comm, mul_assoc]

@[to_additive]
lemma mul_rotate (a b c : G) : a * b * c = b * c * a :=
by simp only [mul_left_comm, mul_comm]

@[to_additive]
lemma mul_rotate' (a b c : G) : a * (b * c) = b * (c * a) :=
by simp only [mul_left_comm, mul_comm]

end comm_semigroup

local attribute [simp] mul_assoc sub_eq_add_neg

section add_monoid
variables {M : Type u} [add_monoid M] {a b c : M}

@[simp] lemma bit0_zero : bit0 (0 : M) = 0 := add_zero _
@[simp] lemma bit1_zero [has_one M] : bit1 (0 : M) = 1 :=
by rw [bit1, bit0_zero, zero_add]

end add_monoid

section comm_monoid
variables {M : Type u} [comm_monoid M] {x y z : M}

@[to_additive] lemma inv_unique (hy : x * y = 1) (hz : x * z = 1) : y = z :=
left_inv_eq_right_inv (trans (mul_comm _ _) hy) hz

end comm_monoid

section left_cancel_monoid

variables {M : Type u} [left_cancel_monoid M] {a b : M}

@[simp, to_additive] lemma mul_right_eq_self : a * b = a ↔ b = 1 :=
calc a * b = a ↔ a * b = a * 1 : by rw mul_one
           ... ↔ b = 1         : mul_left_cancel_iff

@[simp, to_additive] lemma self_eq_mul_right : a = a * b ↔ b = 1 :=
eq_comm.trans mul_right_eq_self

end left_cancel_monoid

section right_cancel_monoid

variables {M : Type u} [right_cancel_monoid M] {a b : M}

@[simp, to_additive] lemma mul_left_eq_self : a * b = b ↔ a = 1 :=
calc a * b = b ↔ a * b = 1 * b : by rw one_mul
           ... ↔ a = 1         : mul_right_cancel_iff

@[simp, to_additive] lemma self_eq_mul_left : b = a * b ↔ a = 1 :=
eq_comm.trans mul_left_eq_self

end right_cancel_monoid

section has_involutive_inv
variables [has_involutive_inv G] {a b : G}

@[simp, to_additive]
lemma inv_involutive : function.involutive (has_inv.inv : G → G) := inv_inv

@[simp, to_additive]
lemma inv_surjective : function.surjective (has_inv.inv : G → G) :=
inv_involutive.surjective

@[to_additive]
lemma inv_injective : function.injective (has_inv.inv : G → G) :=
inv_involutive.injective

@[simp, to_additive] theorem inv_inj {a b : G} : a⁻¹ = b⁻¹ ↔ a = b := inv_injective.eq_iff

@[to_additive]
lemma eq_inv_of_eq_inv (h : a = b⁻¹) : b = a⁻¹ :=
by simp [h]

@[to_additive]
theorem eq_inv_iff_eq_inv : a = b⁻¹ ↔ b = a⁻¹ :=
⟨eq_inv_of_eq_inv, eq_inv_of_eq_inv⟩

@[to_additive]
theorem inv_eq_iff_inv_eq  : a⁻¹ = b ↔ b⁻¹ = a :=
eq_comm.trans $ eq_inv_iff_eq_inv.trans eq_comm

variables (G)

@[to_additive] lemma left_inverse_inv : left_inverse (λ a : G, a⁻¹) (λ a, a⁻¹) := inv_inv
@[to_additive] lemma right_inverse_inv : left_inverse (λ a : G, a⁻¹) (λ a, a⁻¹) := inv_inv

end has_involutive_inv

section div_inv_monoid
variables [div_inv_monoid G] {a b c : G}

@[to_additive, field_simps] -- The attributes are out of order on purpose
lemma inv_eq_one_div (x : G) :
  x⁻¹ = 1 / x :=
by rw [div_eq_mul_inv, one_mul]

@[to_additive]
lemma mul_one_div (x y : G) :
  x * (1 / y) = x / y :=
by rw [div_eq_mul_inv, one_mul, div_eq_mul_inv]

@[to_additive]
lemma mul_div_assoc (a b c : G) : a * b / c = a * (b / c) :=
by rw [div_eq_mul_inv, div_eq_mul_inv, mul_assoc _ _ _]

@[to_additive, field_simps] -- The attributes are out of order on purpose
lemma mul_div_assoc' (a b c : G) : a * (b / c) = (a * b) / c :=
(mul_div_assoc _ _ _).symm

@[simp, to_additive] lemma one_div (a : G) : 1 / a = a⁻¹ :=
(inv_eq_one_div a).symm

@[to_additive] lemma mul_div (a b c : G) : a * (b / c) = a * b / c :=
by simp only [mul_assoc, div_eq_mul_inv]

@[to_additive] lemma div_eq_mul_one_div (a b : G) : a / b = a * (1 / b) :=
by rw [div_eq_mul_inv, one_div]

end div_inv_monoid

<<<<<<< HEAD
section division_monoid
variables [division_monoid G] {a b c : G}

@[to_additive] lemma inv_eq_of_mul_eq_one_right (h : a * b = 1) : b⁻¹ = a :=
by rw [←inv_eq_of_mul_eq_one_left h, inv_inv]

@[to_additive] lemma eq_inv_of_mul_eq_one_left (h : a * b = 1) : a = b⁻¹ :=
(inv_eq_of_mul_eq_one_right h).symm

@[to_additive] lemma eq_inv_of_mul_eq_one_right (h : a * b = 1) : b = a⁻¹ :=
(inv_eq_of_mul_eq_one_left h).symm

@[to_additive] lemma eq_one_div_of_mul_eq_one (h : a * b = 1) : b = 1 / a :=
by rw [eq_inv_of_mul_eq_one_right h, one_div]

@[to_additive] lemma eq_one_div_of_mul_eq_one_left (h : b * a = 1) : b = 1 / a :=
by rw [eq_inv_of_mul_eq_one_left h,  one_div]

@[to_additive] lemma one_div_mul_one_div_rev (a b : G) : (1 / a) * (1 / b) =  1 / (b * a) :=
by simp_rw [one_div, mul_inv_rev]

@[to_additive]
lemma inv_div_left (a b : G) : a⁻¹ / b = (b * a)⁻¹ := by rw [mul_inv_rev, div_eq_mul_inv]

@[simp, to_additive] lemma inv_div (a b : G) : (a / b)⁻¹ = b / a :=
by simp_rw [div_eq_mul_inv, mul_inv_rev, inv_inv]

@[simp, to_additive]
lemma inv_one : (1 : G)⁻¹ = 1 := by simpa only [one_div, inv_inv] using (inv_div (1 : G) 1).symm

@[simp, to_additive] lemma inv_eq_one : a⁻¹ = 1 ↔ a = 1 := inv_injective.eq_iff' inv_one
@[simp, to_additive] lemma one_eq_inv : 1 = a⁻¹ ↔ a = 1 := eq_comm.trans inv_eq_one

@[to_additive] lemma inv_ne_one : a⁻¹ ≠ 1 ↔ a ≠ 1 := not_congr inv_eq_one

@[simp, to_additive] lemma div_one (a : G) : a / 1 = a := by rw [div_eq_mul_inv, inv_one, mul_one]

@[to_additive] lemma one_div_one : 1 / 1 = (1:G) := div_one _

@[simp, to_additive] lemma one_div_div (a b : G) : 1 / (a / b) = b / a := by rw [one_div, inv_div]

@[to_additive] lemma one_div_one_div (a : G) : 1 / (1 / a) = a := by rw [one_div_div, div_one]

@[to_additive] lemma eq_of_one_div_eq_one_div (h : 1 / a = 1 / b) : a = b :=
by rw [←one_div_one_div a, h, one_div_one_div]

@[to_additive, field_simps] -- The attributes are out of order on purpose
lemma div_div_eq_mul_div (a b c : G) : a / (b / c) = (a * c) / b :=
by rw [div_eq_mul_one_div, one_div_div, ←mul_div_assoc]

@[to_additive] lemma eq_of_div_eq_one (h : a / b = 1) : a = b :=
by rw [eq_inv_of_mul_eq_one_left (by rwa ←div_eq_mul_inv), inv_inv]

@[to_additive] lemma div_ne_one_of_ne (h : a ≠ b) : a / b ≠ 1 := mt eq_of_div_eq_one h

@[simp, to_additive]
lemma div_inv_eq_mul (a b : G) : a / b⁻¹ = a * b := by rw [div_eq_mul_inv, inv_inv]

@[to_additive] lemma div_mul_eq_div_div_swap (a b c : G) : a / (b * c) = a / c / b :=
by simp only [mul_assoc, mul_inv_rev, div_eq_mul_inv]

end division_monoid

section division_comm_monoid
variables [division_comm_monoid G] (a b c d : G)

local attribute [simp] mul_assoc mul_comm mul_left_comm div_eq_mul_inv

@[to_additive neg_add] lemma mul_inv : (a * b)⁻¹ = a⁻¹ * b⁻¹ := by rw [mul_inv_rev, mul_comm]

@[to_additive] lemma inv_mul_eq_div : a⁻¹ * b = b / a := by simp

@[to_additive]
lemma mul_div_left_comm : a * (b / c) = b * (a / c) :=
by simp_rw [div_eq_mul_inv, mul_left_comm]

@[to_additive] lemma div_mul_div_comm : a / b * (c / d) = a * c / (b * d) := by simp
@[to_additive] lemma mul_div_mul_comm : a * b / (c * d) = (a / c) * (b / d) :=
(div_mul_div_comm _ _ _ _).symm

@[to_additive] lemma div_div_div_comm : (a / b) / (c / d) = (a / c) / (b / d) := by simp

@[to_additive] lemma div_mul_eq_div_div : a / (b * c) = a / b / c := by simp

@[to_additive sub_add_eq_add_sub]
lemma div_mul_eq_mul_div' : a / b * c = a * c / b := by simp

@[to_additive] lemma div_div : a / b / c = a / (b * c) := by simp
@[to_additive] lemma div_mul : a / b * c = a / (b / c) := by simp

@[to_additive] lemma inv_inv_div_inv (a b : G) : (a⁻¹ / b⁻¹)⁻¹ = a / b := by simp
=======
namespace division_monoid
variables [division_monoid α] {a b c : α}

local attribute [simp] mul_assoc div_eq_mul_inv

@[to_additive] lemma inv_eq_of_mul_eq_one_left (h : a * b = 1) : b⁻¹ = a :=
by rw [←inv_eq_of_mul_eq_one_right h, inv_inv]

@[to_additive] lemma eq_inv_of_mul_eq_one_left (h : a * b = 1) : a = b⁻¹ :=
(inv_eq_of_mul_eq_one_left h).symm

@[to_additive] lemma eq_inv_of_mul_eq_one_right (h : a * b = 1) : b = a⁻¹ :=
(inv_eq_of_mul_eq_one_right h).symm

@[to_additive] lemma eq_one_div_of_mul_eq_one_left (h : b * a = 1) : b = 1 / a :=
by rw [eq_inv_of_mul_eq_one_left h,  one_div]

@[to_additive] lemma eq_one_div_of_mul_eq_one_right (h : a * b = 1) : b = 1 / a :=
by rw [eq_inv_of_mul_eq_one_right h, one_div]

@[to_additive] lemma eq_of_div_eq_one (h : a / b = 1) : a = b :=
inv_injective $ inv_eq_of_mul_eq_one_right $ by rwa ←div_eq_mul_inv

@[to_additive] lemma div_ne_one_of_ne : a ≠ b → a / b ≠ 1 := mt eq_of_div_eq_one

variables (a b c)

@[to_additive] lemma one_div_mul_one_div_rev : (1 / a) * (1 / b) =  1 / (b * a) := by simp
@[to_additive] lemma inv_div_left : a⁻¹ / b = (b * a)⁻¹ := by simp
@[simp, to_additive] lemma inv_div : (a / b)⁻¹ = b / a := by simp
@[simp, to_additive] lemma one_div_div : 1 / (a / b) = b / a := by simp
@[simp, to_additive] lemma inv_one : (1 : α)⁻¹ = 1 :=
by simpa only [one_div, inv_inv] using (inv_div (1 : α) 1).symm
@[simp, to_additive] lemma div_one : a / 1 = a := by simp
@[to_additive] lemma one_div_one : (1 : α) / 1 = 1 := div_one _
@[to_additive] lemma one_div_one_div : 1 / (1 / a) = a := by simp

variables {a b c}

@[simp, to_additive] lemma inv_eq_one : a⁻¹ = 1 ↔ a = 1 := inv_injective.eq_iff' inv_one
@[simp, to_additive] lemma one_eq_inv : 1 = a⁻¹ ↔ a = 1 := eq_comm.trans inv_eq_one
@[to_additive] lemma inv_ne_one : a⁻¹ ≠ 1 ↔ a ≠ 1 := inv_eq_one.not

@[to_additive] lemma eq_of_one_div_eq_one_div (h : 1 / a = 1 / b) : a = b :=
by rw [←one_div_one_div a, h, one_div_one_div]

variables (a b c)

 -- The attributes are out of order on purpose
@[to_additive, field_simps] lemma div_div_eq_mul_div : a / (b / c) = a * c / b := by simp
@[simp, to_additive] lemma div_inv_eq_mul : a / b⁻¹ = a * b := by simp
@[to_additive] lemma div_mul_eq_div_div_swap : a / (b * c) = a / c / b :=
by simp only [mul_assoc, mul_inv_rev, div_eq_mul_inv]

end division_monoid

namespace division_comm_monoid
variables [division_comm_monoid α] (a b c d : α)

local attribute [simp] mul_assoc mul_comm mul_left_comm div_eq_mul_inv

@[to_additive neg_add] lemma mul_inv : (a * b)⁻¹ = a⁻¹ * b⁻¹ := by simp
@[to_additive] lemma div_eq_inv_mul : a / b = b⁻¹ * a := by simp
@[to_additive] lemma inv_mul_eq_div : a⁻¹ * b = b / a := by simp
@[to_additive] lemma inv_mul' : (a * b)⁻¹ = a⁻¹ / b := by simp
@[to_additive] lemma inv_div_inv : (a⁻¹ / b⁻¹) = b / a := by simp
@[to_additive] lemma inv_inv_div_inv : (a⁻¹ / b⁻¹)⁻¹ = a / b := by simp
@[to_additive] lemma one_div_mul_one_div : (1 / a) * (1 / b) =  1 / (a * b) := by simp

@[to_additive] lemma div_right_comm : a / b / c = a / c / b := by simp
@[to_additive] lemma div_div : a / b / c = a / (b * c) := by simp
@[to_additive] lemma div_mul : a / b * c = a / (b / c) := by simp
@[to_additive] lemma mul_div_left_comm : a * (b / c) = b * (a / c) := by simp
@[to_additive] lemma mul_div_right_comm : a * b / c = a / c * b := by simp
@[to_additive] lemma div_mul_eq_div_div : a / (b * c) = a / b / c := by simp
@[to_additive, field_simps] lemma div_mul_eq_mul_div : a / b * c = a * c / b := by simp
@[to_additive] lemma mul_comm_div : a / b * c = a * (c / b) := by simp
@[to_additive] lemma div_mul_comm : a / b * c = c / b * a := by simp
@[to_additive] lemma div_mul_eq_div_mul_one_div : a / (b * c) = (a / b) * (1 / c) := by simp

@[to_additive] lemma div_div_div_eq : a / b / (c / d) = a * d / (b * c) := by simp
@[to_additive] lemma div_div_div_comm : a / b / (c / d) = a / c / (b / d) := by simp
@[to_additive] lemma div_mul_div_comm : a / b * (c / d) = a * c / (b * d) := by simp
@[to_additive] lemma mul_div_mul_comm : a * b / (c * d) = a / c * (b / d) := by simp
>>>>>>> bf8db9b7

end division_comm_monoid

section group
variables [group G] {a b c d : G}
<<<<<<< HEAD
=======

@[to_additive neg_zero] lemma one_inv : 1⁻¹ = (1 : G) := division_monoid.inv_one

@[to_additive] theorem inv_eq_one : a⁻¹ = 1 ↔ a = 1 := division_monoid.inv_eq_one
@[to_additive] theorem one_eq_inv : 1 = a⁻¹ ↔ a = 1 := division_monoid.one_eq_inv
@[to_additive] theorem inv_ne_one : a⁻¹ ≠ 1 ↔ a ≠ 1 := division_monoid.inv_ne_one
>>>>>>> bf8db9b7

@[simp, to_additive] theorem div_eq_inv_self : a / b = b⁻¹ ↔ a = 1 :=
by rw [div_eq_mul_inv, mul_left_eq_self]

@[to_additive]
theorem mul_left_surjective (a : G) : function.surjective ((*) a) :=
λ x, ⟨a⁻¹ * x, mul_inv_cancel_left a x⟩

@[to_additive]
theorem mul_right_surjective (a : G) : function.surjective (λ x, x * a) :=
λ x, ⟨x * a⁻¹, inv_mul_cancel_right x a⟩

@[to_additive]
<<<<<<< HEAD
=======
lemma eq_inv_of_mul_eq_one : a * b = 1 → a = b⁻¹ := division_monoid.eq_inv_of_mul_eq_one_left

@[to_additive]
>>>>>>> bf8db9b7
lemma eq_mul_inv_of_mul_eq (h : a * c = b) : a = b * c⁻¹ :=
by simp [h.symm]

@[to_additive]
lemma eq_inv_mul_of_mul_eq (h : b * a = c) : a = b⁻¹ * c :=
by simp [h.symm]

@[to_additive]
lemma inv_mul_eq_of_eq_mul (h : b = a * c) : a⁻¹ * b = c :=
by simp [h]

@[to_additive]
lemma mul_inv_eq_of_eq_mul (h : a = c * b) : a * b⁻¹ = c :=
by simp [h]

@[to_additive]
lemma eq_mul_of_mul_inv_eq (h : a * c⁻¹ = b) : a = b * c :=
by simp [h.symm]

@[to_additive]
lemma eq_mul_of_inv_mul_eq (h : b⁻¹ * a = c) : a = b * c :=
by simp [h.symm, mul_inv_cancel_left]

@[to_additive]
lemma mul_eq_of_eq_inv_mul (h : b = a⁻¹ * c) : a * b = c :=
by rw [h, mul_inv_cancel_left]

@[to_additive]
lemma mul_eq_of_eq_mul_inv (h : a = c * b⁻¹) : a * b = c :=
by simp [h]

@[to_additive]
theorem mul_eq_one_iff_eq_inv : a * b = 1 ↔ a = b⁻¹ :=
⟨eq_inv_of_mul_eq_one_left, λ h, by rw [h, mul_left_inv]⟩

@[to_additive]
theorem mul_eq_one_iff_inv_eq : a * b = 1 ↔ a⁻¹ = b :=
by rw [mul_eq_one_iff_eq_inv, eq_inv_iff_eq_inv, eq_comm]

@[to_additive]
theorem eq_inv_iff_mul_eq_one : a = b⁻¹ ↔ a * b = 1 :=
mul_eq_one_iff_eq_inv.symm

@[to_additive]
theorem inv_eq_iff_mul_eq_one : a⁻¹ = b ↔ a * b = 1 :=
mul_eq_one_iff_inv_eq.symm

@[to_additive]
theorem eq_mul_inv_iff_mul_eq : a = b * c⁻¹ ↔ a * c = b :=
⟨λ h, by rw [h, inv_mul_cancel_right], λ h, by rw [← h, mul_inv_cancel_right]⟩

@[to_additive]
theorem eq_inv_mul_iff_mul_eq : a = b⁻¹ * c ↔ b * a = c :=
⟨λ h, by rw [h, mul_inv_cancel_left], λ h, by rw [← h, inv_mul_cancel_left]⟩

@[to_additive]
theorem inv_mul_eq_iff_eq_mul : a⁻¹ * b = c ↔ b = a * c :=
⟨λ h, by rw [← h, mul_inv_cancel_left], λ h, by rw [h, inv_mul_cancel_left]⟩

@[to_additive]
theorem mul_inv_eq_iff_eq_mul : a * b⁻¹ = c ↔ a = c * b :=
⟨λ h, by rw [← h, inv_mul_cancel_right], λ h, by rw [h, mul_inv_cancel_right]⟩

@[to_additive]
theorem mul_inv_eq_one : a * b⁻¹ = 1 ↔ a = b :=
by rw [mul_eq_one_iff_eq_inv, inv_inv]

@[to_additive]
theorem inv_mul_eq_one : a⁻¹ * b = 1 ↔ a = b :=
by rw [mul_eq_one_iff_eq_inv, inv_inj]

@[to_additive]
lemma div_left_injective : function.injective (λ a, a / b) :=
by simpa only [div_eq_mul_inv] using λ a a' h, mul_left_injective (b⁻¹) h

@[to_additive]
lemma div_right_injective : function.injective (λ a, b / a) :=
by simpa only [div_eq_mul_inv] using λ a a' h, inv_injective (mul_right_injective b h)

<<<<<<< HEAD
=======
@[to_additive neg_sub]
lemma inv_div' (a b : G) : (a / b)⁻¹ = b / a := division_monoid.inv_div _ _

>>>>>>> bf8db9b7
@[simp, to_additive sub_add_cancel]
lemma div_mul_cancel' (a b : G) : a / b * b = a :=
by rw [div_eq_mul_inv, inv_mul_cancel_right a b]

@[simp, to_additive sub_self]
lemma div_self' (a : G) : a / a = 1 :=
by rw [div_eq_mul_inv, mul_right_inv a]

@[simp, to_additive add_sub_cancel]
lemma mul_div_cancel'' (a b : G) : a * b / b = a :=
by rw [div_eq_mul_inv, mul_inv_cancel_right a b]

<<<<<<< HEAD
=======
@[to_additive eq_of_sub_eq_zero]
lemma eq_of_div_eq_one' : a / b = 1 → a = b := division_monoid.eq_of_div_eq_one

@[to_additive] lemma div_ne_one_of_ne : a ≠ b → a / b ≠ 1 := division_monoid.div_ne_one_of_ne

@[to_additive]
lemma div_inv_eq_mul (a b : G) : a / (b⁻¹) = a * b := division_monoid.div_inv_eq_mul _ _

@[to_additive]
lemma div_mul_eq_div_div_swap (a b c : G) : a / (b * c) = a / c / b :=
division_monoid.div_mul_eq_div_div_swap _ _ _

>>>>>>> bf8db9b7
@[simp, to_additive]
lemma mul_div_mul_right_eq_div (a b c : G) : (a * c) / (b * c) = a / b :=
by rw [div_mul_eq_div_div_swap]; simp only [mul_left_inj, eq_self_iff_true, mul_div_cancel'']

@[to_additive eq_sub_of_add_eq]
lemma eq_div_of_mul_eq' (h : a * c = b) : a = b / c :=
by simp [← h]

@[to_additive sub_eq_of_eq_add]
lemma div_eq_of_eq_mul'' (h : a = c * b) : a / b = c :=
by simp [h]

@[to_additive]
lemma eq_mul_of_div_eq (h : a / c = b) : a = b * c :=
by simp [← h]

@[to_additive]
lemma mul_eq_of_eq_div (h : a = c / b) : a * b = c :=
by simp [h]

@[simp, to_additive]
lemma div_right_inj : a / b = a / c ↔ b = c :=
div_right_injective.eq_iff

@[simp, to_additive]
lemma div_left_inj : b / a = c / a ↔ b = c :=
by { rw [div_eq_mul_inv, div_eq_mul_inv], exact mul_left_inj _ }

@[simp, to_additive sub_add_sub_cancel]
lemma div_mul_div_cancel' (a b c : G) : (a / b) * (b / c) = a / c :=
by rw [← mul_div_assoc, div_mul_cancel']

@[simp, to_additive sub_sub_sub_cancel_right]
lemma div_div_div_cancel_right' (a b c : G) : (a / c) / (b / c) = a / b :=
<<<<<<< HEAD
by rw [← inv_div c b, div_inv_eq_mul, div_mul_div_cancel']
=======
by rw [← inv_div' c b, div_inv_eq_mul, div_mul_div_cancel']

@[to_additive]
theorem div_div_assoc_swap : a / (b / c) = a * c / b := division_monoid.div_div_eq_mul_div _ _ _
>>>>>>> bf8db9b7

@[to_additive]
theorem div_eq_one : a / b = 1 ↔ a = b :=
⟨eq_of_div_eq_one, λ h, by rw [h, div_self']⟩

alias div_eq_one ↔ _ div_eq_one_of_eq
alias sub_eq_zero ↔ _ sub_eq_zero_of_eq

@[to_additive]
theorem div_ne_one : a / b ≠ 1 ↔ a ≠ b :=
not_congr div_eq_one

@[simp, to_additive]
theorem div_eq_self : a / b = a ↔ b = 1 :=
by rw [div_eq_mul_inv, mul_right_eq_self, inv_eq_one]

<<<<<<< HEAD
=======
-- The unprimed version is used by `group_with_zero`.  This is the preferred choice.
-- See https://leanprover.zulipchat.com/#narrow/stream/113488-general/topic/.60div_one'.60
@[to_additive sub_zero] lemma div_one' (a : G) : a / 1 = a := division_monoid.div_one _

>>>>>>> bf8db9b7
@[to_additive eq_sub_iff_add_eq]
theorem eq_div_iff_mul_eq' : a = b / c ↔ a * c = b :=
by rw [div_eq_mul_inv, eq_mul_inv_iff_mul_eq]

@[to_additive]
theorem div_eq_iff_eq_mul : a / b = c ↔ a = c * b :=
by rw [div_eq_mul_inv, mul_inv_eq_iff_eq_mul]

@[to_additive]
theorem eq_iff_eq_of_div_eq_div (H : a / b = c / d) : a = b ↔ c = d :=
by rw [← div_eq_one, H, div_eq_one]

@[to_additive]
theorem left_inverse_div_mul_left (c : G) : function.left_inverse (λ x, x / c) (λ x, x * c) :=
assume x, mul_div_cancel'' x c

@[to_additive]
theorem left_inverse_mul_left_div (c : G) : function.left_inverse (λ x, x * c) (λ x, x / c) :=
assume x, div_mul_cancel' x c

@[to_additive]
theorem left_inverse_mul_right_inv_mul (c : G) :
  function.left_inverse (λ x, c * x) (λ x, c⁻¹ * x) :=
assume x, mul_inv_cancel_left c x

@[to_additive]
theorem left_inverse_inv_mul_mul_right (c : G) :
  function.left_inverse (λ x, c⁻¹ * x) (λ x, c * x) :=
assume x, inv_mul_cancel_left c x

@[to_additive]
lemma exists_npow_eq_one_of_zpow_eq_one {n : ℤ} (hn : n ≠ 0) {x : G} (h : x ^ n = 1) :
  ∃ n : ℕ, 0 < n ∧ x ^ n = 1 :=
begin
  cases n with n n,
  { rw zpow_of_nat at h,
    refine ⟨n, nat.pos_of_ne_zero (λ n0, hn _), h⟩, rw n0, refl },
  { rw [zpow_neg_succ_of_nat, inv_eq_one] at h,
    refine ⟨n + 1, n.succ_pos, h⟩ }
end

end group

section comm_group
variables [comm_group G] {a b c d : G}

local attribute [simp] mul_assoc mul_comm mul_left_comm div_eq_mul_inv

<<<<<<< HEAD
=======
@[to_additive neg_add]
lemma mul_inv (a b : G) : (a * b)⁻¹ = a⁻¹ * b⁻¹ := division_comm_monoid.mul_inv _ _

>>>>>>> bf8db9b7
@[to_additive]
lemma div_eq_of_eq_mul' {a b c : G} (h : a = b * c) : a / b = c :=
by rw [h, div_eq_mul_inv, mul_comm, inv_mul_cancel_left]

<<<<<<< HEAD
=======
@[to_additive]
lemma mul_div_left_comm {x y z : G} : x * (y / z) = y * (x / z) :=
division_comm_monoid.mul_div_left_comm _ _ _

@[to_additive]
lemma div_mul_div_comm (a b c d : G) : a / b * (c / d) = a * c / (b * d) :=
division_comm_monoid.div_mul_div_comm _ _ _ _

@[to_additive]
lemma div_div_div_comm (a b c d : G) : (a / b) / (c / d) = (a / c) / (b / d) :=
division_comm_monoid.div_div_div_comm _ _ _ _

@[to_additive]
lemma div_mul_eq_div_div (a b c : G) : a / (b * c) = a / b / c :=
division_comm_monoid.div_mul_eq_div_div _ _ _

@[to_additive]
lemma inv_mul_eq_div (a b : G) : a⁻¹ * b = b / a := division_comm_monoid.inv_mul_eq_div _ _

@[to_additive sub_add_eq_add_sub]
lemma div_mul_eq_mul_div' (a b c : G) : a / b * c = a * c / b :=
division_comm_monoid.div_mul_eq_mul_div _ _ _

@[to_additive]
lemma div_div (a b c : G) : a / b / c = a / (b * c) := division_comm_monoid.div_div _ _ _

@[to_additive]
lemma div_mul (a b c : G) : a / b * c = a / (b / c) := division_comm_monoid.div_mul _ _ _

>>>>>>> bf8db9b7
@[simp, to_additive]
lemma mul_div_mul_left_eq_div (a b c : G) : (c * a) / (c * b) = a / b :=
by simp

@[to_additive eq_sub_of_add_eq']
lemma eq_div_of_mul_eq'' (h : c * a = b) : a = b / c :=
by simp [h.symm]

@[to_additive]
lemma eq_mul_of_div_eq' (h : a / b = c) : a = b * c :=
by simp [h.symm]

@[to_additive]
lemma mul_eq_of_eq_div' (h : b = c / a) : a * b = c :=
begin simp [h], rw [mul_comm c, mul_inv_cancel_left] end

@[to_additive sub_sub_self]
lemma div_div_self' (a b : G) : a / (a / b) = b :=
by simpa using mul_inv_cancel_left a b

<<<<<<< HEAD
=======
@[to_additive add_sub_comm]
lemma mul_div_comm' (a b c d : G) : a * b / (c * d) = (a / c) * (b / d) :=
division_comm_monoid.mul_div_mul_comm _ _ _ _

>>>>>>> bf8db9b7
@[to_additive]
lemma div_eq_div_mul_div (a b c : G) : a / b = c / b * (a / c) := by simp [mul_left_comm c]

<<<<<<< HEAD
=======
@[to_additive]
lemma inv_inv_div_inv (a b : G) : (a⁻¹ / b⁻¹)⁻¹ = a / b := division_comm_monoid.inv_inv_div_inv _ _

>>>>>>> bf8db9b7
@[simp, to_additive]
lemma div_div_cancel (a b : G) : a / (a / b) = b := div_div_self' a b

@[to_additive sub_eq_neg_add]
lemma div_eq_inv_mul' (a b : G) : a / b = b⁻¹ * a := division_comm_monoid.div_eq_inv_mul _ _

@[simp, to_additive]
lemma div_div_cancel_left (a b : G) : a / b / a = b⁻¹ := by simp

@[to_additive]
theorem inv_mul' (a b : G) : (a * b)⁻¹ = a⁻¹ / b := division_comm_monoid.inv_mul' _ _

@[simp, to_additive]
lemma inv_div_inv (a b : G) : a⁻¹ / b⁻¹ = b / a := division_comm_monoid.inv_div_inv _ _

@[to_additive eq_sub_iff_add_eq']
lemma eq_div_iff_mul_eq'' : a = b / c ↔ c * a = b :=
by rw [eq_div_iff_mul_eq', mul_comm]

@[to_additive]
lemma div_eq_iff_eq_mul' : a / b = c ↔ a = b * c :=
by rw [div_eq_iff_eq_mul, mul_comm]

@[simp, to_additive add_sub_cancel']
lemma mul_div_cancel''' (a b : G) : a * b / a = b :=
by rw [div_eq_inv_mul', inv_mul_cancel_left]

@[simp, to_additive]
lemma mul_div_cancel'_right (a b : G) : a * (b / a) = b :=
by rw [← mul_div_assoc, mul_div_cancel''']

@[simp, to_additive sub_add_cancel']
lemma div_mul_cancel'' (a b : G) : a / (a * b) = b⁻¹ :=
by rw [← inv_div, mul_div_cancel''']

-- This lemma is in the `simp` set under the name `mul_inv_cancel_comm_assoc`,
-- along with the additive version `add_neg_cancel_comm_assoc`,
-- defined  in `algebra/group/commute`
@[to_additive]
lemma mul_mul_inv_cancel'_right (a b : G) : a * (b * a⁻¹) = b :=
by rw [← div_eq_mul_inv, mul_div_cancel'_right a b]

@[to_additive sub_right_comm]
lemma div_right_comm' (a b c : G) : a / b / c = a / c / b :=
division_comm_monoid.div_right_comm _ _ _

@[simp, to_additive]
lemma mul_mul_div_cancel (a b c : G) : (a * c) * (b / c) = a * b :=
by rw [mul_assoc, mul_div_cancel'_right]

@[simp, to_additive]
lemma div_mul_mul_cancel (a b c : G) : (a / c) * (b * c) = a * b :=
by rw [mul_left_comm, div_mul_cancel', mul_comm]

@[simp, to_additive sub_add_sub_cancel']
lemma div_mul_div_cancel'' (a b c : G) : (a / b) * (c / a) = c / b :=
by rw mul_comm; apply div_mul_div_cancel'

@[simp, to_additive]
lemma mul_div_div_cancel (a b c : G) : (a * b) / (a / c) = b * c :=
by rw [← div_mul, mul_div_cancel''']

@[simp, to_additive]
lemma div_div_div_cancel_left (a b c : G) : (c / a) / (c / b) = b / a :=
by rw [← inv_div b c, div_inv_eq_mul, mul_comm, div_mul_div_cancel']

@[to_additive] lemma div_eq_div_iff_mul_eq_mul : a / b = c / d ↔ a * d = c * b :=
begin
  rw [div_eq_iff_eq_mul, div_mul_eq_mul_div', eq_comm, div_eq_iff_eq_mul'],
  simp only [mul_comm, eq_comm]
end

@[to_additive] lemma div_eq_div_iff_div_eq_div : a / b = c / d ↔ a / c = b / d :=
by rw [div_eq_iff_eq_mul, div_mul_eq_mul_div', div_eq_iff_eq_mul', mul_div_assoc]

end comm_group

section commutator

/-- The commutator of two elements `g₁` and `g₂`. -/
instance commutator_element {G : Type*} [group G] : has_bracket G G :=
⟨λ g₁ g₂, g₁ * g₂ * g₁⁻¹ * g₂⁻¹⟩

lemma commutator_element_def  {G : Type*} [group G] (g₁ g₂ : G) :
  ⁅g₁, g₂⁆ = g₁ * g₂ * g₁⁻¹ * g₂⁻¹ := rfl

end commutator<|MERGE_RESOLUTION|>--- conflicted
+++ resolved
@@ -19,11 +19,7 @@
 open function
 
 universe u
-<<<<<<< HEAD
-variables {G : Type*}
-=======
 variables {α G : Type*}
->>>>>>> bf8db9b7
 
 section associative
 variables (f : α → α → α) [is_associative α f] (x y : α)
@@ -232,100 +228,7 @@
 
 end div_inv_monoid
 
-<<<<<<< HEAD
 section division_monoid
-variables [division_monoid G] {a b c : G}
-
-@[to_additive] lemma inv_eq_of_mul_eq_one_right (h : a * b = 1) : b⁻¹ = a :=
-by rw [←inv_eq_of_mul_eq_one_left h, inv_inv]
-
-@[to_additive] lemma eq_inv_of_mul_eq_one_left (h : a * b = 1) : a = b⁻¹ :=
-(inv_eq_of_mul_eq_one_right h).symm
-
-@[to_additive] lemma eq_inv_of_mul_eq_one_right (h : a * b = 1) : b = a⁻¹ :=
-(inv_eq_of_mul_eq_one_left h).symm
-
-@[to_additive] lemma eq_one_div_of_mul_eq_one (h : a * b = 1) : b = 1 / a :=
-by rw [eq_inv_of_mul_eq_one_right h, one_div]
-
-@[to_additive] lemma eq_one_div_of_mul_eq_one_left (h : b * a = 1) : b = 1 / a :=
-by rw [eq_inv_of_mul_eq_one_left h,  one_div]
-
-@[to_additive] lemma one_div_mul_one_div_rev (a b : G) : (1 / a) * (1 / b) =  1 / (b * a) :=
-by simp_rw [one_div, mul_inv_rev]
-
-@[to_additive]
-lemma inv_div_left (a b : G) : a⁻¹ / b = (b * a)⁻¹ := by rw [mul_inv_rev, div_eq_mul_inv]
-
-@[simp, to_additive] lemma inv_div (a b : G) : (a / b)⁻¹ = b / a :=
-by simp_rw [div_eq_mul_inv, mul_inv_rev, inv_inv]
-
-@[simp, to_additive]
-lemma inv_one : (1 : G)⁻¹ = 1 := by simpa only [one_div, inv_inv] using (inv_div (1 : G) 1).symm
-
-@[simp, to_additive] lemma inv_eq_one : a⁻¹ = 1 ↔ a = 1 := inv_injective.eq_iff' inv_one
-@[simp, to_additive] lemma one_eq_inv : 1 = a⁻¹ ↔ a = 1 := eq_comm.trans inv_eq_one
-
-@[to_additive] lemma inv_ne_one : a⁻¹ ≠ 1 ↔ a ≠ 1 := not_congr inv_eq_one
-
-@[simp, to_additive] lemma div_one (a : G) : a / 1 = a := by rw [div_eq_mul_inv, inv_one, mul_one]
-
-@[to_additive] lemma one_div_one : 1 / 1 = (1:G) := div_one _
-
-@[simp, to_additive] lemma one_div_div (a b : G) : 1 / (a / b) = b / a := by rw [one_div, inv_div]
-
-@[to_additive] lemma one_div_one_div (a : G) : 1 / (1 / a) = a := by rw [one_div_div, div_one]
-
-@[to_additive] lemma eq_of_one_div_eq_one_div (h : 1 / a = 1 / b) : a = b :=
-by rw [←one_div_one_div a, h, one_div_one_div]
-
-@[to_additive, field_simps] -- The attributes are out of order on purpose
-lemma div_div_eq_mul_div (a b c : G) : a / (b / c) = (a * c) / b :=
-by rw [div_eq_mul_one_div, one_div_div, ←mul_div_assoc]
-
-@[to_additive] lemma eq_of_div_eq_one (h : a / b = 1) : a = b :=
-by rw [eq_inv_of_mul_eq_one_left (by rwa ←div_eq_mul_inv), inv_inv]
-
-@[to_additive] lemma div_ne_one_of_ne (h : a ≠ b) : a / b ≠ 1 := mt eq_of_div_eq_one h
-
-@[simp, to_additive]
-lemma div_inv_eq_mul (a b : G) : a / b⁻¹ = a * b := by rw [div_eq_mul_inv, inv_inv]
-
-@[to_additive] lemma div_mul_eq_div_div_swap (a b c : G) : a / (b * c) = a / c / b :=
-by simp only [mul_assoc, mul_inv_rev, div_eq_mul_inv]
-
-end division_monoid
-
-section division_comm_monoid
-variables [division_comm_monoid G] (a b c d : G)
-
-local attribute [simp] mul_assoc mul_comm mul_left_comm div_eq_mul_inv
-
-@[to_additive neg_add] lemma mul_inv : (a * b)⁻¹ = a⁻¹ * b⁻¹ := by rw [mul_inv_rev, mul_comm]
-
-@[to_additive] lemma inv_mul_eq_div : a⁻¹ * b = b / a := by simp
-
-@[to_additive]
-lemma mul_div_left_comm : a * (b / c) = b * (a / c) :=
-by simp_rw [div_eq_mul_inv, mul_left_comm]
-
-@[to_additive] lemma div_mul_div_comm : a / b * (c / d) = a * c / (b * d) := by simp
-@[to_additive] lemma mul_div_mul_comm : a * b / (c * d) = (a / c) * (b / d) :=
-(div_mul_div_comm _ _ _ _).symm
-
-@[to_additive] lemma div_div_div_comm : (a / b) / (c / d) = (a / c) / (b / d) := by simp
-
-@[to_additive] lemma div_mul_eq_div_div : a / (b * c) = a / b / c := by simp
-
-@[to_additive sub_add_eq_add_sub]
-lemma div_mul_eq_mul_div' : a / b * c = a * c / b := by simp
-
-@[to_additive] lemma div_div : a / b / c = a / (b * c) := by simp
-@[to_additive] lemma div_mul : a / b * c = a / (b / c) := by simp
-
-@[to_additive] lemma inv_inv_div_inv (a b : G) : (a⁻¹ / b⁻¹)⁻¹ = a / b := by simp
-=======
-namespace division_monoid
 variables [division_monoid α] {a b c : α}
 
 local attribute [simp] mul_assoc div_eq_mul_inv
@@ -381,7 +284,7 @@
 
 end division_monoid
 
-namespace division_comm_monoid
+section division_comm_monoid
 variables [division_comm_monoid α] (a b c d : α)
 
 local attribute [simp] mul_assoc mul_comm mul_left_comm div_eq_mul_inv
@@ -409,21 +312,11 @@
 @[to_additive] lemma div_div_div_comm : a / b / (c / d) = a / c / (b / d) := by simp
 @[to_additive] lemma div_mul_div_comm : a / b * (c / d) = a * c / (b * d) := by simp
 @[to_additive] lemma mul_div_mul_comm : a * b / (c * d) = a / c * (b / d) := by simp
->>>>>>> bf8db9b7
 
 end division_comm_monoid
 
 section group
 variables [group G] {a b c d : G}
-<<<<<<< HEAD
-=======
-
-@[to_additive neg_zero] lemma one_inv : 1⁻¹ = (1 : G) := division_monoid.inv_one
-
-@[to_additive] theorem inv_eq_one : a⁻¹ = 1 ↔ a = 1 := division_monoid.inv_eq_one
-@[to_additive] theorem one_eq_inv : 1 = a⁻¹ ↔ a = 1 := division_monoid.one_eq_inv
-@[to_additive] theorem inv_ne_one : a⁻¹ ≠ 1 ↔ a ≠ 1 := division_monoid.inv_ne_one
->>>>>>> bf8db9b7
 
 @[simp, to_additive] theorem div_eq_inv_self : a / b = b⁻¹ ↔ a = 1 :=
 by rw [div_eq_mul_inv, mul_left_eq_self]
@@ -437,12 +330,6 @@
 λ x, ⟨x * a⁻¹, inv_mul_cancel_right x a⟩
 
 @[to_additive]
-<<<<<<< HEAD
-=======
-lemma eq_inv_of_mul_eq_one : a * b = 1 → a = b⁻¹ := division_monoid.eq_inv_of_mul_eq_one_left
-
-@[to_additive]
->>>>>>> bf8db9b7
 lemma eq_mul_inv_of_mul_eq (h : a * c = b) : a = b * c⁻¹ :=
 by simp [h.symm]
 
@@ -522,12 +409,6 @@
 lemma div_right_injective : function.injective (λ a, b / a) :=
 by simpa only [div_eq_mul_inv] using λ a a' h, inv_injective (mul_right_injective b h)
 
-<<<<<<< HEAD
-=======
-@[to_additive neg_sub]
-lemma inv_div' (a b : G) : (a / b)⁻¹ = b / a := division_monoid.inv_div _ _
-
->>>>>>> bf8db9b7
 @[simp, to_additive sub_add_cancel]
 lemma div_mul_cancel' (a b : G) : a / b * b = a :=
 by rw [div_eq_mul_inv, inv_mul_cancel_right a b]
@@ -540,21 +421,6 @@
 lemma mul_div_cancel'' (a b : G) : a * b / b = a :=
 by rw [div_eq_mul_inv, mul_inv_cancel_right a b]
 
-<<<<<<< HEAD
-=======
-@[to_additive eq_of_sub_eq_zero]
-lemma eq_of_div_eq_one' : a / b = 1 → a = b := division_monoid.eq_of_div_eq_one
-
-@[to_additive] lemma div_ne_one_of_ne : a ≠ b → a / b ≠ 1 := division_monoid.div_ne_one_of_ne
-
-@[to_additive]
-lemma div_inv_eq_mul (a b : G) : a / (b⁻¹) = a * b := division_monoid.div_inv_eq_mul _ _
-
-@[to_additive]
-lemma div_mul_eq_div_div_swap (a b c : G) : a / (b * c) = a / c / b :=
-division_monoid.div_mul_eq_div_div_swap _ _ _
-
->>>>>>> bf8db9b7
 @[simp, to_additive]
 lemma mul_div_mul_right_eq_div (a b c : G) : (a * c) / (b * c) = a / b :=
 by rw [div_mul_eq_div_div_swap]; simp only [mul_left_inj, eq_self_iff_true, mul_div_cancel'']
@@ -589,14 +455,7 @@
 
 @[simp, to_additive sub_sub_sub_cancel_right]
 lemma div_div_div_cancel_right' (a b c : G) : (a / c) / (b / c) = a / b :=
-<<<<<<< HEAD
 by rw [← inv_div c b, div_inv_eq_mul, div_mul_div_cancel']
-=======
-by rw [← inv_div' c b, div_inv_eq_mul, div_mul_div_cancel']
-
-@[to_additive]
-theorem div_div_assoc_swap : a / (b / c) = a * c / b := division_monoid.div_div_eq_mul_div _ _ _
->>>>>>> bf8db9b7
 
 @[to_additive]
 theorem div_eq_one : a / b = 1 ↔ a = b :=
@@ -613,13 +472,6 @@
 theorem div_eq_self : a / b = a ↔ b = 1 :=
 by rw [div_eq_mul_inv, mul_right_eq_self, inv_eq_one]
 
-<<<<<<< HEAD
-=======
--- The unprimed version is used by `group_with_zero`.  This is the preferred choice.
--- See https://leanprover.zulipchat.com/#narrow/stream/113488-general/topic/.60div_one'.60
-@[to_additive sub_zero] lemma div_one' (a : G) : a / 1 = a := division_monoid.div_one _
-
->>>>>>> bf8db9b7
 @[to_additive eq_sub_iff_add_eq]
 theorem eq_div_iff_mul_eq' : a = b / c ↔ a * c = b :=
 by rw [div_eq_mul_inv, eq_mul_inv_iff_mul_eq]
@@ -668,48 +520,10 @@
 
 local attribute [simp] mul_assoc mul_comm mul_left_comm div_eq_mul_inv
 
-<<<<<<< HEAD
-=======
-@[to_additive neg_add]
-lemma mul_inv (a b : G) : (a * b)⁻¹ = a⁻¹ * b⁻¹ := division_comm_monoid.mul_inv _ _
-
->>>>>>> bf8db9b7
 @[to_additive]
 lemma div_eq_of_eq_mul' {a b c : G} (h : a = b * c) : a / b = c :=
 by rw [h, div_eq_mul_inv, mul_comm, inv_mul_cancel_left]
 
-<<<<<<< HEAD
-=======
-@[to_additive]
-lemma mul_div_left_comm {x y z : G} : x * (y / z) = y * (x / z) :=
-division_comm_monoid.mul_div_left_comm _ _ _
-
-@[to_additive]
-lemma div_mul_div_comm (a b c d : G) : a / b * (c / d) = a * c / (b * d) :=
-division_comm_monoid.div_mul_div_comm _ _ _ _
-
-@[to_additive]
-lemma div_div_div_comm (a b c d : G) : (a / b) / (c / d) = (a / c) / (b / d) :=
-division_comm_monoid.div_div_div_comm _ _ _ _
-
-@[to_additive]
-lemma div_mul_eq_div_div (a b c : G) : a / (b * c) = a / b / c :=
-division_comm_monoid.div_mul_eq_div_div _ _ _
-
-@[to_additive]
-lemma inv_mul_eq_div (a b : G) : a⁻¹ * b = b / a := division_comm_monoid.inv_mul_eq_div _ _
-
-@[to_additive sub_add_eq_add_sub]
-lemma div_mul_eq_mul_div' (a b c : G) : a / b * c = a * c / b :=
-division_comm_monoid.div_mul_eq_mul_div _ _ _
-
-@[to_additive]
-lemma div_div (a b c : G) : a / b / c = a / (b * c) := division_comm_monoid.div_div _ _ _
-
-@[to_additive]
-lemma div_mul (a b c : G) : a / b * c = a / (b / c) := division_comm_monoid.div_mul _ _ _
-
->>>>>>> bf8db9b7
 @[simp, to_additive]
 lemma mul_div_mul_left_eq_div (a b c : G) : (c * a) / (c * b) = a / b :=
 by simp
@@ -730,36 +544,14 @@
 lemma div_div_self' (a b : G) : a / (a / b) = b :=
 by simpa using mul_inv_cancel_left a b
 
-<<<<<<< HEAD
-=======
-@[to_additive add_sub_comm]
-lemma mul_div_comm' (a b c d : G) : a * b / (c * d) = (a / c) * (b / d) :=
-division_comm_monoid.mul_div_mul_comm _ _ _ _
-
->>>>>>> bf8db9b7
 @[to_additive]
 lemma div_eq_div_mul_div (a b c : G) : a / b = c / b * (a / c) := by simp [mul_left_comm c]
 
-<<<<<<< HEAD
-=======
-@[to_additive]
-lemma inv_inv_div_inv (a b : G) : (a⁻¹ / b⁻¹)⁻¹ = a / b := division_comm_monoid.inv_inv_div_inv _ _
-
->>>>>>> bf8db9b7
 @[simp, to_additive]
 lemma div_div_cancel (a b : G) : a / (a / b) = b := div_div_self' a b
 
-@[to_additive sub_eq_neg_add]
-lemma div_eq_inv_mul' (a b : G) : a / b = b⁻¹ * a := division_comm_monoid.div_eq_inv_mul _ _
-
 @[simp, to_additive]
 lemma div_div_cancel_left (a b : G) : a / b / a = b⁻¹ := by simp
-
-@[to_additive]
-theorem inv_mul' (a b : G) : (a * b)⁻¹ = a⁻¹ / b := division_comm_monoid.inv_mul' _ _
-
-@[simp, to_additive]
-lemma inv_div_inv (a b : G) : a⁻¹ / b⁻¹ = b / a := division_comm_monoid.inv_div_inv _ _
 
 @[to_additive eq_sub_iff_add_eq']
 lemma eq_div_iff_mul_eq'' : a = b / c ↔ c * a = b :=
@@ -770,8 +562,7 @@
 by rw [div_eq_iff_eq_mul, mul_comm]
 
 @[simp, to_additive add_sub_cancel']
-lemma mul_div_cancel''' (a b : G) : a * b / a = b :=
-by rw [div_eq_inv_mul', inv_mul_cancel_left]
+lemma mul_div_cancel''' (a b : G) : a * b / a = b := by rw [div_eq_inv_mul, inv_mul_cancel_left]
 
 @[simp, to_additive]
 lemma mul_div_cancel'_right (a b : G) : a * (b / a) = b :=
@@ -788,10 +579,6 @@
 lemma mul_mul_inv_cancel'_right (a b : G) : a * (b * a⁻¹) = b :=
 by rw [← div_eq_mul_inv, mul_div_cancel'_right a b]
 
-@[to_additive sub_right_comm]
-lemma div_right_comm' (a b c : G) : a / b / c = a / c / b :=
-division_comm_monoid.div_right_comm _ _ _
-
 @[simp, to_additive]
 lemma mul_mul_div_cancel (a b c : G) : (a * c) * (b / c) = a * b :=
 by rw [mul_assoc, mul_div_cancel'_right]
@@ -814,12 +601,12 @@
 
 @[to_additive] lemma div_eq_div_iff_mul_eq_mul : a / b = c / d ↔ a * d = c * b :=
 begin
-  rw [div_eq_iff_eq_mul, div_mul_eq_mul_div', eq_comm, div_eq_iff_eq_mul'],
+  rw [div_eq_iff_eq_mul, div_mul_eq_mul_div, eq_comm, div_eq_iff_eq_mul'],
   simp only [mul_comm, eq_comm]
 end
 
 @[to_additive] lemma div_eq_div_iff_div_eq_div : a / b = c / d ↔ a / c = b / d :=
-by rw [div_eq_iff_eq_mul, div_mul_eq_mul_div', div_eq_iff_eq_mul', mul_div_assoc]
+by rw [div_eq_iff_eq_mul, div_mul_eq_mul_div, div_eq_iff_eq_mul', mul_div_assoc]
 
 end comm_group
 
