--- conflicted
+++ resolved
@@ -47,15 +47,12 @@
       ext; [rw ← w walking_pair.left, rw ← w walking_pair.right]; refl,
     end, } }
 
-<<<<<<< HEAD
-=======
 @[simp] lemma binary_product_limit_cone_cone_π_app_left (G H : AddCommGroup.{u}) :
   (binary_product_limit_cone G H).cone.π.app walking_pair.left = add_monoid_hom.fst G H := rfl
 
 @[simp] lemma binary_product_limit_cone_cone_π_app_right (G H : AddCommGroup.{u}) :
   (binary_product_limit_cone G H).cone.π.app walking_pair.right = add_monoid_hom.snd G H := rfl
 
->>>>>>> a97511f4
 /--
 We verify that the biproduct in AddCommGroup is isomorphic to
 the cartesian product of the underlying types:
@@ -111,23 +108,16 @@
 We verify that the biproduct we've just defined is isomorphic to the AddCommGroup structure
 on the dependent function type
 -/
-<<<<<<< HEAD
-noncomputable
-=======
 @[simps hom_apply] noncomputable
->>>>>>> a97511f4
 def biproduct_iso_pi [decidable_eq J] [fintype J] (f : J → AddCommGroup.{u}) :
   (⨁ f : AddCommGroup) ≅ AddCommGroup.of (Π j, f j) :=
 is_limit.cone_point_unique_up_to_iso
   (biproduct.is_limit f)
   (product_limit_cone (discrete.functor f)).is_limit
 
-<<<<<<< HEAD
-=======
 @[simp, elementwise] lemma biproduct_iso_pi_inv_comp_π [decidable_eq J] [fintype J]
   (f : J → AddCommGroup.{u}) (j : J) :
   (biproduct_iso_pi f).inv ≫ biproduct.π f j = pi.eval_add_monoid_hom (λ j, f j) j :=
 is_limit.cone_point_unique_up_to_iso_inv_comp _ _ _
 
->>>>>>> a97511f4
 end AddCommGroup