/-
Copyright (c) 2015 Jeremy Avigad. All rights reserved.
Released under Apache 2.0 license as described in the file LICENSE.
Authors: Jeremy Avigad, Robert Y. Lewis
-/
import algebra.invertible
import data.int.cast

/-!
# Lemmas about power operations on monoids and groups

This file contains lemmas about `monoid.pow`, `group.pow`, `nsmul`, `zsmul`
which require additional imports besides those available in `algebra.group_power.basic`.
-/

open function int nat

universes u v w x y z u₁ u₂

variables {α : Type*} {M : Type u} {N : Type v} {G : Type w} {H : Type x} {A : Type y} {B : Type z}
  {R : Type u₁} {S : Type u₂}

/-!
### (Additive) monoid
-/
section monoid

@[simp] theorem nsmul_one [add_monoid_with_one A] : ∀ n : ℕ, n • (1 : A) = n :=
begin
  refine eq_nat_cast' (⟨_, _, _⟩ : ℕ →+ A) _,
  { show 0 • (1 : A) = 0, simp [zero_nsmul] },
  { show ∀ x y : ℕ, (x + y) • (1 : A) = x • 1 + y • 1, simp [add_nsmul] },
  { show 1 • (1 : A) = 1, simp }
end

variables [monoid M] [monoid N] [add_monoid A] [add_monoid B]

instance invertible_pow (m : M) [invertible m] (n : ℕ) : invertible (m ^ n) :=
{ inv_of := ⅟ m ^ n,
  inv_of_mul_self := by rw [← (commute_inv_of m).symm.mul_pow, inv_of_mul_self, one_pow],
  mul_inv_of_self := by rw [← (commute_inv_of m).mul_pow, mul_inv_of_self, one_pow] }

lemma inv_of_pow (m : M) [invertible m] (n : ℕ) [invertible (m ^ n)] :
  ⅟(m ^ n) = ⅟m ^ n :=
@invertible_unique M _ (m ^ n) (m ^ n) _ (invertible_pow m n) rfl

lemma is_unit.pow {m : M} (n : ℕ) : is_unit m → is_unit (m ^ n) :=
λ ⟨u, hu⟩, ⟨u ^ n, by simp *⟩

@[simp] lemma is_unit_pow_succ_iff {m : M} {n : ℕ} :
  is_unit (m ^ (n + 1)) ↔ is_unit m :=
begin
  refine ⟨_, λ h, h.pow _⟩,
  rw [pow_succ, ((commute.refl _).pow_right _).is_unit_mul_iff],
  exact and.left
end

lemma is_unit_pos_pow_iff {m : M} :
  ∀ {n : ℕ} (h : 0 < n), is_unit (m ^ n) ↔ is_unit m
| (n + 1) _ := is_unit_pow_succ_iff

/-- If `x ^ n.succ = 1` then `x` has an inverse, `x^n`. -/
def invertible_of_pow_succ_eq_one (x : M) (n : ℕ) (hx : x ^ n.succ = 1) :
  invertible x :=
⟨x ^ n, (pow_succ' x n).symm.trans hx, (pow_succ x n).symm.trans hx⟩

/-- If `x ^ n = 1` then `x` has an inverse, `x^(n - 1)`. -/
def invertible_of_pow_eq_one (x : M) (n : ℕ) (hx : x ^ n = 1) (hn : 0 < n) :
  invertible x :=
begin
  apply invertible_of_pow_succ_eq_one x (n - 1),
  convert hx,
  exact tsub_add_cancel_of_le (nat.succ_le_of_lt hn),
end

lemma is_unit_of_pow_eq_one (x : M) (n : ℕ) (hx : x ^ n = 1) (hn : 0 < n) :
  is_unit x :=
begin
  haveI := invertible_of_pow_eq_one x n hx hn,
  exact is_unit_of_invertible x
end

lemma smul_pow [mul_action M N] [is_scalar_tower M N N] [smul_comm_class M N N]
  (k : M) (x : N) (p : ℕ) :
  (k • x) ^ p = k ^ p • x ^ p :=
begin
  induction p with p IH,
  { simp },
  { rw [pow_succ', IH, smul_mul_smul, ←pow_succ', ←pow_succ'] }
end

@[simp] lemma smul_pow' [mul_distrib_mul_action M N] (x : M) (m : N) (n : ℕ) :
  x • m ^ n = (x • m) ^ n :=
begin
  induction n with n ih,
  { rw [pow_zero, pow_zero], exact smul_one x },
  { rw [pow_succ, pow_succ], exact (smul_mul' x m (m ^ n)).trans (congr_arg _ ih) }
end

end monoid

<<<<<<< HEAD
section group
variables [group G] [group H] [add_group B]
=======
section sub_neg_monoid
variables [sub_neg_monoid A]
>>>>>>> 4cf20164

lemma zsmul_one [has_one A] (n : ℤ) : n • (1 : A) = n := by cases n; simp

end sub_neg_monoid

<<<<<<< HEAD
theorem zsmul_one [add_group_with_one A] (n : ℤ) : n • (1 : A) = n :=
by cases n; simp

@[to_additive add_one_zsmul]
lemma zpow_add_one (a : G) : ∀ n : ℤ, a ^ (n + 1) = a ^ n * a
| (n : ℕ) := by simp only [← int.coe_nat_succ, zpow_coe_nat, pow_succ']
| -[1+ 0] := by erw [zpow_zero, zpow_neg_succ_of_nat, pow_one, mul_left_inv]
| -[1+ n+1] := begin
  rw [zpow_neg_succ_of_nat, pow_succ, mul_inv_rev, inv_mul_cancel_right],
  rw [int.neg_succ_of_nat_eq, neg_add, add_assoc, neg_add_self, add_zero],
  exact zpow_neg_succ_of_nat _ _
end
=======
section group
variables [group G]

@[to_additive add_one_zsmul]
lemma zpow_add_one (a : G) : ∀ n : ℤ, a ^ (n + 1) = a ^ n * a
| (of_nat n) := by simp [← int.coe_nat_succ, pow_succ']
| -[1+n] := by rw [int.neg_succ_of_nat_eq, zpow_neg, neg_add, neg_add_cancel_right, zpow_neg,
  ← int.coe_nat_succ, zpow_coe_nat, zpow_coe_nat, pow_succ _ n, mul_inv_rev,
  inv_mul_cancel_right]
>>>>>>> 4cf20164

@[to_additive zsmul_sub_one]
lemma zpow_sub_one (a : G) (n : ℤ) : a ^ (n - 1) = a ^ n * a⁻¹ :=
calc a ^ (n - 1) = a ^ (n - 1) * a * a⁻¹ : (mul_inv_cancel_right _ _).symm
             ... = a^n * a⁻¹             : by rw [← zpow_add_one, sub_add_cancel]

@[to_additive add_zsmul]
lemma zpow_add (a : G) (m n : ℤ) : a ^ (m + n) = a ^ m * a ^ n :=
begin
  induction n using int.induction_on with n ihn n ihn,
  case hz : { simp },
  { simp only [← add_assoc, zpow_add_one, ihn, mul_assoc] },
  { rw [zpow_sub_one, ← mul_assoc, ← ihn, ← zpow_sub_one, add_sub_assoc] }
end

@[to_additive add_zsmul_self]
lemma mul_self_zpow (b : G) (m : ℤ) : b*b^m = b^(m+1) :=
by { conv_lhs {congr, rw ← zpow_one b }, rw [← zpow_add, add_comm] }

@[to_additive add_self_zsmul]
lemma mul_zpow_self (b : G) (m : ℤ) : b^m*b = b^(m+1) :=
by { conv_lhs {congr, skip, rw ← zpow_one b }, rw [← zpow_add, add_comm] }

@[to_additive sub_zsmul]
lemma zpow_sub (a : G) (m n : ℤ) : a ^ (m - n) = a ^ m * (a ^ n)⁻¹ :=
by rw [sub_eq_add_neg, zpow_add, zpow_neg]

@[to_additive one_add_zsmul]
theorem zpow_one_add (a : G) (i : ℤ) : a ^ (1 + i) = a * a ^ i :=
by rw [zpow_add, zpow_one]

@[to_additive]
theorem zpow_mul_comm (a : G) (i j : ℤ) : a ^ i * a ^ j = a ^ j * a ^ i :=
by rw [← zpow_add, ← zpow_add, add_comm]

-- note that `mul_zsmul` and `zpow_mul` have the primes swapped since their argument order
-- and therefore the more "natural" choice of lemma is reversed.
@[to_additive mul_zsmul']
theorem zpow_mul (a : G) (m n : ℤ) : a ^ (m * n) = (a ^ m) ^ n :=
int.induction_on n (by simp) (λ n ihn, by simp [mul_add, zpow_add, ihn])
  (λ n ihn, by simp only [mul_sub, zpow_sub, ihn, mul_one, zpow_one])

@[to_additive mul_zsmul]
theorem zpow_mul' (a : G) (m n : ℤ) : a ^ (m * n) = (a ^ n) ^ m :=
by rw [mul_comm, zpow_mul]

@[to_additive bit0_zsmul]
theorem zpow_bit0 (a : G) (n : ℤ) : a ^ bit0 n = a ^ n * a ^ n := zpow_add _ _ _

@[to_additive bit1_zsmul]
theorem zpow_bit1 (a : G) (n : ℤ) : a ^ bit1 n = a ^ n * a ^ n * a :=
by rw [bit1, zpow_add, zpow_bit0, zpow_one]

end group

/-!
### `zpow`/`zsmul` and an order

Those lemmas are placed here (rather than in `algebra.group_power.order` with their friends) because
they require facts from `data.int.basic`.
-/

section ordered_add_comm_group
variables [ordered_comm_group α] {m n : ℤ} {a b : α}

@[to_additive zsmul_pos]
lemma one_lt_zpow' (ha : 1 < a) {k : ℤ} (hk : (0:ℤ) < k) : 1 < a^k :=
begin
  lift k to ℕ using int.le_of_lt hk,
  rw zpow_coe_nat,
  exact one_lt_pow' ha (coe_nat_pos.mp hk).ne',
end

@[to_additive zsmul_strict_mono_left]
lemma zpow_strict_mono_right (ha : 1 < a) : strict_mono (λ n : ℤ, a ^ n) :=
λ m n h,
  calc a ^ m = a ^ m * 1 : (mul_one _).symm
    ... < a ^ m * a ^ (n - m) : mul_lt_mul_left' (one_lt_zpow' ha $ sub_pos_of_lt h) _
    ... = a ^ n : by { rw ←zpow_add, simp }

@[to_additive zsmul_mono_left]
lemma zpow_mono_right (ha : 1 ≤ a) : monotone (λ n : ℤ, a ^ n) :=
λ m n h,
  calc a ^ m = a ^ m * 1 : (mul_one _).symm
    ... ≤ a ^ m * a ^ (n - m) : mul_le_mul_left' (one_le_zpow ha $ sub_nonneg_of_le h) _
    ... = a ^ n : by { rw ←zpow_add, simp }

@[to_additive]
lemma zpow_le_zpow (ha : 1 ≤ a) (h : m ≤ n) : a ^ m ≤ a ^ n := zpow_mono_right ha h

@[to_additive]
lemma zpow_lt_zpow (ha : 1 < a) (h : m < n) : a ^ m < a ^ n := zpow_strict_mono_right ha h

@[to_additive]
lemma zpow_le_zpow_iff (ha : 1 < a) : a ^ m ≤ a ^ n ↔ m ≤ n := (zpow_strict_mono_right ha).le_iff_le

@[to_additive]
lemma zpow_lt_zpow_iff (ha : 1 < a) : a ^ m < a ^ n ↔ m < n := (zpow_strict_mono_right ha).lt_iff_lt

variables (α)

@[to_additive zsmul_strict_mono_right]
lemma zpow_strict_mono_left (hn : 0 < n) : strict_mono ((^ n) : α → α) :=
λ a b hab, by { rw [←one_lt_div', ←div_zpow], exact one_lt_zpow' (one_lt_div'.2 hab) hn }

@[to_additive zsmul_mono_right]
lemma zpow_mono_left (hn : 0 ≤ n) : monotone ((^ n) : α → α) :=
λ a b hab, by { rw [←one_le_div', ←div_zpow], exact one_le_zpow (one_le_div'.2 hab) hn }

variables {α}

@[to_additive]
lemma zpow_le_zpow' (hn : 0 ≤ n) (h : a ≤ b) : a ^ n ≤ b ^ n := zpow_mono_left α hn h

@[to_additive]
lemma zpow_lt_zpow' (hn : 0 < n) (h : a < b) : a ^ n < b ^ n := zpow_strict_mono_left α hn h

end ordered_add_comm_group

section linear_ordered_comm_group
variables [linear_ordered_comm_group α] {n : ℤ} {a b : α}

@[to_additive]
lemma zpow_le_zpow_iff' (hn : 0 < n) {a b : α} : a ^ n ≤ b ^ n ↔ a ≤ b :=
(zpow_strict_mono_left α hn).le_iff_le

@[to_additive]
lemma zpow_lt_zpow_iff' (hn : 0 < n) {a b : α} : a ^ n < b ^ n ↔ a < b :=
(zpow_strict_mono_left α hn).lt_iff_lt

@[nolint to_additive_doc, to_additive zsmul_right_injective
"See also `smul_right_injective`. TODO: provide a `no_zero_smul_divisors` instance. We can't do that
here because importing that definition would create import cycles."]
lemma zpow_left_injective (hn : n ≠ 0) : function.injective ((^ n) : α → α) :=
begin
  cases hn.symm.lt_or_lt,
  { exact (zpow_strict_mono_left α h).injective },
  { refine λ a b (hab : a ^ n = b ^ n), (zpow_strict_mono_left α (neg_pos.mpr h)).injective _,
    rw [zpow_neg, zpow_neg, hab] }
end

@[to_additive zsmul_right_inj]
lemma zpow_left_inj (hn : n ≠ 0) : a ^ n = b ^ n ↔ a = b := (zpow_left_injective hn).eq_iff

/-- Alias of `zsmul_right_inj`, for ease of discovery alongside `zsmul_le_zsmul_iff'` and
`zsmul_lt_zsmul_iff'`. -/
@[to_additive "Alias of `zsmul_right_inj`, for ease of discovery alongside `zsmul_le_zsmul_iff'` and
`zsmul_lt_zsmul_iff'`."]
lemma zpow_eq_zpow_iff' (hn : n ≠ 0) : a ^ n = b ^ n ↔ a = b := zpow_left_inj hn

end linear_ordered_comm_group

section linear_ordered_add_comm_group
variables [linear_ordered_add_comm_group α] {a b : α}

lemma abs_nsmul (n : ℕ) (a : α) : |n • a| = n • |a| :=
begin
  cases le_total a 0 with hneg hpos,
  { rw [abs_of_nonpos hneg, ← abs_neg, ← neg_nsmul, abs_of_nonneg],
    exact nsmul_nonneg (neg_nonneg.mpr hneg) n },
  { rw [abs_of_nonneg hpos, abs_of_nonneg],
    exact nsmul_nonneg hpos n }
end

lemma abs_zsmul (n : ℤ) (a : α) : |n • a| = |n| • |a| :=
begin
  obtain n0 | n0 := le_total 0 n,
  { lift n to ℕ using n0,
    simp only [abs_nsmul, coe_nat_abs, coe_nat_zsmul] },
  { lift (- n) to ℕ using neg_nonneg.2 n0 with m h,
    rw [← abs_neg (n • a), ← neg_zsmul, ← abs_neg n, ← h, coe_nat_zsmul, coe_nat_abs,
      coe_nat_zsmul],
    exact abs_nsmul m _ },
end

lemma abs_add_eq_add_abs_le (hle : a ≤ b) : |a + b| = |a| + |b| ↔ 0 ≤ a ∧ 0 ≤ b ∨ a ≤ 0 ∧ b ≤ 0 :=
begin
  obtain a0 | a0 := le_or_lt 0 a; obtain b0 | b0 := le_or_lt 0 b,
  { simp [a0, b0, abs_of_nonneg, add_nonneg a0 b0] },
  { exact (lt_irrefl (0 : α) $ a0.trans_lt $ hle.trans_lt b0).elim },
  any_goals { simp [a0.le, b0.le, abs_of_nonpos, add_nonpos, add_comm] },
  have : (|a + b| = -a + b ↔ b ≤ 0) ↔ (|a + b| =
    |a| + |b| ↔ 0 ≤ a ∧ 0 ≤ b ∨ a ≤ 0 ∧ b ≤ 0),
  { simp [a0, a0.le, a0.not_le, b0, abs_of_neg, abs_of_nonneg] },
  refine this.mp ⟨λ h, _, λ h, by simp only [le_antisymm h b0, abs_of_neg a0, add_zero]⟩,
  obtain ab | ab := le_or_lt (a + b) 0,
  { refine le_of_eq (eq_zero_of_neg_eq _),
    rwa [abs_of_nonpos ab, neg_add_rev, add_comm, add_right_inj] at h },
  { refine (lt_irrefl (0 : α) _).elim,
    rw [abs_of_pos ab, add_left_inj] at h,
    rwa eq_zero_of_neg_eq h.symm at a0 }
end

lemma abs_add_eq_add_abs_iff (a b : α) : |a + b| = |a| + |b| ↔ 0 ≤ a ∧ 0 ≤ b ∨ a ≤ 0 ∧ b ≤ 0 :=
begin
  obtain ab | ab := le_total a b,
  { exact abs_add_eq_add_abs_le ab },
  { rw [add_comm a, add_comm (abs _), abs_add_eq_add_abs_le ab, and.comm, @and.comm (b ≤ 0)] }
end

end linear_ordered_add_comm_group

@[simp] lemma with_bot.coe_nsmul [add_monoid A] (a : A) (n : ℕ) :
  ((n • a : A) : with_bot A) = n • a :=
add_monoid_hom.map_nsmul ⟨(coe : A → with_bot A), with_bot.coe_zero, with_bot.coe_add⟩ a n

theorem nsmul_eq_mul' [non_assoc_semiring R] (a : R) (n : ℕ) : n • a = a * n :=
by induction n with n ih; [rw [zero_nsmul, nat.cast_zero, mul_zero],
  rw [succ_nsmul', ih, nat.cast_succ, mul_add, mul_one]]

@[simp] theorem nsmul_eq_mul [non_assoc_semiring R] (n : ℕ) (a : R) : n • a = n * a :=
by rw [nsmul_eq_mul', (n.cast_commute a).eq]

/-- Note that `add_comm_monoid.nat_smul_comm_class` requires stronger assumptions on `R`. -/
instance non_unital_non_assoc_semiring.nat_smul_comm_class [non_unital_non_assoc_semiring R] :
  smul_comm_class ℕ R R :=
⟨λ n x y, match n with
  | 0 := by simp_rw [zero_nsmul, smul_eq_mul, mul_zero]
  | (n + 1) := by simp_rw [succ_nsmul, smul_eq_mul, mul_add, ←smul_eq_mul, _match n]
  end⟩

/-- Note that `add_comm_monoid.nat_is_scalar_tower` requires stronger assumptions on `R`. -/
instance non_unital_non_assoc_semiring.nat_is_scalar_tower [non_unital_non_assoc_semiring R] :
  is_scalar_tower ℕ R R :=
⟨λ n x y, match n with
  | 0 := by simp_rw [zero_nsmul, smul_eq_mul, zero_mul]
  | (n + 1) := by simp_rw [succ_nsmul, ←_match n, smul_eq_mul, add_mul]
  end⟩

@[simp, norm_cast] theorem nat.cast_pow [semiring R] (n m : ℕ) : (↑(n ^ m) : R) = ↑n ^ m :=
begin
  induction m with m ih,
  { rw [pow_zero, pow_zero], exact nat.cast_one },
  { rw [pow_succ', pow_succ', nat.cast_mul, ih] }
end

@[simp, norm_cast] theorem int.coe_nat_pow (n m : ℕ) : ((n ^ m : ℕ) : ℤ) = n ^ m :=
by induction m with m ih; [exact int.coe_nat_one, rw [pow_succ', pow_succ', int.coe_nat_mul, ih]]

theorem int.nat_abs_pow (n : ℤ) (k : ℕ) : int.nat_abs (n ^ k) = (int.nat_abs n) ^ k :=
by induction k with k ih; [refl, rw [pow_succ', int.nat_abs_mul, pow_succ', ih]]

-- The next four lemmas allow us to replace multiplication by a numeral with a `zsmul` expression.
-- They are used by the `noncomm_ring` tactic, to normalise expressions before passing to `abel`.

lemma bit0_mul [non_unital_non_assoc_ring R] {n r : R} : bit0 n * r = (2 : ℤ) • (n * r) :=
by { dsimp [bit0], rw [add_mul, add_zsmul, one_zsmul], }

lemma mul_bit0 [non_unital_non_assoc_ring R] {n r : R} : r * bit0 n = (2 : ℤ) • (r * n) :=
by { dsimp [bit0], rw [mul_add, add_zsmul, one_zsmul], }

lemma bit1_mul [non_assoc_ring R] {n r : R} : bit1 n * r = (2 : ℤ) • (n * r) + r :=
by { dsimp [bit1], rw [add_mul, bit0_mul, one_mul], }

lemma mul_bit1 [non_assoc_ring R] {n r : R} : r * bit1 n = (2 : ℤ) • (r * n) + r :=
by { dsimp [bit1], rw [mul_add, mul_bit0, mul_one], }

<<<<<<< HEAD
@[simp] theorem zsmul_eq_mul [ring R] (a : R) : ∀ (n : ℤ), n • a = n * a
| (n : ℕ) := by rw [coe_nat_zsmul, nsmul_eq_mul, int.cast_coe_nat]
=======
@[simp] theorem zsmul_eq_mul [non_assoc_ring R] (a : R) : ∀ (n : ℤ), n • a = n * a
| (n : ℕ) := by { rw [coe_nat_zsmul, nsmul_eq_mul], refl }
>>>>>>> 4cf20164
| -[1+ n] := by simp [nat.cast_succ, neg_add_rev, int.cast_neg_succ_of_nat, add_mul]

theorem zsmul_eq_mul' [ring R] (a : R) (n : ℤ) : n • a = a * n :=
by rw [zsmul_eq_mul, (n.cast_commute a).eq]

/-- Note that `add_comm_group.int_smul_comm_class` requires stronger assumptions on `R`. -/
instance non_unital_non_assoc_ring.int_smul_comm_class [non_unital_non_assoc_ring R] :
  smul_comm_class ℤ R R :=
⟨λ n x y, match n with
  | (n : ℕ) := by simp_rw [coe_nat_zsmul, smul_comm]
  | -[1+n]  := by simp_rw [zsmul_neg_succ_of_nat, smul_eq_mul, mul_neg, mul_smul_comm]
  end⟩

/-- Note that `add_comm_group.int_is_scalar_tower` requires stronger assumptions on `R`. -/
instance non_unital_non_assoc_ring.int_is_scalar_tower [non_unital_non_assoc_ring R] :
  is_scalar_tower ℤ R R :=
⟨λ n x y, match n with
  | (n : ℕ) := by simp_rw [coe_nat_zsmul, smul_assoc]
  | -[1+n]  := by simp_rw [zsmul_neg_succ_of_nat, smul_eq_mul, neg_mul, smul_mul_assoc]
  end⟩

lemma zsmul_int_int (a b : ℤ) : a • b = a * b := by simp

lemma zsmul_int_one (n : ℤ) : n • 1 = n := by simp

@[simp, norm_cast] theorem int.cast_pow [ring R] (n : ℤ) (m : ℕ) : (↑(n ^ m) : R) = ↑n ^ m :=
begin
  induction m with m ih,
  { rw [pow_zero, pow_zero, int.cast_one] },
  { rw [pow_succ, pow_succ, int.cast_mul, ih] }
end

lemma neg_one_pow_eq_pow_mod_two [ring R] {n : ℕ} : (-1 : R) ^ n = (-1) ^ (n % 2) :=
by rw [← nat.mod_add_div n 2, pow_add, pow_mul]; simp [sq]

section ordered_semiring
variables [ordered_semiring R] {a : R}

/-- Bernoulli's inequality. This version works for semirings but requires
additional hypotheses `0 ≤ a * a` and `0 ≤ (1 + a) * (1 + a)`. -/
theorem one_add_mul_le_pow' (Hsq : 0 ≤ a * a) (Hsq' : 0 ≤ (1 + a) * (1 + a))
  (H : 0 ≤ 2 + a) :
  ∀ (n : ℕ), 1 + (n : R) * a ≤ (1 + a) ^ n
| 0     := by simp
| 1     := by simp
| (n+2) :=
have 0 ≤ (n : R) * (a * a * (2 + a)) + a * a,
  from add_nonneg (mul_nonneg n.cast_nonneg (mul_nonneg Hsq H)) Hsq,
calc 1 + (↑(n + 2) : R) * a ≤ 1 + ↑(n + 2) * a + (n * (a * a * (2 + a)) + a * a) :
  (le_add_iff_nonneg_right _).2 this
... = (1 + a) * (1 + a) * (1 + n * a) :
  by { simp [add_mul, mul_add, bit0, mul_assoc, (n.cast_commute (_ : R)).left_comm],
       ac_refl }
... ≤ (1 + a) * (1 + a) * (1 + a)^n :
  mul_le_mul_of_nonneg_left (one_add_mul_le_pow' n) Hsq'
... = (1 + a)^(n + 2) : by simp only [pow_succ, mul_assoc]

private lemma pow_le_pow_of_le_one_aux (h : 0 ≤ a) (ha : a ≤ 1) (i : ℕ) :
  ∀ k : ℕ, a ^ (i + k) ≤ a ^ i
| 0 := by simp
| (k+1) := by { rw [←add_assoc, ←one_mul (a^i), pow_succ],
                exact mul_le_mul ha (pow_le_pow_of_le_one_aux _) (pow_nonneg h _) zero_le_one }

lemma pow_le_pow_of_le_one (h : 0 ≤ a) (ha : a ≤ 1) {i j : ℕ} (hij : i ≤ j) :
  a ^ j ≤ a ^ i :=
let ⟨k, hk⟩ := nat.exists_eq_add_of_le hij in
by rw hk; exact pow_le_pow_of_le_one_aux h ha _ _

lemma pow_le_of_le_one (h₀ : 0 ≤ a) (h₁ : a ≤ 1) {n : ℕ} (hn : n ≠ 0) : a ^ n ≤ a :=
(pow_one a).subst (pow_le_pow_of_le_one h₀ h₁ (nat.pos_of_ne_zero hn))

lemma sq_le (h₀ : 0 ≤ a) (h₁ : a ≤ 1) : a ^ 2 ≤ a := pow_le_of_le_one h₀ h₁ two_ne_zero

end ordered_semiring

section linear_ordered_semiring

variables [linear_ordered_semiring R]

lemma sign_cases_of_C_mul_pow_nonneg {C r : R} (h : ∀ n : ℕ, 0 ≤ C * r ^ n) :
  C = 0 ∨ (0 < C ∧ 0 ≤ r) :=
begin
  have : 0 ≤ C, by simpa only [pow_zero, mul_one] using h 0,
  refine this.eq_or_lt.elim (λ h, or.inl h.symm) (λ hC, or.inr ⟨hC, _⟩),
  refine nonneg_of_mul_nonneg_left _ hC,
  simpa only [pow_one] using h 1
end

end linear_ordered_semiring

section linear_ordered_ring

variables [linear_ordered_ring R] {a : R} {n : ℕ}

@[simp] lemma abs_pow (a : R) (n : ℕ) : |a ^ n| = |a| ^ n :=
(pow_abs a n).symm

@[simp] theorem pow_bit1_neg_iff : a ^ bit1 n < 0 ↔ a < 0 :=
⟨λ h, not_le.1 $ λ h', not_le.2 h $ pow_nonneg h' _, λ ha, pow_bit1_neg ha n⟩

@[simp] theorem pow_bit1_nonneg_iff : 0 ≤ a ^ bit1 n ↔ 0 ≤ a :=
le_iff_le_iff_lt_iff_lt.2 pow_bit1_neg_iff

@[simp] theorem pow_bit1_nonpos_iff : a ^ bit1 n ≤ 0 ↔ a ≤ 0 :=
by simp only [le_iff_lt_or_eq, pow_bit1_neg_iff, pow_eq_zero_iff (bit1_pos (zero_le n))]

@[simp] theorem pow_bit1_pos_iff : 0 < a ^ bit1 n ↔ 0 < a :=
lt_iff_lt_of_le_iff_le pow_bit1_nonpos_iff

lemma strict_mono_pow_bit1 (n : ℕ) : strict_mono (λ a : R, a ^ bit1 n) :=
begin
  intros a b hab,
  cases le_total a 0 with ha ha,
  { cases le_or_lt b 0 with hb hb,
    { rw [← neg_lt_neg_iff, ← neg_pow_bit1, ← neg_pow_bit1],
      exact pow_lt_pow_of_lt_left (neg_lt_neg hab) (neg_nonneg.2 hb) (bit1_pos (zero_le n)) },
    { exact (pow_bit1_nonpos_iff.2 ha).trans_lt (pow_bit1_pos_iff.2 hb) } },
  { exact pow_lt_pow_of_lt_left hab ha (bit1_pos (zero_le n)) }
end

/-- Bernoulli's inequality for `n : ℕ`, `-2 ≤ a`. -/
theorem one_add_mul_le_pow (H : -2 ≤ a) (n : ℕ) : 1 + (n : R) * a ≤ (1 + a) ^ n :=
one_add_mul_le_pow' (mul_self_nonneg _) (mul_self_nonneg _) (neg_le_iff_add_nonneg'.1 H) _

/-- Bernoulli's inequality reformulated to estimate `a^n`. -/
theorem one_add_mul_sub_le_pow (H : -1 ≤ a) (n : ℕ) : 1 + (n : R) * (a - 1) ≤ a ^ n :=
have -2 ≤ a - 1, by rwa [bit0, neg_add, ← sub_eq_add_neg, sub_le_sub_iff_right],
by simpa only [add_sub_cancel'_right] using one_add_mul_le_pow this n

end linear_ordered_ring

/-- Bernoulli's inequality reformulated to estimate `(n : K)`. -/
theorem nat.cast_le_pow_sub_div_sub {K : Type*} [linear_ordered_field K] {a : K} (H : 1 < a)
  (n : ℕ) :
  (n : K) ≤ (a ^ n - 1) / (a - 1) :=
(le_div_iff (sub_pos.2 H)).2 $ le_sub_left_of_add_le $
  one_add_mul_sub_le_pow ((neg_le_self $ @zero_le_one K _).trans H.le) _

/-- For any `a > 1` and a natural `n` we have `n ≤ a ^ n / (a - 1)`. See also
`nat.cast_le_pow_sub_div_sub` for a stronger inequality with `a ^ n - 1` in the numerator. -/
theorem nat.cast_le_pow_div_sub {K : Type*} [linear_ordered_field K] {a : K} (H : 1 < a) (n : ℕ) :
  (n : K) ≤ a ^ n / (a - 1) :=
(n.cast_le_pow_sub_div_sub H).trans $ div_le_div_of_le (sub_nonneg.2 H.le)
  (sub_le_self _ zero_le_one)

namespace int

alias int.units_sq ← int.units_pow_two

lemma units_pow_eq_pow_mod_two (u : ℤˣ) (n : ℕ) : u ^ n = u ^ (n % 2) :=
by conv {to_lhs, rw ← nat.mod_add_div n 2}; rw [pow_add, pow_mul, units_sq, one_pow, mul_one]

@[simp] lemma nat_abs_sq (x : ℤ) : (x.nat_abs ^ 2 : ℤ) = x ^ 2 :=
by rw [sq, int.nat_abs_mul_self', sq]

alias int.nat_abs_sq ← int.nat_abs_pow_two

lemma abs_le_self_sq (a : ℤ) : (int.nat_abs a : ℤ) ≤ a ^ 2 :=
by { rw [← int.nat_abs_sq a, sq], norm_cast, apply nat.le_mul_self }

alias int.abs_le_self_sq ← int.abs_le_self_pow_two

lemma le_self_sq (b : ℤ) : b ≤ b ^ 2 := le_trans (le_nat_abs) (abs_le_self_sq _)

alias int.le_self_sq ← int.le_self_pow_two

lemma pow_right_injective {x : ℤ} (h : 1 < x.nat_abs) : function.injective ((^) x : ℕ → ℤ) :=
begin
  suffices : function.injective (nat_abs ∘ ((^) x : ℕ → ℤ)),
  { exact function.injective.of_comp this },
  convert nat.pow_right_injective h,
  ext n,
  rw [function.comp_app, nat_abs_pow]
end

end int

variables (M G A)

/-- Monoid homomorphisms from `multiplicative ℕ` are defined by the image
of `multiplicative.of_add 1`. -/
def powers_hom [monoid M] : M ≃ (multiplicative ℕ →* M) :=
{ to_fun := λ x, ⟨λ n, x ^ n.to_add, by { convert pow_zero x, exact to_add_one },
    λ m n, pow_add x m n⟩,
  inv_fun := λ f, f (multiplicative.of_add 1),
  left_inv := pow_one,
  right_inv := λ f, monoid_hom.ext $ λ n, by { simp [← f.map_pow, ← of_add_nsmul] } }

/-- Monoid homomorphisms from `multiplicative ℤ` are defined by the image
of `multiplicative.of_add 1`. -/
def zpowers_hom [group G] : G ≃ (multiplicative ℤ →* G) :=
{ to_fun := λ x, ⟨λ n, x ^ n.to_add, zpow_zero x, λ m n, zpow_add x m n⟩,
  inv_fun := λ f, f (multiplicative.of_add 1),
  left_inv := zpow_one,
  right_inv := λ f, monoid_hom.ext $ λ n, by { simp [← f.map_zpow, ← of_add_zsmul ] } }

/-- Additive homomorphisms from `ℕ` are defined by the image of `1`. -/
def multiples_hom [add_monoid A] : A ≃ (ℕ →+ A) :=
{ to_fun := λ x, ⟨λ n, n • x, zero_nsmul x, λ m n, add_nsmul _ _ _⟩,
  inv_fun := λ f, f 1,
  left_inv := one_nsmul,
  right_inv := λ f, add_monoid_hom.ext_nat $ one_nsmul (f 1) }

/-- Additive homomorphisms from `ℤ` are defined by the image of `1`. -/
def zmultiples_hom [add_group A] : A ≃ (ℤ →+ A) :=
{ to_fun := λ x, ⟨λ n, n • x, zero_zsmul x, λ m n, add_zsmul _ _ _⟩,
  inv_fun := λ f, f 1,
  left_inv := one_zsmul,
  right_inv := λ f, add_monoid_hom.ext_int $ one_zsmul (f 1) }

attribute [to_additive multiples_hom] powers_hom
attribute [to_additive zmultiples_hom] zpowers_hom

variables {M G A}

@[simp] lemma powers_hom_apply [monoid M] (x : M) (n : multiplicative ℕ) :
  powers_hom M x n = x ^ n.to_add := rfl

@[simp] lemma powers_hom_symm_apply [monoid M] (f : multiplicative ℕ →* M) :
  (powers_hom M).symm f = f (multiplicative.of_add 1) := rfl

@[simp] lemma zpowers_hom_apply [group G] (x : G) (n : multiplicative ℤ) :
  zpowers_hom G x n = x ^ n.to_add := rfl

@[simp] lemma zpowers_hom_symm_apply [group G] (f : multiplicative ℤ →* G) :
  (zpowers_hom G).symm f = f (multiplicative.of_add 1) := rfl

@[simp] lemma multiples_hom_apply [add_monoid A] (x : A) (n : ℕ) :
  multiples_hom A x n = n • x := rfl

attribute [to_additive multiples_hom_apply] powers_hom_apply

@[simp] lemma multiples_hom_symm_apply [add_monoid A] (f : ℕ →+ A) :
  (multiples_hom A).symm f = f 1 := rfl

attribute [to_additive multiples_hom_symm_apply] powers_hom_symm_apply

@[simp] lemma zmultiples_hom_apply [add_group A] (x : A) (n : ℤ) :
  zmultiples_hom A x n = n • x := rfl

attribute [to_additive zmultiples_hom_apply] zpowers_hom_apply

@[simp] lemma zmultiples_hom_symm_apply [add_group A] (f : ℤ →+ A) :
  (zmultiples_hom A).symm f = f 1 := rfl

attribute [to_additive zmultiples_hom_symm_apply] zpowers_hom_symm_apply

-- TODO use to_additive in the rest of this file

lemma monoid_hom.apply_mnat [monoid M] (f : multiplicative ℕ →* M) (n : multiplicative ℕ) :
  f n = (f (multiplicative.of_add 1)) ^ n.to_add :=
by rw [← powers_hom_symm_apply, ← powers_hom_apply, equiv.apply_symm_apply]

@[ext] lemma monoid_hom.ext_mnat [monoid M] ⦃f g : multiplicative ℕ →* M⦄
  (h : f (multiplicative.of_add 1) = g (multiplicative.of_add 1)) : f = g :=
monoid_hom.ext $ λ n, by rw [f.apply_mnat, g.apply_mnat, h]

lemma monoid_hom.apply_mint [group M] (f : multiplicative ℤ →* M) (n : multiplicative ℤ) :
  f n = (f (multiplicative.of_add 1)) ^ n.to_add :=
by rw [← zpowers_hom_symm_apply, ← zpowers_hom_apply, equiv.apply_symm_apply]

/-! `monoid_hom.ext_mint` is defined in `data.int.cast` -/

lemma add_monoid_hom.apply_nat [add_monoid M] (f : ℕ →+ M) (n : ℕ) :
  f n = n • (f 1) :=
by rw [← multiples_hom_symm_apply, ← multiples_hom_apply, equiv.apply_symm_apply]

/-! `add_monoid_hom.ext_nat` is defined in `data.nat.cast` -/

lemma add_monoid_hom.apply_int [add_group M] (f : ℤ →+ M) (n : ℤ) :
  f n = n • (f 1) :=
by rw [← zmultiples_hom_symm_apply, ← zmultiples_hom_apply, equiv.apply_symm_apply]

/-! `add_monoid_hom.ext_int` is defined in `data.int.cast` -/

variables (M G A)

/-- If `M` is commutative, `powers_hom` is a multiplicative equivalence. -/
def powers_mul_hom [comm_monoid M] : M ≃* (multiplicative ℕ →* M) :=
{ map_mul' := λ a b, monoid_hom.ext $ by simp [mul_pow],
  ..powers_hom M}

/-- If `M` is commutative, `zpowers_hom` is a multiplicative equivalence. -/
def zpowers_mul_hom [comm_group G] : G ≃* (multiplicative ℤ →* G) :=
{ map_mul' := λ a b, monoid_hom.ext $ by simp [mul_zpow],
  ..zpowers_hom G}

/-- If `M` is commutative, `multiples_hom` is an additive equivalence. -/
def multiples_add_hom [add_comm_monoid A] : A ≃+ (ℕ →+ A) :=
{ map_add' := λ a b, add_monoid_hom.ext $ by simp [nsmul_add],
  ..multiples_hom A}

/-- If `M` is commutative, `zmultiples_hom` is an additive equivalence. -/
def zmultiples_add_hom [add_comm_group A] : A ≃+ (ℤ →+ A) :=
{ map_add' := λ a b, add_monoid_hom.ext $ by simp [zsmul_add],
  ..zmultiples_hom A}

variables {M G A}

@[simp] lemma powers_mul_hom_apply [comm_monoid M] (x : M) (n : multiplicative ℕ) :
  powers_mul_hom M x n = x ^ n.to_add := rfl

@[simp] lemma powers_mul_hom_symm_apply [comm_monoid M] (f : multiplicative ℕ →* M) :
  (powers_mul_hom M).symm f = f (multiplicative.of_add 1) := rfl

@[simp] lemma zpowers_mul_hom_apply [comm_group G] (x : G) (n : multiplicative ℤ) :
  zpowers_mul_hom G x n = x ^ n.to_add := rfl

@[simp] lemma zpowers_mul_hom_symm_apply [comm_group G] (f : multiplicative ℤ →* G) :
  (zpowers_mul_hom G).symm f = f (multiplicative.of_add 1) := rfl

@[simp] lemma multiples_add_hom_apply [add_comm_monoid A] (x : A) (n : ℕ) :
  multiples_add_hom A x n = n • x := rfl

@[simp] lemma multiples_add_hom_symm_apply [add_comm_monoid A] (f : ℕ →+ A) :
  (multiples_add_hom A).symm f = f 1 := rfl

@[simp] lemma zmultiples_add_hom_apply [add_comm_group A] (x : A) (n : ℤ) :
  zmultiples_add_hom A x n = n • x := rfl

@[simp] lemma zmultiples_add_hom_symm_apply [add_comm_group A] (f : ℤ →+ A) :
  (zmultiples_add_hom A).symm f = f 1 := rfl

/-!
### Commutativity (again)

Facts about `semiconj_by` and `commute` that require `zpow` or `zsmul`, or the fact that integer
multiplication equals semiring multiplication.
-/

namespace semiconj_by

section

variables [semiring R] {a x y : R}

@[simp] lemma cast_nat_mul_right (h : semiconj_by a x y) (n : ℕ) :
  semiconj_by a ((n : R) * x) (n * y) :=
semiconj_by.mul_right (nat.commute_cast _ _) h

@[simp] lemma cast_nat_mul_left (h : semiconj_by a x y) (n : ℕ) : semiconj_by ((n : R) * a) x y :=
semiconj_by.mul_left (nat.cast_commute _ _) h

@[simp] lemma cast_nat_mul_cast_nat_mul (h : semiconj_by a x y) (m n : ℕ) :
  semiconj_by ((m : R) * a) (n * x) (n * y) :=
(h.cast_nat_mul_left m).cast_nat_mul_right n

end

variables [monoid M] [group G] [ring R]

@[simp, to_additive] lemma units_zpow_right {a : M} {x y : Mˣ} (h : semiconj_by a x y) :
  ∀ m : ℤ, semiconj_by a (↑(x^m)) (↑(y^m))
| (n : ℕ) := by simp only [zpow_coe_nat, units.coe_pow, h, pow_right]
| -[1+n] := by simp only [zpow_neg_succ_of_nat, units.coe_pow, units_inv_right, h, pow_right]

variables {a b x y x' y' : R}

@[simp] lemma cast_int_mul_right (h : semiconj_by a x y) (m : ℤ) :
  semiconj_by a ((m : ℤ) * x) (m * y) :=
semiconj_by.mul_right (int.commute_cast _ _) h

@[simp] lemma cast_int_mul_left (h : semiconj_by a x y) (m : ℤ) : semiconj_by ((m : R) * a) x y :=
semiconj_by.mul_left (int.cast_commute _ _) h

@[simp] lemma cast_int_mul_cast_int_mul (h : semiconj_by a x y) (m n : ℤ) :
  semiconj_by ((m : R) * a) (n * x) (n * y) :=
(h.cast_int_mul_left m).cast_int_mul_right n

end semiconj_by

namespace commute

section

variables [semiring R] {a b : R}

@[simp] theorem cast_nat_mul_right (h : commute a b) (n : ℕ) : commute a ((n : R) * b) :=
h.cast_nat_mul_right n

@[simp] theorem cast_nat_mul_left (h : commute a b) (n : ℕ) : commute ((n : R) * a) b :=
h.cast_nat_mul_left n

@[simp] theorem cast_nat_mul_cast_nat_mul (h : commute a b) (m n : ℕ) :
  commute (m * a : R) (n * b : R) :=
h.cast_nat_mul_cast_nat_mul m n

@[simp] theorem self_cast_nat_mul (n : ℕ) : commute a (n * a : R) :=
(commute.refl a).cast_nat_mul_right n

@[simp] theorem cast_nat_mul_self (n : ℕ) : commute ((n : R) * a) a :=
(commute.refl a).cast_nat_mul_left n

@[simp] theorem self_cast_nat_mul_cast_nat_mul (m n : ℕ) : commute (m * a : R) (n * a : R) :=
(commute.refl a).cast_nat_mul_cast_nat_mul m n

end

variables [monoid M] [group G] [ring R]

@[simp, to_additive] lemma units_zpow_right {a : M} {u : Mˣ} (h : commute a u) (m : ℤ) :
  commute a (↑(u^m)) :=
h.units_zpow_right m

@[simp, to_additive] lemma units_zpow_left {u : Mˣ} {a : M} (h : commute ↑u a) (m : ℤ) :
  commute (↑(u^m)) a :=
(h.symm.units_zpow_right m).symm

variables {a b : R}

@[simp] lemma cast_int_mul_right (h : commute a b) (m : ℤ) : commute a (m * b : R) :=
h.cast_int_mul_right m

@[simp] lemma cast_int_mul_left (h : commute a b) (m : ℤ) : commute ((m : R) * a) b :=
h.cast_int_mul_left m

lemma cast_int_mul_cast_int_mul (h : commute a b) (m n : ℤ) : commute (m * a : R) (n * b : R) :=
h.cast_int_mul_cast_int_mul m n

variables (a) (m n : ℤ)

@[simp] lemma cast_int_left : commute (m : R) a :=
by { rw [← mul_one (m : R)], exact (one_left a).cast_int_mul_left m }

@[simp] lemma cast_int_right : commute a m :=
by { rw [← mul_one (m : R)], exact (one_right a).cast_int_mul_right m }

@[simp] theorem self_cast_int_mul : commute a (n * a : R) := (commute.refl a).cast_int_mul_right n

@[simp] theorem cast_int_mul_self : commute ((n : R) * a) a := (commute.refl a).cast_int_mul_left n

theorem self_cast_int_mul_cast_int_mul : commute (m * a : R) (n * a : R) :=
(commute.refl a).cast_int_mul_cast_int_mul m n

end commute

section multiplicative

open multiplicative

@[simp] lemma nat.to_add_pow (a : multiplicative ℕ) (b : ℕ) : to_add (a ^ b) = to_add a * b :=
begin
  induction b with b ih,
  { erw [pow_zero, to_add_one, mul_zero] },
  { simp [*, pow_succ, add_comm, nat.mul_succ] }
end

@[simp] lemma nat.of_add_mul (a b : ℕ) : of_add (a * b) = of_add a ^ b :=
(nat.to_add_pow _ _).symm

@[simp] lemma int.to_add_pow (a : multiplicative ℤ) (b : ℕ) : to_add (a ^ b) = to_add a * b :=
by induction b; simp [*, mul_add, pow_succ, add_comm]

@[simp] lemma int.to_add_zpow (a : multiplicative ℤ) (b : ℤ) : to_add (a ^ b) = to_add a * b :=
int.induction_on b (by simp)
  (by simp [zpow_add, mul_add] {contextual := tt})
  (by simp [zpow_add, mul_add, sub_eq_add_neg, -int.add_neg_one] {contextual := tt})

@[simp] lemma int.of_add_mul (a b : ℤ) : of_add (a * b) = of_add a ^ b :=
(int.to_add_zpow _ _).symm

end multiplicative

namespace units

variables [monoid M]

lemma conj_pow (u : Mˣ) (x : M) (n : ℕ) : (↑u * x * ↑(u⁻¹))^n = u * x^n * ↑(u⁻¹) :=
(divp_eq_iff_mul_eq.2 ((u.mk_semiconj_by x).pow_right n).eq.symm).symm

lemma conj_pow' (u : Mˣ) (x : M) (n : ℕ) : (↑(u⁻¹) * x * u)^n = ↑(u⁻¹) * x^n * u:=
(u⁻¹).conj_pow x n

end units

namespace mul_opposite

/-- Moving to the opposite monoid commutes with taking powers. -/
@[simp] lemma op_pow [monoid M] (x : M) (n : ℕ) : op (x ^ n) = (op x) ^ n := rfl
@[simp] lemma unop_pow [monoid M] (x : Mᵐᵒᵖ) (n : ℕ) : unop (x ^ n) = (unop x) ^ n := rfl

/-- Moving to the opposite group or group_with_zero commutes with taking powers. -/
@[simp] lemma op_zpow [div_inv_monoid M] (x : M) (z : ℤ) : op (x ^ z) = (op x) ^ z := rfl
@[simp] lemma unop_zpow [div_inv_monoid M] (x : Mᵐᵒᵖ) (z : ℤ) : unop (x ^ z) = (unop x) ^ z := rfl

end mul_opposite<|MERGE_RESOLUTION|>--- conflicted
+++ resolved
@@ -99,21 +99,10 @@
 
 end monoid
 
-<<<<<<< HEAD
+lemma zsmul_one [add_group_with_one A] (n : ℤ) : n • (1 : A) = n := by cases n; simp
+
 section group
-variables [group G] [group H] [add_group B]
-=======
-section sub_neg_monoid
-variables [sub_neg_monoid A]
->>>>>>> 4cf20164
-
-lemma zsmul_one [has_one A] (n : ℤ) : n • (1 : A) = n := by cases n; simp
-
-end sub_neg_monoid
-
-<<<<<<< HEAD
-theorem zsmul_one [add_group_with_one A] (n : ℤ) : n • (1 : A) = n :=
-by cases n; simp
+variables [group G]
 
 @[to_additive add_one_zsmul]
 lemma zpow_add_one (a : G) : ∀ n : ℤ, a ^ (n + 1) = a ^ n * a
@@ -124,17 +113,6 @@
   rw [int.neg_succ_of_nat_eq, neg_add, add_assoc, neg_add_self, add_zero],
   exact zpow_neg_succ_of_nat _ _
 end
-=======
-section group
-variables [group G]
-
-@[to_additive add_one_zsmul]
-lemma zpow_add_one (a : G) : ∀ n : ℤ, a ^ (n + 1) = a ^ n * a
-| (of_nat n) := by simp [← int.coe_nat_succ, pow_succ']
-| -[1+n] := by rw [int.neg_succ_of_nat_eq, zpow_neg, neg_add, neg_add_cancel_right, zpow_neg,
-  ← int.coe_nat_succ, zpow_coe_nat, zpow_coe_nat, pow_succ _ n, mul_inv_rev,
-  inv_mul_cancel_right]
->>>>>>> 4cf20164
 
 @[to_additive zsmul_sub_one]
 lemma zpow_sub_one (a : G) (n : ℤ) : a ^ (n - 1) = a ^ n * a⁻¹ :=
@@ -392,13 +370,8 @@
 lemma mul_bit1 [non_assoc_ring R] {n r : R} : r * bit1 n = (2 : ℤ) • (r * n) + r :=
 by { dsimp [bit1], rw [mul_add, mul_bit0, mul_one], }
 
-<<<<<<< HEAD
 @[simp] theorem zsmul_eq_mul [ring R] (a : R) : ∀ (n : ℤ), n • a = n * a
 | (n : ℕ) := by rw [coe_nat_zsmul, nsmul_eq_mul, int.cast_coe_nat]
-=======
-@[simp] theorem zsmul_eq_mul [non_assoc_ring R] (a : R) : ∀ (n : ℤ), n • a = n * a
-| (n : ℕ) := by { rw [coe_nat_zsmul, nsmul_eq_mul], refl }
->>>>>>> 4cf20164
 | -[1+ n] := by simp [nat.cast_succ, neg_add_rev, int.cast_neg_succ_of_nat, add_mul]
 
 theorem zsmul_eq_mul' [ring R] (a : R) (n : ℤ) : n • a = a * n :=
