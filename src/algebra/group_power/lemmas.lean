/-
Copyright (c) 2015 Jeremy Avigad. All rights reserved.
Released under Apache 2.0 license as described in the file LICENSE.
Authors: Jeremy Avigad, Robert Y. Lewis
-/
import algebra.invertible
import data.int.cast

/-!
# Lemmas about power operations on monoids and groups

This file contains lemmas about `monoid.pow`, `group.pow`, `nsmul`, `zsmul`
which require additional imports besides those available in `algebra.group_power.basic`.
-/

open function int nat

universes u v w x y z u₁ u₂

variables {α : Type*} {M : Type u} {N : Type v} {G : Type w} {H : Type x} {A : Type y} {B : Type z}
  {R : Type u₁} {S : Type u₂}

/-!
### (Additive) monoid
-/
section monoid
variables [monoid M] [monoid N] [add_monoid A] [add_monoid B]

@[simp] theorem nsmul_one [has_one A] : ∀ n : ℕ, n • (1 : A) = n :=
begin
  refine eq_nat_cast' (⟨_, _, _⟩ : ℕ →+ A) _,
  { simp [zero_nsmul] },
  { simp [add_nsmul] },
  { simp }
end

instance invertible_pow (m : M) [invertible m] (n : ℕ) : invertible (m ^ n) :=
{ inv_of := ⅟ m ^ n,
  inv_of_mul_self := by rw [← (commute_inv_of m).symm.mul_pow, inv_of_mul_self, one_pow],
  mul_inv_of_self := by rw [← (commute_inv_of m).mul_pow, mul_inv_of_self, one_pow] }

lemma inv_of_pow (m : M) [invertible m] (n : ℕ) [invertible (m ^ n)] :
  ⅟(m ^ n) = ⅟m ^ n :=
@invertible_unique M _ (m ^ n) (m ^ n) _ (invertible_pow m n) rfl

lemma is_unit.pow {m : M} (n : ℕ) : is_unit m → is_unit (m ^ n) :=
λ ⟨u, hu⟩, ⟨u ^ n, by simp *⟩

@[simp] lemma is_unit_pow_succ_iff {m : M} {n : ℕ} :
  is_unit (m ^ (n + 1)) ↔ is_unit m :=
begin
  refine ⟨_, λ h, h.pow _⟩,
  rw [pow_succ, ((commute.refl _).pow_right _).is_unit_mul_iff],
  exact and.left
end

lemma is_unit_pos_pow_iff {m : M} :
  ∀ {n : ℕ} (h : 0 < n), is_unit (m ^ n) ↔ is_unit m
| (n + 1) _ := is_unit_pow_succ_iff

/-- If `x ^ n.succ = 1` then `x` has an inverse, `x^n`. -/
def invertible_of_pow_succ_eq_one (x : M) (n : ℕ) (hx : x ^ n.succ = 1) :
  invertible x :=
⟨x ^ n, (pow_succ' x n).symm.trans hx, (pow_succ x n).symm.trans hx⟩

/-- If `x ^ n = 1` then `x` has an inverse, `x^(n - 1)`. -/
def invertible_of_pow_eq_one (x : M) (n : ℕ) (hx : x ^ n = 1) (hn : 0 < n) :
  invertible x :=
begin
  apply invertible_of_pow_succ_eq_one x (n - 1),
  convert hx,
  exact tsub_add_cancel_of_le (nat.succ_le_of_lt hn),
end

lemma is_unit_of_pow_eq_one (x : M) (n : ℕ) (hx : x ^ n = 1) (hn : 0 < n) :
  is_unit x :=
begin
  haveI := invertible_of_pow_eq_one x n hx hn,
  exact is_unit_of_invertible x
end

lemma smul_pow [mul_action M N] [is_scalar_tower M N N] [smul_comm_class M N N]
  (k : M) (x : N) (p : ℕ) :
  (k • x) ^ p = k ^ p • x ^ p :=
begin
  induction p with p IH,
  { simp },
  { rw [pow_succ', IH, smul_mul_smul, ←pow_succ', ←pow_succ'] }
end

@[simp] lemma smul_pow' [mul_distrib_mul_action M N] (x : M) (m : N) (n : ℕ) :
  x • m ^ n = (x • m) ^ n :=
begin
  induction n with n ih,
  { rw [pow_zero, pow_zero], exact smul_one x },
  { rw [pow_succ, pow_succ], exact (smul_mul' x m (m ^ n)).trans (congr_arg _ ih) }
end

end monoid

section sub_neg_monoid
variables [sub_neg_monoid A]

lemma zsmul_one [has_one A] (n : ℤ) : n • (1 : A) = n := by cases n; simp

end sub_neg_monoid

section division_monoid
variables [division_monoid α]

<<<<<<< HEAD
-- note that `mul_zsmul` and `zpow_mul` have the primes swapped since their argument order
-- and therefore the more "natural" choice of lemma is reversed.
=======
-- Note that `mul_zsmul` and `zpow_mul` have the primes swapped since their argument order,
-- and therefore the more "natural" choice of lemma, is reversed.
>>>>>>> f1c08cde
@[to_additive mul_zsmul'] lemma zpow_mul (a : α) : ∀ m n : ℤ, a ^ (m * n) = (a ^ m) ^ n
| (m : ℕ) (n : ℕ) := by { rw [zpow_coe_nat, zpow_coe_nat, ← pow_mul, ← zpow_coe_nat], refl }
| (m : ℕ) -[1+ n] := by { rw [zpow_coe_nat, zpow_neg_succ_of_nat, ← pow_mul, coe_nat_mul_neg_succ,
    zpow_neg, inv_inj, ← zpow_coe_nat], refl }
| -[1+ m] (n : ℕ) := by { rw [zpow_coe_nat, zpow_neg_succ_of_nat, ← inv_pow, ← pow_mul,
    neg_succ_mul_coe_nat, zpow_neg, inv_pow, inv_inj, ← zpow_coe_nat], refl }
| -[1+ m] -[1+ n] := by { rw [zpow_neg_succ_of_nat, zpow_neg_succ_of_nat, neg_succ_mul_neg_succ,
    inv_pow, inv_inv, ← pow_mul, ← zpow_coe_nat], refl }

@[to_additive mul_zsmul] lemma zpow_mul' (a : α) (m n : ℤ) : a ^ (m * n) = (a ^ n) ^ m :=
by rw [mul_comm, zpow_mul]

@[to_additive bit0_zsmul] lemma zpow_bit0 (a : α) : ∀ n : ℤ, a ^ bit0 n = a ^ n * a ^ n
| (n : ℕ) := by simp only [zpow_coe_nat, ←int.coe_nat_bit0, pow_bit0]
| -[1+n]  := by { simp [←mul_inv_rev, ←pow_bit0], rw [neg_succ_of_nat_eq, bit0_neg, zpow_neg],
  norm_cast }

@[to_additive bit0_zsmul'] lemma zpow_bit0' (a : α) (n : ℤ) : a ^ bit0 n = (a * a) ^ n :=
(zpow_bit0 a n).trans ((commute.refl a).mul_zpow n).symm

@[simp] lemma zpow_bit0_neg [has_distrib_neg α] (x : α) (n : ℤ) : (-x) ^ (bit0 n) = x ^ bit0 n :=
by rw [zpow_bit0', zpow_bit0', neg_mul_neg]

end division_monoid

section group
variables [group G]

@[to_additive add_one_zsmul]
lemma zpow_add_one (a : G) : ∀ n : ℤ, a ^ (n + 1) = a ^ n * a
| (of_nat n) := by simp [← int.coe_nat_succ, pow_succ']
| -[1+n] := by rw [int.neg_succ_of_nat_eq, zpow_neg, neg_add, neg_add_cancel_right, zpow_neg,
  ← int.coe_nat_succ, zpow_coe_nat, zpow_coe_nat, pow_succ _ n, mul_inv_rev,
  inv_mul_cancel_right]

@[to_additive zsmul_sub_one]
lemma zpow_sub_one (a : G) (n : ℤ) : a ^ (n - 1) = a ^ n * a⁻¹ :=
calc a ^ (n - 1) = a ^ (n - 1) * a * a⁻¹ : (mul_inv_cancel_right _ _).symm
             ... = a^n * a⁻¹             : by rw [← zpow_add_one, sub_add_cancel]

@[to_additive add_zsmul]
lemma zpow_add (a : G) (m n : ℤ) : a ^ (m + n) = a ^ m * a ^ n :=
begin
  induction n using int.induction_on with n ihn n ihn,
  case hz : { simp },
  { simp only [← add_assoc, zpow_add_one, ihn, mul_assoc] },
  { rw [zpow_sub_one, ← mul_assoc, ← ihn, ← zpow_sub_one, add_sub_assoc] }
end

@[to_additive add_zsmul_self]
lemma mul_self_zpow (b : G) (m : ℤ) : b*b^m = b^(m+1) :=
by { conv_lhs {congr, rw ← zpow_one b }, rw [← zpow_add, add_comm] }

@[to_additive add_self_zsmul]
lemma mul_zpow_self (b : G) (m : ℤ) : b^m*b = b^(m+1) :=
by { conv_lhs {congr, skip, rw ← zpow_one b }, rw [← zpow_add, add_comm] }

@[to_additive sub_zsmul]
lemma zpow_sub (a : G) (m n : ℤ) : a ^ (m - n) = a ^ m * (a ^ n)⁻¹ :=
by rw [sub_eq_add_neg, zpow_add, zpow_neg]

@[to_additive one_add_zsmul]
theorem zpow_one_add (a : G) (i : ℤ) : a ^ (1 + i) = a * a ^ i :=
by rw [zpow_add, zpow_one]

@[to_additive] lemma zpow_mul_comm (a : G) (i j : ℤ) : a ^ i * a ^ j = a ^ j * a ^ i :=
(commute.refl _).zpow_zpow _ _

@[to_additive bit1_zsmul]
theorem zpow_bit1 (a : G) (n : ℤ) : a ^ bit1 n = a ^ n * a ^ n * a :=
by rw [bit1, zpow_add, zpow_bit0, zpow_one]

end group

/-!
### `zpow`/`zsmul` and an order

Those lemmas are placed here (rather than in `algebra.group_power.order` with their friends) because
they require facts from `data.int.basic`.
-/

section ordered_add_comm_group
variables [ordered_comm_group α] {m n : ℤ} {a b : α}

@[to_additive zsmul_pos]
lemma one_lt_zpow' (ha : 1 < a) {k : ℤ} (hk : (0:ℤ) < k) : 1 < a^k :=
begin
  lift k to ℕ using int.le_of_lt hk,
  rw zpow_coe_nat,
  exact one_lt_pow' ha (coe_nat_pos.mp hk).ne',
end

@[to_additive zsmul_strict_mono_left]
lemma zpow_strict_mono_right (ha : 1 < a) : strict_mono (λ n : ℤ, a ^ n) :=
λ m n h,
  calc a ^ m = a ^ m * 1 : (mul_one _).symm
    ... < a ^ m * a ^ (n - m) : mul_lt_mul_left' (one_lt_zpow' ha $ sub_pos_of_lt h) _
    ... = a ^ n : by { rw ←zpow_add, simp }

@[to_additive zsmul_mono_left]
lemma zpow_mono_right (ha : 1 ≤ a) : monotone (λ n : ℤ, a ^ n) :=
λ m n h,
  calc a ^ m = a ^ m * 1 : (mul_one _).symm
    ... ≤ a ^ m * a ^ (n - m) : mul_le_mul_left' (one_le_zpow ha $ sub_nonneg_of_le h) _
    ... = a ^ n : by { rw ←zpow_add, simp }

@[to_additive]
lemma zpow_le_zpow (ha : 1 ≤ a) (h : m ≤ n) : a ^ m ≤ a ^ n := zpow_mono_right ha h

@[to_additive]
lemma zpow_lt_zpow (ha : 1 < a) (h : m < n) : a ^ m < a ^ n := zpow_strict_mono_right ha h

@[to_additive]
lemma zpow_le_zpow_iff (ha : 1 < a) : a ^ m ≤ a ^ n ↔ m ≤ n := (zpow_strict_mono_right ha).le_iff_le

@[to_additive]
lemma zpow_lt_zpow_iff (ha : 1 < a) : a ^ m < a ^ n ↔ m < n := (zpow_strict_mono_right ha).lt_iff_lt

variables (α)

@[to_additive zsmul_strict_mono_right]
lemma zpow_strict_mono_left (hn : 0 < n) : strict_mono ((^ n) : α → α) :=
λ a b hab, by { rw [←one_lt_div', ←div_zpow], exact one_lt_zpow' (one_lt_div'.2 hab) hn }

@[to_additive zsmul_mono_right]
lemma zpow_mono_left (hn : 0 ≤ n) : monotone ((^ n) : α → α) :=
λ a b hab, by { rw [←one_le_div', ←div_zpow], exact one_le_zpow (one_le_div'.2 hab) hn }

variables {α}

@[to_additive]
lemma zpow_le_zpow' (hn : 0 ≤ n) (h : a ≤ b) : a ^ n ≤ b ^ n := zpow_mono_left α hn h

@[to_additive]
lemma zpow_lt_zpow' (hn : 0 < n) (h : a < b) : a ^ n < b ^ n := zpow_strict_mono_left α hn h

end ordered_add_comm_group

section linear_ordered_comm_group
variables [linear_ordered_comm_group α] {n : ℤ} {a b : α}

@[to_additive]
lemma zpow_le_zpow_iff' (hn : 0 < n) {a b : α} : a ^ n ≤ b ^ n ↔ a ≤ b :=
(zpow_strict_mono_left α hn).le_iff_le

@[to_additive]
lemma zpow_lt_zpow_iff' (hn : 0 < n) {a b : α} : a ^ n < b ^ n ↔ a < b :=
(zpow_strict_mono_left α hn).lt_iff_lt

@[nolint to_additive_doc, to_additive zsmul_right_injective
"See also `smul_right_injective`. TODO: provide a `no_zero_smul_divisors` instance. We can't do that
here because importing that definition would create import cycles."]
lemma zpow_left_injective (hn : n ≠ 0) : function.injective ((^ n) : α → α) :=
begin
  cases hn.symm.lt_or_lt,
  { exact (zpow_strict_mono_left α h).injective },
  { refine λ a b (hab : a ^ n = b ^ n), (zpow_strict_mono_left α (neg_pos.mpr h)).injective _,
    rw [zpow_neg, zpow_neg, hab] }
end

@[to_additive zsmul_right_inj]
lemma zpow_left_inj (hn : n ≠ 0) : a ^ n = b ^ n ↔ a = b := (zpow_left_injective hn).eq_iff

/-- Alias of `zsmul_right_inj`, for ease of discovery alongside `zsmul_le_zsmul_iff'` and
`zsmul_lt_zsmul_iff'`. -/
@[to_additive "Alias of `zsmul_right_inj`, for ease of discovery alongside `zsmul_le_zsmul_iff'` and
`zsmul_lt_zsmul_iff'`."]
lemma zpow_eq_zpow_iff' (hn : n ≠ 0) : a ^ n = b ^ n ↔ a = b := zpow_left_inj hn

end linear_ordered_comm_group

section linear_ordered_add_comm_group
variables [linear_ordered_add_comm_group α] {a b : α}

lemma abs_nsmul (n : ℕ) (a : α) : |n • a| = n • |a| :=
begin
  cases le_total a 0 with hneg hpos,
  { rw [abs_of_nonpos hneg, ← abs_neg, ← neg_nsmul, abs_of_nonneg],
    exact nsmul_nonneg (neg_nonneg.mpr hneg) n },
  { rw [abs_of_nonneg hpos, abs_of_nonneg],
    exact nsmul_nonneg hpos n }
end

lemma abs_zsmul (n : ℤ) (a : α) : |n • a| = |n| • |a| :=
begin
  obtain n0 | n0 := le_total 0 n,
  { lift n to ℕ using n0,
    simp only [abs_nsmul, coe_nat_abs, coe_nat_zsmul] },
  { lift (- n) to ℕ using neg_nonneg.2 n0 with m h,
    rw [← abs_neg (n • a), ← neg_zsmul, ← abs_neg n, ← h, coe_nat_zsmul, coe_nat_abs,
      coe_nat_zsmul],
    exact abs_nsmul m _ },
end

lemma abs_add_eq_add_abs_le (hle : a ≤ b) : |a + b| = |a| + |b| ↔ 0 ≤ a ∧ 0 ≤ b ∨ a ≤ 0 ∧ b ≤ 0 :=
begin
  obtain a0 | a0 := le_or_lt 0 a; obtain b0 | b0 := le_or_lt 0 b,
  { simp [a0, b0, abs_of_nonneg, add_nonneg a0 b0] },
  { exact (lt_irrefl (0 : α) $ a0.trans_lt $ hle.trans_lt b0).elim },
  any_goals { simp [a0.le, b0.le, abs_of_nonpos, add_nonpos, add_comm] },
  have : (|a + b| = -a + b ↔ b ≤ 0) ↔ (|a + b| =
    |a| + |b| ↔ 0 ≤ a ∧ 0 ≤ b ∨ a ≤ 0 ∧ b ≤ 0),
  { simp [a0, a0.le, a0.not_le, b0, abs_of_neg, abs_of_nonneg] },
  refine this.mp ⟨λ h, _, λ h, by simp only [le_antisymm h b0, abs_of_neg a0, add_zero]⟩,
  obtain ab | ab := le_or_lt (a + b) 0,
  { refine le_of_eq (eq_zero_of_neg_eq _),
    rwa [abs_of_nonpos ab, neg_add_rev, add_comm, add_right_inj] at h },
  { refine (lt_irrefl (0 : α) _).elim,
    rw [abs_of_pos ab, add_left_inj] at h,
    rwa eq_zero_of_neg_eq h.symm at a0 }
end

lemma abs_add_eq_add_abs_iff (a b : α) : |a + b| = |a| + |b| ↔ 0 ≤ a ∧ 0 ≤ b ∨ a ≤ 0 ∧ b ≤ 0 :=
begin
  obtain ab | ab := le_total a b,
  { exact abs_add_eq_add_abs_le ab },
  { rw [add_comm a, add_comm (abs _), abs_add_eq_add_abs_le ab, and.comm, @and.comm (b ≤ 0)] }
end

end linear_ordered_add_comm_group

@[simp] lemma with_bot.coe_nsmul [add_monoid A] (a : A) (n : ℕ) :
  ((n • a : A) : with_bot A) = n • a :=
add_monoid_hom.map_nsmul ⟨(coe : A → with_bot A), with_bot.coe_zero, with_bot.coe_add⟩ a n

theorem nsmul_eq_mul' [non_assoc_semiring R] (a : R) (n : ℕ) : n • a = a * n :=
by induction n with n ih; [rw [zero_nsmul, nat.cast_zero, mul_zero],
  rw [succ_nsmul', ih, nat.cast_succ, mul_add, mul_one]]

@[simp] theorem nsmul_eq_mul [non_assoc_semiring R] (n : ℕ) (a : R) : n • a = n * a :=
by rw [nsmul_eq_mul', (n.cast_commute a).eq]

/-- Note that `add_comm_monoid.nat_smul_comm_class` requires stronger assumptions on `R`. -/
instance non_unital_non_assoc_semiring.nat_smul_comm_class [non_unital_non_assoc_semiring R] :
  smul_comm_class ℕ R R :=
⟨λ n x y, match n with
  | 0 := by simp_rw [zero_nsmul, smul_eq_mul, mul_zero]
  | (n + 1) := by simp_rw [succ_nsmul, smul_eq_mul, mul_add, ←smul_eq_mul, _match n]
  end⟩

/-- Note that `add_comm_monoid.nat_is_scalar_tower` requires stronger assumptions on `R`. -/
instance non_unital_non_assoc_semiring.nat_is_scalar_tower [non_unital_non_assoc_semiring R] :
  is_scalar_tower ℕ R R :=
⟨λ n x y, match n with
  | 0 := by simp_rw [zero_nsmul, smul_eq_mul, zero_mul]
  | (n + 1) := by simp_rw [succ_nsmul, ←_match n, smul_eq_mul, add_mul]
  end⟩

@[simp, norm_cast] theorem nat.cast_pow [semiring R] (n m : ℕ) : (↑(n ^ m) : R) = ↑n ^ m :=
begin
  induction m with m ih,
  { rw [pow_zero, pow_zero], exact nat.cast_one },
  { rw [pow_succ', pow_succ', nat.cast_mul, ih] }
end

@[simp, norm_cast] theorem int.coe_nat_pow (n m : ℕ) : ((n ^ m : ℕ) : ℤ) = n ^ m :=
by induction m with m ih; [exact int.coe_nat_one, rw [pow_succ', pow_succ', int.coe_nat_mul, ih]]

theorem int.nat_abs_pow (n : ℤ) (k : ℕ) : int.nat_abs (n ^ k) = (int.nat_abs n) ^ k :=
by induction k with k ih; [refl, rw [pow_succ', int.nat_abs_mul, pow_succ', ih]]

-- The next four lemmas allow us to replace multiplication by a numeral with a `zsmul` expression.
-- They are used by the `noncomm_ring` tactic, to normalise expressions before passing to `abel`.

lemma bit0_mul [non_unital_non_assoc_ring R] {n r : R} : bit0 n * r = (2 : ℤ) • (n * r) :=
by { dsimp [bit0], rw [add_mul, add_zsmul, one_zsmul], }

lemma mul_bit0 [non_unital_non_assoc_ring R] {n r : R} : r * bit0 n = (2 : ℤ) • (r * n) :=
by { dsimp [bit0], rw [mul_add, add_zsmul, one_zsmul], }

lemma bit1_mul [non_assoc_ring R] {n r : R} : bit1 n * r = (2 : ℤ) • (n * r) + r :=
by { dsimp [bit1], rw [add_mul, bit0_mul, one_mul], }

lemma mul_bit1 [non_assoc_ring R] {n r : R} : r * bit1 n = (2 : ℤ) • (r * n) + r :=
by { dsimp [bit1], rw [mul_add, mul_bit0, mul_one], }

@[simp] theorem zsmul_eq_mul [non_assoc_ring R] (a : R) : ∀ (n : ℤ), n • a = n * a
| (n : ℕ) := by { rw [coe_nat_zsmul, nsmul_eq_mul], refl }
| -[1+ n] := by simp [nat.cast_succ, neg_add_rev, int.cast_neg_succ_of_nat, add_mul]

theorem zsmul_eq_mul' [ring R] (a : R) (n : ℤ) : n • a = a * n :=
by rw [zsmul_eq_mul, (n.cast_commute a).eq]

/-- Note that `add_comm_group.int_smul_comm_class` requires stronger assumptions on `R`. -/
instance non_unital_non_assoc_ring.int_smul_comm_class [non_unital_non_assoc_ring R] :
  smul_comm_class ℤ R R :=
⟨λ n x y, match n with
  | (n : ℕ) := by simp_rw [coe_nat_zsmul, smul_comm]
  | -[1+n]  := by simp_rw [zsmul_neg_succ_of_nat, smul_eq_mul, mul_neg, mul_smul_comm]
  end⟩

/-- Note that `add_comm_group.int_is_scalar_tower` requires stronger assumptions on `R`. -/
instance non_unital_non_assoc_ring.int_is_scalar_tower [non_unital_non_assoc_ring R] :
  is_scalar_tower ℤ R R :=
⟨λ n x y, match n with
  | (n : ℕ) := by simp_rw [coe_nat_zsmul, smul_assoc]
  | -[1+n]  := by simp_rw [zsmul_neg_succ_of_nat, smul_eq_mul, neg_mul, smul_mul_assoc]
  end⟩

lemma zsmul_int_int (a b : ℤ) : a • b = a * b := by simp

lemma zsmul_int_one (n : ℤ) : n • 1 = n := by simp

@[simp, norm_cast] theorem int.cast_pow [ring R] (n : ℤ) (m : ℕ) : (↑(n ^ m) : R) = ↑n ^ m :=
begin
  induction m with m ih,
  { rw [pow_zero, pow_zero, int.cast_one] },
  { rw [pow_succ, pow_succ, int.cast_mul, ih] }
end

lemma neg_one_pow_eq_pow_mod_two [ring R] {n : ℕ} : (-1 : R) ^ n = (-1) ^ (n % 2) :=
by rw [← nat.mod_add_div n 2, pow_add, pow_mul]; simp [sq]

section ordered_semiring
variables [ordered_semiring R] {a : R}

/-- Bernoulli's inequality. This version works for semirings but requires
additional hypotheses `0 ≤ a * a` and `0 ≤ (1 + a) * (1 + a)`. -/
theorem one_add_mul_le_pow' (Hsq : 0 ≤ a * a) (Hsq' : 0 ≤ (1 + a) * (1 + a))
  (H : 0 ≤ 2 + a) :
  ∀ (n : ℕ), 1 + (n : R) * a ≤ (1 + a) ^ n
| 0     := by simp
| 1     := by simp
| (n+2) :=
have 0 ≤ (n : R) * (a * a * (2 + a)) + a * a,
  from add_nonneg (mul_nonneg n.cast_nonneg (mul_nonneg Hsq H)) Hsq,
calc 1 + (↑(n + 2) : R) * a ≤ 1 + ↑(n + 2) * a + (n * (a * a * (2 + a)) + a * a) :
  (le_add_iff_nonneg_right _).2 this
... = (1 + a) * (1 + a) * (1 + n * a) :
  by { simp [add_mul, mul_add, bit0, mul_assoc, (n.cast_commute (_ : R)).left_comm],
       ac_refl }
... ≤ (1 + a) * (1 + a) * (1 + a)^n :
  mul_le_mul_of_nonneg_left (one_add_mul_le_pow' n) Hsq'
... = (1 + a)^(n + 2) : by simp only [pow_succ, mul_assoc]

private lemma pow_le_pow_of_le_one_aux (h : 0 ≤ a) (ha : a ≤ 1) (i : ℕ) :
  ∀ k : ℕ, a ^ (i + k) ≤ a ^ i
| 0 := by simp
| (k+1) := by { rw [←add_assoc, ←one_mul (a^i), pow_succ],
                exact mul_le_mul ha (pow_le_pow_of_le_one_aux _) (pow_nonneg h _) zero_le_one }

lemma pow_le_pow_of_le_one (h : 0 ≤ a) (ha : a ≤ 1) {i j : ℕ} (hij : i ≤ j) :
  a ^ j ≤ a ^ i :=
let ⟨k, hk⟩ := nat.exists_eq_add_of_le hij in
by rw hk; exact pow_le_pow_of_le_one_aux h ha _ _

lemma pow_le_of_le_one (h₀ : 0 ≤ a) (h₁ : a ≤ 1) {n : ℕ} (hn : n ≠ 0) : a ^ n ≤ a :=
(pow_one a).subst (pow_le_pow_of_le_one h₀ h₁ (nat.pos_of_ne_zero hn))

lemma sq_le (h₀ : 0 ≤ a) (h₁ : a ≤ 1) : a ^ 2 ≤ a := pow_le_of_le_one h₀ h₁ two_ne_zero

end ordered_semiring

section linear_ordered_semiring

variables [linear_ordered_semiring R]

lemma sign_cases_of_C_mul_pow_nonneg {C r : R} (h : ∀ n : ℕ, 0 ≤ C * r ^ n) :
  C = 0 ∨ (0 < C ∧ 0 ≤ r) :=
begin
  have : 0 ≤ C, by simpa only [pow_zero, mul_one] using h 0,
  refine this.eq_or_lt.elim (λ h, or.inl h.symm) (λ hC, or.inr ⟨hC, _⟩),
  refine nonneg_of_mul_nonneg_left _ hC,
  simpa only [pow_one] using h 1
end

end linear_ordered_semiring

section linear_ordered_ring

variables [linear_ordered_ring R] {a : R} {n : ℕ}

@[simp] lemma abs_pow (a : R) (n : ℕ) : |a ^ n| = |a| ^ n :=
(pow_abs a n).symm

@[simp] theorem pow_bit1_neg_iff : a ^ bit1 n < 0 ↔ a < 0 :=
⟨λ h, not_le.1 $ λ h', not_le.2 h $ pow_nonneg h' _, λ ha, pow_bit1_neg ha n⟩

@[simp] theorem pow_bit1_nonneg_iff : 0 ≤ a ^ bit1 n ↔ 0 ≤ a :=
le_iff_le_iff_lt_iff_lt.2 pow_bit1_neg_iff

@[simp] theorem pow_bit1_nonpos_iff : a ^ bit1 n ≤ 0 ↔ a ≤ 0 :=
by simp only [le_iff_lt_or_eq, pow_bit1_neg_iff, pow_eq_zero_iff (bit1_pos (zero_le n))]

@[simp] theorem pow_bit1_pos_iff : 0 < a ^ bit1 n ↔ 0 < a :=
lt_iff_lt_of_le_iff_le pow_bit1_nonpos_iff

lemma strict_mono_pow_bit1 (n : ℕ) : strict_mono (λ a : R, a ^ bit1 n) :=
begin
  intros a b hab,
  cases le_total a 0 with ha ha,
  { cases le_or_lt b 0 with hb hb,
    { rw [← neg_lt_neg_iff, ← neg_pow_bit1, ← neg_pow_bit1],
      exact pow_lt_pow_of_lt_left (neg_lt_neg hab) (neg_nonneg.2 hb) (bit1_pos (zero_le n)) },
    { exact (pow_bit1_nonpos_iff.2 ha).trans_lt (pow_bit1_pos_iff.2 hb) } },
  { exact pow_lt_pow_of_lt_left hab ha (bit1_pos (zero_le n)) }
end

/-- Bernoulli's inequality for `n : ℕ`, `-2 ≤ a`. -/
theorem one_add_mul_le_pow (H : -2 ≤ a) (n : ℕ) : 1 + (n : R) * a ≤ (1 + a) ^ n :=
one_add_mul_le_pow' (mul_self_nonneg _) (mul_self_nonneg _) (neg_le_iff_add_nonneg'.1 H) _

/-- Bernoulli's inequality reformulated to estimate `a^n`. -/
theorem one_add_mul_sub_le_pow (H : -1 ≤ a) (n : ℕ) : 1 + (n : R) * (a - 1) ≤ a ^ n :=
have -2 ≤ a - 1, by rwa [bit0, neg_add, ← sub_eq_add_neg, sub_le_sub_iff_right],
by simpa only [add_sub_cancel'_right] using one_add_mul_le_pow this n

end linear_ordered_ring

/-- Bernoulli's inequality reformulated to estimate `(n : K)`. -/
theorem nat.cast_le_pow_sub_div_sub {K : Type*} [linear_ordered_field K] {a : K} (H : 1 < a)
  (n : ℕ) :
  (n : K) ≤ (a ^ n - 1) / (a - 1) :=
(le_div_iff (sub_pos.2 H)).2 $ le_sub_left_of_add_le $
  one_add_mul_sub_le_pow ((neg_le_self $ @zero_le_one K _).trans H.le) _

/-- For any `a > 1` and a natural `n` we have `n ≤ a ^ n / (a - 1)`. See also
`nat.cast_le_pow_sub_div_sub` for a stronger inequality with `a ^ n - 1` in the numerator. -/
theorem nat.cast_le_pow_div_sub {K : Type*} [linear_ordered_field K] {a : K} (H : 1 < a) (n : ℕ) :
  (n : K) ≤ a ^ n / (a - 1) :=
(n.cast_le_pow_sub_div_sub H).trans $ div_le_div_of_le (sub_nonneg.2 H.le)
  (sub_le_self _ zero_le_one)

namespace int

alias int.units_sq ← int.units_pow_two

lemma units_pow_eq_pow_mod_two (u : ℤˣ) (n : ℕ) : u ^ n = u ^ (n % 2) :=
by conv {to_lhs, rw ← nat.mod_add_div n 2}; rw [pow_add, pow_mul, units_sq, one_pow, mul_one]

@[simp] lemma nat_abs_sq (x : ℤ) : (x.nat_abs ^ 2 : ℤ) = x ^ 2 :=
by rw [sq, int.nat_abs_mul_self', sq]

alias int.nat_abs_sq ← int.nat_abs_pow_two

lemma abs_le_self_sq (a : ℤ) : (int.nat_abs a : ℤ) ≤ a ^ 2 :=
by { rw [← int.nat_abs_sq a, sq], norm_cast, apply nat.le_mul_self }

alias int.abs_le_self_sq ← int.abs_le_self_pow_two

lemma le_self_sq (b : ℤ) : b ≤ b ^ 2 := le_trans (le_nat_abs) (abs_le_self_sq _)

alias int.le_self_sq ← int.le_self_pow_two

lemma pow_right_injective {x : ℤ} (h : 1 < x.nat_abs) : function.injective ((^) x : ℕ → ℤ) :=
begin
  suffices : function.injective (nat_abs ∘ ((^) x : ℕ → ℤ)),
  { exact function.injective.of_comp this },
  convert nat.pow_right_injective h,
  ext n,
  rw [function.comp_app, nat_abs_pow]
end

end int

variables (M G A)

/-- Monoid homomorphisms from `multiplicative ℕ` are defined by the image
of `multiplicative.of_add 1`. -/
def powers_hom [monoid M] : M ≃ (multiplicative ℕ →* M) :=
{ to_fun := λ x, ⟨λ n, x ^ n.to_add, by { convert pow_zero x, exact to_add_one },
    λ m n, pow_add x m n⟩,
  inv_fun := λ f, f (multiplicative.of_add 1),
  left_inv := pow_one,
  right_inv := λ f, monoid_hom.ext $ λ n, by { simp [← f.map_pow, ← of_add_nsmul] } }

/-- Monoid homomorphisms from `multiplicative ℤ` are defined by the image
of `multiplicative.of_add 1`. -/
def zpowers_hom [group G] : G ≃ (multiplicative ℤ →* G) :=
{ to_fun := λ x, ⟨λ n, x ^ n.to_add, zpow_zero x, λ m n, zpow_add x m n⟩,
  inv_fun := λ f, f (multiplicative.of_add 1),
  left_inv := zpow_one,
  right_inv := λ f, monoid_hom.ext $ λ n, by { simp [← f.map_zpow, ← of_add_zsmul ] } }

/-- Additive homomorphisms from `ℕ` are defined by the image of `1`. -/
def multiples_hom [add_monoid A] : A ≃ (ℕ →+ A) :=
{ to_fun := λ x, ⟨λ n, n • x, zero_nsmul x, λ m n, add_nsmul _ _ _⟩,
  inv_fun := λ f, f 1,
  left_inv := one_nsmul,
  right_inv := λ f, add_monoid_hom.ext_nat $ one_nsmul (f 1) }

/-- Additive homomorphisms from `ℤ` are defined by the image of `1`. -/
def zmultiples_hom [add_group A] : A ≃ (ℤ →+ A) :=
{ to_fun := λ x, ⟨λ n, n • x, zero_zsmul x, λ m n, add_zsmul _ _ _⟩,
  inv_fun := λ f, f 1,
  left_inv := one_zsmul,
  right_inv := λ f, add_monoid_hom.ext_int $ one_zsmul (f 1) }

attribute [to_additive multiples_hom] powers_hom
attribute [to_additive zmultiples_hom] zpowers_hom

variables {M G A}

@[simp] lemma powers_hom_apply [monoid M] (x : M) (n : multiplicative ℕ) :
  powers_hom M x n = x ^ n.to_add := rfl

@[simp] lemma powers_hom_symm_apply [monoid M] (f : multiplicative ℕ →* M) :
  (powers_hom M).symm f = f (multiplicative.of_add 1) := rfl

@[simp] lemma zpowers_hom_apply [group G] (x : G) (n : multiplicative ℤ) :
  zpowers_hom G x n = x ^ n.to_add := rfl

@[simp] lemma zpowers_hom_symm_apply [group G] (f : multiplicative ℤ →* G) :
  (zpowers_hom G).symm f = f (multiplicative.of_add 1) := rfl

@[simp] lemma multiples_hom_apply [add_monoid A] (x : A) (n : ℕ) :
  multiples_hom A x n = n • x := rfl

attribute [to_additive multiples_hom_apply] powers_hom_apply

@[simp] lemma multiples_hom_symm_apply [add_monoid A] (f : ℕ →+ A) :
  (multiples_hom A).symm f = f 1 := rfl

attribute [to_additive multiples_hom_symm_apply] powers_hom_symm_apply

@[simp] lemma zmultiples_hom_apply [add_group A] (x : A) (n : ℤ) :
  zmultiples_hom A x n = n • x := rfl

attribute [to_additive zmultiples_hom_apply] zpowers_hom_apply

@[simp] lemma zmultiples_hom_symm_apply [add_group A] (f : ℤ →+ A) :
  (zmultiples_hom A).symm f = f 1 := rfl

attribute [to_additive zmultiples_hom_symm_apply] zpowers_hom_symm_apply

-- TODO use to_additive in the rest of this file

lemma monoid_hom.apply_mnat [monoid M] (f : multiplicative ℕ →* M) (n : multiplicative ℕ) :
  f n = (f (multiplicative.of_add 1)) ^ n.to_add :=
by rw [← powers_hom_symm_apply, ← powers_hom_apply, equiv.apply_symm_apply]

@[ext] lemma monoid_hom.ext_mnat [monoid M] ⦃f g : multiplicative ℕ →* M⦄
  (h : f (multiplicative.of_add 1) = g (multiplicative.of_add 1)) : f = g :=
monoid_hom.ext $ λ n, by rw [f.apply_mnat, g.apply_mnat, h]

lemma monoid_hom.apply_mint [group M] (f : multiplicative ℤ →* M) (n : multiplicative ℤ) :
  f n = (f (multiplicative.of_add 1)) ^ n.to_add :=
by rw [← zpowers_hom_symm_apply, ← zpowers_hom_apply, equiv.apply_symm_apply]

/-! `monoid_hom.ext_mint` is defined in `data.int.cast` -/

lemma add_monoid_hom.apply_nat [add_monoid M] (f : ℕ →+ M) (n : ℕ) :
  f n = n • (f 1) :=
by rw [← multiples_hom_symm_apply, ← multiples_hom_apply, equiv.apply_symm_apply]

/-! `add_monoid_hom.ext_nat` is defined in `data.nat.cast` -/

lemma add_monoid_hom.apply_int [add_group M] (f : ℤ →+ M) (n : ℤ) :
  f n = n • (f 1) :=
by rw [← zmultiples_hom_symm_apply, ← zmultiples_hom_apply, equiv.apply_symm_apply]

/-! `add_monoid_hom.ext_int` is defined in `data.int.cast` -/

variables (M G A)

/-- If `M` is commutative, `powers_hom` is a multiplicative equivalence. -/
def powers_mul_hom [comm_monoid M] : M ≃* (multiplicative ℕ →* M) :=
{ map_mul' := λ a b, monoid_hom.ext $ by simp [mul_pow],
  ..powers_hom M}

/-- If `M` is commutative, `zpowers_hom` is a multiplicative equivalence. -/
def zpowers_mul_hom [comm_group G] : G ≃* (multiplicative ℤ →* G) :=
{ map_mul' := λ a b, monoid_hom.ext $ by simp [mul_zpow],
  ..zpowers_hom G}

/-- If `M` is commutative, `multiples_hom` is an additive equivalence. -/
def multiples_add_hom [add_comm_monoid A] : A ≃+ (ℕ →+ A) :=
{ map_add' := λ a b, add_monoid_hom.ext $ by simp [nsmul_add],
  ..multiples_hom A}

/-- If `M` is commutative, `zmultiples_hom` is an additive equivalence. -/
def zmultiples_add_hom [add_comm_group A] : A ≃+ (ℤ →+ A) :=
{ map_add' := λ a b, add_monoid_hom.ext $ by simp [zsmul_add],
  ..zmultiples_hom A}

variables {M G A}

@[simp] lemma powers_mul_hom_apply [comm_monoid M] (x : M) (n : multiplicative ℕ) :
  powers_mul_hom M x n = x ^ n.to_add := rfl

@[simp] lemma powers_mul_hom_symm_apply [comm_monoid M] (f : multiplicative ℕ →* M) :
  (powers_mul_hom M).symm f = f (multiplicative.of_add 1) := rfl

@[simp] lemma zpowers_mul_hom_apply [comm_group G] (x : G) (n : multiplicative ℤ) :
  zpowers_mul_hom G x n = x ^ n.to_add := rfl

@[simp] lemma zpowers_mul_hom_symm_apply [comm_group G] (f : multiplicative ℤ →* G) :
  (zpowers_mul_hom G).symm f = f (multiplicative.of_add 1) := rfl

@[simp] lemma multiples_add_hom_apply [add_comm_monoid A] (x : A) (n : ℕ) :
  multiples_add_hom A x n = n • x := rfl

@[simp] lemma multiples_add_hom_symm_apply [add_comm_monoid A] (f : ℕ →+ A) :
  (multiples_add_hom A).symm f = f 1 := rfl

@[simp] lemma zmultiples_add_hom_apply [add_comm_group A] (x : A) (n : ℤ) :
  zmultiples_add_hom A x n = n • x := rfl

@[simp] lemma zmultiples_add_hom_symm_apply [add_comm_group A] (f : ℤ →+ A) :
  (zmultiples_add_hom A).symm f = f 1 := rfl

/-!
### Commutativity (again)

Facts about `semiconj_by` and `commute` that require `zpow` or `zsmul`, or the fact that integer
multiplication equals semiring multiplication.
-/

namespace semiconj_by

section

variables [semiring R] {a x y : R}

@[simp] lemma cast_nat_mul_right (h : semiconj_by a x y) (n : ℕ) :
  semiconj_by a ((n : R) * x) (n * y) :=
semiconj_by.mul_right (nat.commute_cast _ _) h

@[simp] lemma cast_nat_mul_left (h : semiconj_by a x y) (n : ℕ) : semiconj_by ((n : R) * a) x y :=
semiconj_by.mul_left (nat.cast_commute _ _) h

@[simp] lemma cast_nat_mul_cast_nat_mul (h : semiconj_by a x y) (m n : ℕ) :
  semiconj_by ((m : R) * a) (n * x) (n * y) :=
(h.cast_nat_mul_left m).cast_nat_mul_right n

end

variables [monoid M] [group G] [ring R]

@[simp, to_additive] lemma units_zpow_right {a : M} {x y : Mˣ} (h : semiconj_by a x y) :
  ∀ m : ℤ, semiconj_by a (↑(x^m)) (↑(y^m))
| (n : ℕ) := by simp only [zpow_coe_nat, units.coe_pow, h, pow_right]
| -[1+n] := by simp only [zpow_neg_succ_of_nat, units.coe_pow, units_inv_right, h, pow_right]

variables {a b x y x' y' : R}

@[simp] lemma cast_int_mul_right (h : semiconj_by a x y) (m : ℤ) :
  semiconj_by a ((m : ℤ) * x) (m * y) :=
semiconj_by.mul_right (int.commute_cast _ _) h

@[simp] lemma cast_int_mul_left (h : semiconj_by a x y) (m : ℤ) : semiconj_by ((m : R) * a) x y :=
semiconj_by.mul_left (int.cast_commute _ _) h

@[simp] lemma cast_int_mul_cast_int_mul (h : semiconj_by a x y) (m n : ℤ) :
  semiconj_by ((m : R) * a) (n * x) (n * y) :=
(h.cast_int_mul_left m).cast_int_mul_right n

end semiconj_by

namespace commute

section

variables [semiring R] {a b : R}

@[simp] theorem cast_nat_mul_right (h : commute a b) (n : ℕ) : commute a ((n : R) * b) :=
h.cast_nat_mul_right n

@[simp] theorem cast_nat_mul_left (h : commute a b) (n : ℕ) : commute ((n : R) * a) b :=
h.cast_nat_mul_left n

@[simp] theorem cast_nat_mul_cast_nat_mul (h : commute a b) (m n : ℕ) :
  commute (m * a : R) (n * b : R) :=
h.cast_nat_mul_cast_nat_mul m n

@[simp] theorem self_cast_nat_mul (n : ℕ) : commute a (n * a : R) :=
(commute.refl a).cast_nat_mul_right n

@[simp] theorem cast_nat_mul_self (n : ℕ) : commute ((n : R) * a) a :=
(commute.refl a).cast_nat_mul_left n

@[simp] theorem self_cast_nat_mul_cast_nat_mul (m n : ℕ) : commute (m * a : R) (n * a : R) :=
(commute.refl a).cast_nat_mul_cast_nat_mul m n

end

variables [monoid M] [group G] [ring R]

@[simp, to_additive] lemma units_zpow_right {a : M} {u : Mˣ} (h : commute a u) (m : ℤ) :
  commute a (↑(u^m)) :=
h.units_zpow_right m

@[simp, to_additive] lemma units_zpow_left {u : Mˣ} {a : M} (h : commute ↑u a) (m : ℤ) :
  commute (↑(u^m)) a :=
(h.symm.units_zpow_right m).symm

variables {a b : R}

@[simp] lemma cast_int_mul_right (h : commute a b) (m : ℤ) : commute a (m * b : R) :=
h.cast_int_mul_right m

@[simp] lemma cast_int_mul_left (h : commute a b) (m : ℤ) : commute ((m : R) * a) b :=
h.cast_int_mul_left m

lemma cast_int_mul_cast_int_mul (h : commute a b) (m n : ℤ) : commute (m * a : R) (n * b : R) :=
h.cast_int_mul_cast_int_mul m n

variables (a) (m n : ℤ)

@[simp] lemma cast_int_left : commute (m : R) a :=
by { rw [← mul_one (m : R)], exact (one_left a).cast_int_mul_left m }

@[simp] lemma cast_int_right : commute a m :=
by { rw [← mul_one (m : R)], exact (one_right a).cast_int_mul_right m }

@[simp] theorem self_cast_int_mul : commute a (n * a : R) := (commute.refl a).cast_int_mul_right n

@[simp] theorem cast_int_mul_self : commute ((n : R) * a) a := (commute.refl a).cast_int_mul_left n

theorem self_cast_int_mul_cast_int_mul : commute (m * a : R) (n * a : R) :=
(commute.refl a).cast_int_mul_cast_int_mul m n

end commute

section multiplicative

open multiplicative

@[simp] lemma nat.to_add_pow (a : multiplicative ℕ) (b : ℕ) : to_add (a ^ b) = to_add a * b :=
begin
  induction b with b ih,
  { erw [pow_zero, to_add_one, mul_zero] },
  { simp [*, pow_succ, add_comm, nat.mul_succ] }
end

@[simp] lemma nat.of_add_mul (a b : ℕ) : of_add (a * b) = of_add a ^ b :=
(nat.to_add_pow _ _).symm

@[simp] lemma int.to_add_pow (a : multiplicative ℤ) (b : ℕ) : to_add (a ^ b) = to_add a * b :=
by induction b; simp [*, mul_add, pow_succ, add_comm]

@[simp] lemma int.to_add_zpow (a : multiplicative ℤ) (b : ℤ) : to_add (a ^ b) = to_add a * b :=
int.induction_on b (by simp)
  (by simp [zpow_add, mul_add] {contextual := tt})
  (by simp [zpow_add, mul_add, sub_eq_add_neg, -int.add_neg_one] {contextual := tt})

@[simp] lemma int.of_add_mul (a b : ℤ) : of_add (a * b) = of_add a ^ b :=
(int.to_add_zpow _ _).symm

end multiplicative

namespace units

variables [monoid M]

lemma conj_pow (u : Mˣ) (x : M) (n : ℕ) : (↑u * x * ↑(u⁻¹))^n = u * x^n * ↑(u⁻¹) :=
(divp_eq_iff_mul_eq.2 ((u.mk_semiconj_by x).pow_right n).eq.symm).symm

lemma conj_pow' (u : Mˣ) (x : M) (n : ℕ) : (↑(u⁻¹) * x * u)^n = ↑(u⁻¹) * x^n * u:=
(u⁻¹).conj_pow x n

end units

namespace mul_opposite

/-- Moving to the opposite monoid commutes with taking powers. -/
@[simp] lemma op_pow [monoid M] (x : M) (n : ℕ) : op (x ^ n) = (op x) ^ n := rfl
@[simp] lemma unop_pow [monoid M] (x : Mᵐᵒᵖ) (n : ℕ) : unop (x ^ n) = (unop x) ^ n := rfl

/-- Moving to the opposite group or group_with_zero commutes with taking powers. -/
@[simp] lemma op_zpow [div_inv_monoid M] (x : M) (z : ℤ) : op (x ^ z) = (op x) ^ z := rfl
@[simp] lemma unop_zpow [div_inv_monoid M] (x : Mᵐᵒᵖ) (z : ℤ) : unop (x ^ z) = (unop x) ^ z := rfl

end mul_opposite<|MERGE_RESOLUTION|>--- conflicted
+++ resolved
@@ -108,13 +108,8 @@
 section division_monoid
 variables [division_monoid α]
 
-<<<<<<< HEAD
--- note that `mul_zsmul` and `zpow_mul` have the primes swapped since their argument order
--- and therefore the more "natural" choice of lemma is reversed.
-=======
 -- Note that `mul_zsmul` and `zpow_mul` have the primes swapped since their argument order,
 -- and therefore the more "natural" choice of lemma, is reversed.
->>>>>>> f1c08cde
 @[to_additive mul_zsmul'] lemma zpow_mul (a : α) : ∀ m n : ℤ, a ^ (m * n) = (a ^ m) ^ n
 | (m : ℕ) (n : ℕ) := by { rw [zpow_coe_nat, zpow_coe_nat, ← pow_mul, ← zpow_coe_nat], refl }
 | (m : ℕ) -[1+ n] := by { rw [zpow_coe_nat, zpow_neg_succ_of_nat, ← pow_mul, coe_nat_mul_neg_succ,
