--- conflicted
+++ resolved
@@ -115,31 +115,6 @@
 
 namespace submodule
 
-<<<<<<< HEAD
-/-- Build a `gsemiring` instance for a collection of `submodule`s. -/
-instance gsemiring [add_monoid ι]
-  [comm_semiring S] [semiring R] [algebra S R]
-  (A : ι → submodule S R) [h : set_like.graded_monoid A] :
-  direct_sum.gsemiring (λ i, A i) :=
-have i' : set_like.graded_monoid (λ i, (A i).to_add_submonoid) := {..h},
-by exactI add_submonoid.gsemiring (λ i, (A i).to_add_submonoid)
-
-/-- Build a `gsemiring` instance for a collection of `submodule`s. -/
-instance gcomm_semiring [add_comm_monoid ι]
-  [comm_semiring S] [comm_semiring R] [algebra S R]
-  (A : ι → submodule S R) [h : set_like.graded_monoid A] :
-  direct_sum.gcomm_semiring (λ i, A i) :=
-have i' : set_like.graded_monoid (λ i, (A i).to_add_submonoid) := {..h},
-by exactI add_submonoid.gcomm_semiring (λ i, (A i).to_add_submonoid)
-
-/-- Lean cannot find this instance in the statement of `submodule.galgebra` unless we copy it here.
--/
-instance galgebra_op_module_instance {ι} [comm_semiring S] [semiring R] [algebra S R]
-  (A : ι → submodule S R) (i : ι) : module Sᵐᵒᵖ ↥(A i) :=
-submodule.module' _
-
-=======
->>>>>>> 30e7d67c
 /-- Build a `galgebra` instance for a collection of `submodule`s. -/
 instance galgebra [add_monoid ι]
   [comm_semiring S] [semiring R] [algebra S R]
@@ -154,14 +129,9 @@
 
 @[simp] lemma set_like.coe_galgebra_to_fun [add_monoid ι]
   [comm_semiring S] [semiring R] [algebra S R]
-<<<<<<< HEAD
-  (A : ι → submodule S R) [h : set_like.graded_monoid A] (s : S) :
+  (A : ι → submodule S R) [set_like.graded_monoid A] (s : S) :
     ↑(@direct_sum.galgebra.to_fun _ S (λ i, A i) _ _ _ _ _ _ _ _ _ s) = (algebra_map S R s : R) :=
 rfl
-=======
-  (A : ι → submodule S R) [set_like.graded_monoid A] (s : S) :
-    ↑(@direct_sum.galgebra.to_fun _ S (λ i, A i) _ _ _ _ _ _ _ s) = (algebra_map S R s : R) := rfl
->>>>>>> 30e7d67c
 
 /-- A direct sum of powers of a submodule of an algebra has a multiplicative structure. -/
 instance nat_power_graded_monoid
