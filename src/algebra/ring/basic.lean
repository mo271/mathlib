/-
Copyright (c) 2014 Jeremy Avigad. All rights reserved.
Released under Apache 2.0 license as described in the file LICENSE.
Authors: Jeremy Avigad, Leonardo de Moura, Floris van Doorn, Amelia Livingston, Yury Kudryashov,
Neil Strickland
-/
import algebra.divisibility
import algebra.regular.basic
<<<<<<< HEAD
import data.int.cast.defs
=======
import data.pi.algebra
>>>>>>> 4cf20164

/-!
# Properties and homomorphisms of semirings and rings

This file proves simple properties of semirings, rings and domains and their unit groups. It also
defines bundled homomorphisms of semirings and rings. As with monoid and groups, we use the same
structure `ring_hom a β`, a.k.a. `α →+* β`, for both homomorphism types.

The unbundled homomorphisms are defined in `deprecated/ring`. They are deprecated and the plan is to
slowly remove them from mathlib.

## Main definitions

ring_hom, nonzero, domain, is_domain

## Notations

* `→+*` for bundled ring homs (also use for semiring homs)
* `→ₙ+*` for bundled non-unital ring homs (also use for non-unital semiring homs)

## Implementation notes

* There's a coercion from bundled homs to fun, and the canonical notation is to
  use the bundled hom as a function via this coercion.

* There is no `semiring_hom` -- the idea is that `ring_hom` is used.
  The constructor for a `ring_hom` between semirings needs a proof of `map_zero`,
  `map_one` and `map_add` as well as `map_mul`; a separate constructor
  `ring_hom.mk'` will construct ring homs between rings from monoid homs given
  only a proof that addition is preserved.

* To avoid repeating lemmas for `units`, this introduces a `has_distrib_neg` typeclass
  which both `R` and `units R` satisfy.

## Tags

`ring_hom`, `semiring_hom`, `semiring`, `comm_semiring`, `ring`, `comm_ring`, `domain`,
`is_domain`, `nonzero`, `units`
-/
universes u v w x
variables {α : Type u} {β : Type v} {γ : Type w} {R : Type x}

set_option old_structure_cmd true
open function

/-!
### `distrib` class
-/

/-- A typeclass stating that multiplication is left and right distributive
over addition. -/
@[protect_proj, ancestor has_mul has_add]
class distrib (R : Type*) extends has_mul R, has_add R :=
(left_distrib : ∀ a b c : R, a * (b + c) = (a * b) + (a * c))
(right_distrib : ∀ a b c : R, (a + b) * c = (a * c) + (b * c))

lemma left_distrib [distrib R] (a b c : R) : a * (b + c) = a * b + a * c :=
distrib.left_distrib a b c

alias left_distrib ← mul_add

lemma right_distrib [distrib R] (a b c : R) : (a + b) * c = a * c + b * c :=
distrib.right_distrib a b c

alias right_distrib ← add_mul

lemma distrib_three_right [distrib R] (a b c d : R) : (a + b + c) * d = a * d + b * d + c * d :=
by simp [right_distrib]

/-- Pullback a `distrib` instance along an injective function.
See note [reducible non-instances]. -/
@[reducible]
protected def function.injective.distrib {S} [has_mul R] [has_add R] [distrib S]
  (f : R → S) (hf : injective f) (add : ∀ x y, f (x + y) = f x + f y)
  (mul : ∀ x y, f (x * y) = f x * f y) :
  distrib R :=
{ mul := (*),
  add := (+),
  left_distrib := λ x y z, hf $ by simp only [*, left_distrib],
  right_distrib := λ x y z, hf $ by simp only [*, right_distrib] }

/-- Pushforward a `distrib` instance along a surjective function.
See note [reducible non-instances]. -/
@[reducible]
protected def function.surjective.distrib {S} [distrib R] [has_add S] [has_mul S]
  (f : R → S) (hf : surjective f) (add : ∀ x y, f (x + y) = f x + f y)
  (mul : ∀ x y, f (x * y) = f x * f y) :
  distrib S :=
{ mul := (*),
  add := (+),
  left_distrib := hf.forall₃.2 $ λ x y z, by simp only [← add, ← mul, left_distrib],
  right_distrib := hf.forall₃.2 $ λ x y z, by simp only [← add, ← mul, right_distrib] }

/-!
### Semirings
-/

/-- A not-necessarily-unital, not-necessarily-associative semiring. -/
@[protect_proj, ancestor add_comm_monoid distrib mul_zero_class]
class non_unital_non_assoc_semiring (α : Type u) extends
  add_comm_monoid α, distrib α, mul_zero_class α

/-- An associative but not-necessarily unital semiring. -/
@[protect_proj, ancestor non_unital_non_assoc_semiring semigroup_with_zero]
class non_unital_semiring (α : Type u) extends
  non_unital_non_assoc_semiring α, semigroup_with_zero α

/-- A unital but not-necessarily-associative semiring. -/
@[protect_proj, ancestor non_unital_non_assoc_semiring mul_zero_one_class]
class non_assoc_semiring (α : Type u) extends
  non_unital_non_assoc_semiring α, mul_zero_one_class α, add_comm_monoid_with_one α

/-- A semiring is a type with the following structures: additive commutative monoid
(`add_comm_monoid`), multiplicative monoid (`monoid`), distributive laws (`distrib`), and
multiplication by zero law (`mul_zero_class`). The actual definition extends `monoid_with_zero`
instead of `monoid` and `mul_zero_class`. -/
@[protect_proj, ancestor non_unital_semiring non_assoc_semiring monoid_with_zero]
class semiring (α : Type u) extends non_unital_semiring α, non_assoc_semiring α, monoid_with_zero α

section injective_surjective_maps

variables [has_zero β] [has_add β] [has_mul β] [has_scalar ℕ β]

/-- Pullback a `non_unital_non_assoc_semiring` instance along an injective function.
See note [reducible non-instances]. -/
@[reducible]
protected def function.injective.non_unital_non_assoc_semiring
  {α : Type u} [non_unital_non_assoc_semiring α]
  (f : β → α) (hf : injective f) (zero : f 0 = 0)
  (add : ∀ x y, f (x + y) = f x + f y) (mul : ∀ x y, f (x * y) = f x * f y)
  (nsmul : ∀ x (n : ℕ), f (n • x) = n • f x) :
  non_unital_non_assoc_semiring β :=
{ .. hf.mul_zero_class f zero mul, .. hf.add_comm_monoid f zero add nsmul, .. hf.distrib f add mul }

/-- Pullback a `non_unital_semiring` instance along an injective function.
See note [reducible non-instances]. -/
@[reducible]
protected def function.injective.non_unital_semiring
  {α : Type u} [non_unital_semiring α]
  (f : β → α) (hf : injective f) (zero : f 0 = 0)
  (add : ∀ x y, f (x + y) = f x + f y) (mul : ∀ x y, f (x * y) = f x * f y)
  (nsmul : ∀ x (n : ℕ), f (n • x) = n • f x) :
  non_unital_semiring β :=
{ .. hf.non_unital_non_assoc_semiring f zero add mul nsmul, .. hf.semigroup_with_zero f zero mul }

/-- Pullback a `non_assoc_semiring` instance along an injective function.
See note [reducible non-instances]. -/
@[reducible]
protected def function.injective.non_assoc_semiring
  {α : Type u} [non_assoc_semiring α]
  {β : Type v} [has_mul β] [add_monoid_with_one β]
  (f : β → α) (hf : injective f) (zero : f 0 = 0) (one : f 1 = 1)
  (add : ∀ x y, f (x + y) = f x + f y) (mul : ∀ x y, f (x * y) = f x * f y)
  (nsmul : ∀ x (n : ℕ), f (n • x) = n • f x) :
  non_assoc_semiring β :=
{ .. ‹add_monoid_with_one β›,
  .. hf.non_unital_non_assoc_semiring f zero add mul nsmul, .. hf.mul_one_class f one mul }

/-- Pullback a `semiring` instance along an injective function.
See note [reducible non-instances]. -/
@[reducible]
protected def function.injective.semiring
  {α : Type u} [semiring α]
  {β : Type v} [add_monoid_with_one β] [has_mul β] [has_pow β ℕ]
  (f : β → α) (hf : injective f) (zero : f 0 = 0) (one : f 1 = 1)
  (add : ∀ x y, f (x + y) = f x + f y) (mul : ∀ x y, f (x * y) = f x * f y)
  (nsmul : ∀ x (n : ℕ), f (n • x) = n • f x) (npow : ∀ x (n : ℕ), f (x ^ n) = f x ^ n) :
  semiring β :=
{ .. ‹add_monoid_with_one β›,
  .. hf.monoid_with_zero f zero one mul npow, .. hf.add_comm_monoid f zero add nsmul,
  .. hf.distrib f add mul }

/-- Pushforward a `non_unital_non_assoc_semiring` instance along a surjective function.
See note [reducible non-instances]. -/
@[reducible]
protected def function.surjective.non_unital_non_assoc_semiring
  {α : Type u} [non_unital_non_assoc_semiring α]
  (f : α → β) (hf : surjective f) (zero : f 0 = 0)
  (add : ∀ x y, f (x + y) = f x + f y) (mul : ∀ x y, f (x * y) = f x * f y)
  (nsmul : ∀ x (n : ℕ), f (n • x) = n • f x) :
  non_unital_non_assoc_semiring β :=
{ .. hf.mul_zero_class f zero mul, .. hf.add_comm_monoid f zero add nsmul, .. hf.distrib f add mul }

/-- Pushforward a `non_unital_semiring` instance along a surjective function.
See note [reducible non-instances]. -/
@[reducible]
protected def function.surjective.non_unital_semiring
  {α : Type u} [non_unital_semiring α]
  (f : α → β) (hf : surjective f) (zero : f 0 = 0)
  (add : ∀ x y, f (x + y) = f x + f y) (mul : ∀ x y, f (x * y) = f x * f y)
  (nsmul : ∀ x (n : ℕ), f (n • x) = n • f x) :
  non_unital_semiring β :=
{ .. hf.non_unital_non_assoc_semiring f zero add mul nsmul, .. hf.semigroup_with_zero f zero mul }

/-- Pushforward a `non_assoc_semiring` instance along a surjective function.
See note [reducible non-instances]. -/
@[reducible]
protected def function.surjective.non_assoc_semiring
  {α : Type u} [non_assoc_semiring α]
  {β : Type v} [add_monoid_with_one β] [has_mul β]
  (f : α → β) (hf : surjective f) (zero : f 0 = 0) (one : f 1 = 1)
  (add : ∀ x y, f (x + y) = f x + f y) (mul : ∀ x y, f (x * y) = f x * f y)
  (nsmul : ∀ x (n : ℕ), f (n • x) = n • f x) :
  non_assoc_semiring β :=
{ .. ‹add_monoid_with_one β›,
  .. hf.non_unital_non_assoc_semiring f zero add mul nsmul, .. hf.mul_one_class f one mul }

/-- Pushforward a `semiring` instance along a surjective function.
See note [reducible non-instances]. -/
@[reducible]
protected def function.surjective.semiring
  {α : Type u} [semiring α]
  {β : Type v} [add_monoid_with_one β] [has_mul β] [has_pow β ℕ]
  (f : α → β) (hf : surjective f) (zero : f 0 = 0) (one : f 1 = 1)
  (add : ∀ x y, f (x + y) = f x + f y) (mul : ∀ x y, f (x * y) = f x * f y)
  (nsmul : ∀ x (n : ℕ), f (n • x) = n • f x) (npow : ∀ x (n : ℕ), f (x ^ n) = f x ^ n) :
  semiring β :=
{ .. ‹add_monoid_with_one β›,
  .. hf.monoid_with_zero f zero one mul npow, .. hf.add_comm_monoid f zero add nsmul,
  .. hf.distrib f add mul }

end injective_surjective_maps

section has_one_has_add

variables [has_one α] [has_add α]

lemma one_add_one_eq_two : 1 + 1 = (2 : α) :=
by unfold bit0

end has_one_has_add

section non_unital_semiring
variables [non_unital_semiring α]

theorem dvd_add {a b c : α} (h₁ : a ∣ b) (h₂ : a ∣ c) : a ∣ b + c :=
dvd.elim h₁ (λ d hd, dvd.elim h₂ (λ e he, dvd.intro (d + e) (by simp [left_distrib, hd, he])))

end non_unital_semiring

section non_assoc_semiring
variables [non_assoc_semiring α]

lemma add_one_mul (a b : α) : (a + 1) * b = a * b + b :=
by rw [add_mul, one_mul]
lemma mul_add_one (a b : α) : a * (b + 1) = a * b + a :=
by rw [mul_add, mul_one]
lemma one_add_mul (a b : α) : (1 + a) * b = b + a * b :=
by rw [add_mul, one_mul]
lemma mul_one_add (a b : α) : a * (1 + b) = a + a * b :=
by rw [mul_add, mul_one]

theorem two_mul (n : α) : 2 * n = n + n :=
eq.trans (right_distrib 1 1 n) (by simp)

theorem bit0_eq_two_mul (n : α) : bit0 n = 2 * n :=
(two_mul _).symm

theorem mul_two (n : α) : n * 2 = n + n :=
(left_distrib n 1 1).trans (by simp)

end non_assoc_semiring

section semiring
variables [semiring α]

@[to_additive] lemma mul_ite {α} [has_mul α] (P : Prop) [decidable P] (a b c : α) :
  a * (if P then b else c) = if P then a * b else a * c :=
by split_ifs; refl

@[to_additive] lemma ite_mul {α} [has_mul α] (P : Prop) [decidable P] (a b c : α) :
  (if P then a else b) * c = if P then a * c else b * c :=
by split_ifs; refl

-- We make `mul_ite` and `ite_mul` simp lemmas,
-- but not `add_ite` or `ite_add`.
-- The problem we're trying to avoid is dealing with
-- summations of the form `∑ x in s, (f x + ite P 1 0)`,
-- in which `add_ite` followed by `sum_ite` would needlessly slice up
-- the `f x` terms according to whether `P` holds at `x`.
-- There doesn't appear to be a corresponding difficulty so far with
-- `mul_ite` and `ite_mul`.
attribute [simp] mul_ite ite_mul

@[simp] lemma mul_boole {α} [mul_zero_one_class α] (P : Prop) [decidable P] (a : α) :
  a * (if P then 1 else 0) = if P then a else 0 :=
by simp

@[simp] lemma boole_mul {α} [mul_zero_one_class α] (P : Prop) [decidable P] (a : α) :
  (if P then 1 else 0) * a = if P then a else 0 :=
by simp

lemma ite_mul_zero_left {α : Type*} [mul_zero_class α] (P : Prop) [decidable P] (a b : α) :
  ite P (a * b) 0 = ite P a 0 * b :=
by { by_cases h : P; simp [h], }

lemma ite_mul_zero_right {α : Type*} [mul_zero_class α] (P : Prop) [decidable P] (a b : α) :
  ite P (a * b) 0 = a * ite P b 0 :=
by { by_cases h : P; simp [h], }

lemma ite_and_mul_zero {α : Type*} [mul_zero_class α]
  (P Q : Prop) [decidable P] [decidable Q] (a b : α) :
  ite (P ∧ Q) (a * b) 0 = ite P a 0 * ite Q b 0 :=
by simp only [←ite_and, ite_mul, mul_ite, mul_zero, zero_mul, and_comm]

end semiring

namespace add_hom

/-- Left multiplication by an element of a type with distributive multiplication is an `add_hom`. -/
@[simps { fully_applied := ff}] def mul_left {R : Type*} [distrib R] (r : R) : add_hom R R :=
⟨(*) r, mul_add r⟩

/-- Left multiplication by an element of a type with distributive multiplication is an `add_hom`. -/
@[simps { fully_applied := ff}] def mul_right {R : Type*} [distrib R] (r : R) : add_hom R R :=
⟨λ a, a * r, λ _ _, add_mul _ _ r⟩

end add_hom

section add_hom_class

variables {F : Type*} [non_assoc_semiring α] [non_assoc_semiring β] [add_hom_class F α β]

/-- Additive homomorphisms preserve `bit0`. -/
@[simp] lemma map_bit0 (f : F) (a : α) : (f (bit0 a) : β) = bit0 (f a) :=
map_add _ _ _

end add_hom_class

namespace add_monoid_hom

/-- Left multiplication by an element of a (semi)ring is an `add_monoid_hom` -/
def mul_left {R : Type*} [non_unital_non_assoc_semiring R] (r : R) : R →+ R :=
{ to_fun := (*) r,
  map_zero' := mul_zero r,
  map_add' := mul_add r }

@[simp] lemma coe_mul_left {R : Type*} [non_unital_non_assoc_semiring R] (r : R) :
  ⇑(mul_left r) = (*) r := rfl

/-- Right multiplication by an element of a (semi)ring is an `add_monoid_hom` -/
def mul_right {R : Type*} [non_unital_non_assoc_semiring R] (r : R) : R →+ R :=
{ to_fun := λ a, a * r,
  map_zero' := zero_mul r,
  map_add' := λ _ _, add_mul _ _ r }

@[simp] lemma coe_mul_right {R : Type*} [non_unital_non_assoc_semiring R] (r : R) :
  ⇑(mul_right r) = (* r) := rfl

lemma mul_right_apply {R : Type*} [non_unital_non_assoc_semiring R] (a r : R) :
  mul_right r a = a * r := rfl

end add_monoid_hom

/-- Bundled non-unital semiring homomorphisms `R →ₙ+* S`; use this for bundled non-unital ring
homomorphisms too.

When possible, instead of parametrizing results over `(f : R →ₙ+* S)`,
you should parametrize over `(F : Type*) [non_unital_ring_hom_class F R S] (f : F)`.

When you extend this structure, make sure to extend `non_unital_ring_hom_class`. -/
structure non_unital_ring_hom (R : Type*) (S : Type*) [non_unital_non_assoc_semiring R]
  [non_unital_non_assoc_semiring S] extends R →ₙ* S, R →+ S

infixr ` →ₙ+* `:25 := non_unital_ring_hom

/-- Reinterpret a non-unital ring homomorphism `f : R →ₙ+* S` as a semigroup
homomorphism `R →ₙ* S`. The `simp`-normal form is `(f : R →ₙ* S)`. -/
add_decl_doc non_unital_ring_hom.to_mul_hom

/-- Reinterpret a non-unital ring homomorphism `f : R →ₙ+* S` as an additive
monoid homomorphism `R →+ S`. The `simp`-normal form is `(f : R →+ S)`. -/
add_decl_doc non_unital_ring_hom.to_add_monoid_hom

section non_unital_ring_hom_class

/-- `non_unital_ring_hom_class F R S` states that `F` is a type of non-unital (semi)ring
homomorphisms. You should extend this class when you extend `non_unital_ring_hom`. -/
class non_unital_ring_hom_class (F : Type*) (R S : out_param Type*)
  [non_unital_non_assoc_semiring R] [non_unital_non_assoc_semiring S]
  extends mul_hom_class F R S, add_monoid_hom_class F R S

variables {F : Type*} [non_unital_non_assoc_semiring α] [non_unital_non_assoc_semiring β]
  [non_unital_ring_hom_class F α β]

instance : has_coe_t F (α →ₙ+* β) :=
⟨λ f, { to_fun := f, map_zero' := map_zero f, map_mul' := map_mul f, map_add' := map_add f }⟩

end non_unital_ring_hom_class

namespace non_unital_ring_hom

section coe

/-!
Throughout this section, some `semiring` arguments are specified with `{}` instead of `[]`.
See note [implicit instance arguments].
-/
variables {rα : non_unital_non_assoc_semiring α} {rβ : non_unital_non_assoc_semiring β}

include rα rβ

instance : non_unital_ring_hom_class (α →ₙ+* β) α β :=
{ coe := non_unital_ring_hom.to_fun,
  coe_injective' := λ f g h, by cases f; cases g; congr',
  map_add := non_unital_ring_hom.map_add',
  map_zero := non_unital_ring_hom.map_zero',
  map_mul := non_unital_ring_hom.map_mul' }

/-- Helper instance for when there's too many metavariables to apply `fun_like.has_coe_to_fun`
directly.
-/
instance : has_coe_to_fun (α →ₙ+* β) (λ _, α → β) := ⟨non_unital_ring_hom.to_fun⟩

@[simp] lemma to_fun_eq_coe (f : α →ₙ+* β) : f.to_fun = f := rfl

@[simp] lemma coe_mk (f : α → β) (h₁ h₂ h₃) : ⇑(⟨f, h₁, h₂, h₃⟩ : α →ₙ+* β) = f := rfl

@[simp] lemma coe_coe {F : Type*} [non_unital_ring_hom_class F α β] (f : F) :
  ((f : α →ₙ+* β) : α → β) = f := rfl

@[simp] lemma coe_to_mul_hom (f : α →ₙ+* β) : ⇑f.to_mul_hom = f := rfl

@[simp] lemma coe_mul_hom_mk (f : α → β) (h₁ h₂ h₃) :
  ((⟨f, h₁, h₂, h₃⟩ : α →ₙ+* β) : α →ₙ* β) = ⟨f, h₁⟩ :=
rfl

@[simp] lemma coe_to_add_monoid_hom (f : α →ₙ+* β) : ⇑f.to_add_monoid_hom = f := rfl

@[simp] lemma coe_add_monoid_hom_mk (f : α → β) (h₁ h₂ h₃) :
  ((⟨f, h₁, h₂, h₃⟩ : α →ₙ+* β) : α →+ β) = ⟨f, h₂, h₃⟩ :=
rfl

/-- Copy of a `ring_hom` with a new `to_fun` equal to the old one. Useful to fix definitional
equalities. -/
protected def copy (f : α →ₙ+* β) (f' : α → β) (h : f' = f) : α →ₙ+* β :=
{ ..f.to_mul_hom.copy f' h, ..f.to_add_monoid_hom.copy f' h }

end coe

variables [rα : non_unital_non_assoc_semiring α] [rβ : non_unital_non_assoc_semiring β]

section
include rα rβ

variables (f : α →ₙ+* β) {x y : α} {rα rβ}

@[ext] theorem ext ⦃f g : α →ₙ+* β⦄ (h : ∀ x, f x = g x) : f = g :=
fun_like.ext _ _ h

theorem ext_iff {f g : α →ₙ+* β} : f = g ↔ ∀ x, f x = g x :=
fun_like.ext_iff

@[simp] lemma mk_coe (f : α →ₙ+* β) (h₁ h₂ h₃) : non_unital_ring_hom.mk f h₁ h₂ h₃ = f :=
ext $ λ _, rfl

theorem coe_add_monoid_hom_injective : function.injective (coe : (α →ₙ+* β) → (α →+ β)) :=
λ f g h, ext (λ x, add_monoid_hom.congr_fun h x)

theorem coe_mul_hom_injective : function.injective (coe : (α →ₙ+* β) → (α →ₙ* β)) :=
λ f g h, ext (λ x, mul_hom.congr_fun h x)

end

/-- The identity non-unital ring homomorphism from a non-unital semiring to itself. -/
protected def id (α : Type*) [non_unital_non_assoc_semiring α] : α →ₙ+* α :=
by refine {to_fun := id, ..}; intros; refl

include rα rβ

instance : has_zero (α →ₙ+* β) :=
has_zero.mk
  { to_fun := 0,
    map_mul' := λ x y, (mul_zero (0 : β)).symm,
    map_zero' := rfl,
    map_add' := λ x y, (add_zero (0 : β)).symm }

instance : inhabited (α →ₙ+* β) := ⟨0⟩

@[simp] lemma coe_zero : ⇑(0 : α →ₙ+* β) = 0 := rfl
@[simp] lemma zero_apply (x : α) : (0 : α →ₙ+* β) x = 0 := rfl

omit rβ

@[simp] lemma id_apply (x : α) : non_unital_ring_hom.id α x = x := rfl
@[simp] lemma coe_add_monoid_hom_id :
  (non_unital_ring_hom.id α : α →+ α) = add_monoid_hom.id α := rfl
@[simp] lemma coe_mul_hom_id : (non_unital_ring_hom.id α : α →ₙ* α) = mul_hom.id α := rfl

variable {rγ : non_unital_non_assoc_semiring γ}
include rβ rγ

/-- Composition of non-unital ring homomorphisms is a non-unital ring homomorphism. -/
def comp (g : β →ₙ+* γ) (f : α →ₙ+* β) : α →ₙ+* γ :=
{ ..g.to_mul_hom.comp f.to_mul_hom, ..g.to_add_monoid_hom.comp f.to_add_monoid_hom }

/-- Composition of non-unital ring homomorphisms is associative. -/
lemma comp_assoc {δ} {rδ : non_unital_non_assoc_semiring δ} (f : α →ₙ+* β) (g : β →ₙ+* γ)
  (h : γ →ₙ+* δ) : (h.comp g).comp f = h.comp (g.comp f) := rfl

@[simp] lemma coe_comp (g : β →ₙ+* γ) (f : α →ₙ+* β) : ⇑(g.comp f) = g ∘ f := rfl
@[simp] lemma comp_apply (g : β →ₙ+* γ) (f : α →ₙ+* β) (x : α) : g.comp f x = g (f x) := rfl

@[simp] lemma coe_comp_add_monoid_hom (g : β →ₙ+* γ) (f : α →ₙ+* β) :
  (g.comp f : α →+ γ) = (g : β →+ γ).comp f := rfl
@[simp] lemma coe_comp_mul_hom (g : β →ₙ+* γ) (f : α →ₙ+* β) :
  (g.comp f : α →ₙ* γ) = (g : β →ₙ* γ).comp f := rfl

@[simp] lemma comp_zero (g : β →ₙ+* γ) : g.comp (0 : α →ₙ+* β) = 0 := by { ext, simp }
@[simp] lemma zero_comp (f : α →ₙ+* β) : (0 : β →ₙ+* γ).comp f = 0 := by { ext, refl }

omit rγ

@[simp] lemma comp_id (f : α →ₙ+* β) : f.comp (non_unital_ring_hom.id α) = f := ext $ λ x, rfl
@[simp] lemma id_comp (f : α →ₙ+* β) : (non_unital_ring_hom.id β).comp f = f := ext $ λ x, rfl

omit rβ

instance : monoid_with_zero (α →ₙ+* α) :=
{ one := non_unital_ring_hom.id α,
  mul := comp,
  mul_one := comp_id,
  one_mul := id_comp,
  mul_assoc := λ f g h, comp_assoc _ _ _,
  zero := 0,
  mul_zero := comp_zero,
  zero_mul := zero_comp }

lemma one_def : (1 : α →ₙ+* α) = non_unital_ring_hom.id α := rfl

@[simp] lemma coe_one : ⇑(1 : α →ₙ+* α) = id := rfl

lemma mul_def (f g : α →ₙ+* α) : f * g = f.comp g := rfl

@[simp] lemma coe_mul (f g : α →ₙ+* α) : ⇑(f * g) = f ∘ g := rfl

include rβ rγ

lemma cancel_right {g₁ g₂ : β →ₙ+* γ} {f : α →ₙ+* β} (hf : surjective f) :
  g₁.comp f = g₂.comp f ↔ g₁ = g₂ :=
⟨λ h, ext $ hf.forall.2 (ext_iff.1 h), λ h, h ▸ rfl⟩

lemma cancel_left {g : β →ₙ+* γ} {f₁ f₂ : α →ₙ+* β} (hg : injective g) :
  g.comp f₁ = g.comp f₂ ↔ f₁ = f₂ :=
⟨λ h, ext $ λ x, hg $ by rw [← comp_apply, h, comp_apply], λ h, h ▸ rfl⟩

omit rα rβ rγ

end non_unital_ring_hom

/-- Bundled semiring homomorphisms; use this for bundled ring homomorphisms too.

This extends from both `monoid_hom` and `monoid_with_zero_hom` in order to put the fields in a
sensible order, even though `monoid_with_zero_hom` already extends `monoid_hom`. -/
structure ring_hom (α : Type*) (β : Type*) [non_assoc_semiring α] [non_assoc_semiring β]
  extends α →* β, α →+ β, α →*₀ β

infixr ` →+* `:25 := ring_hom

/-- Reinterpret a ring homomorphism `f : R →+* S` as a monoid with zero homomorphism `R →*₀ S`.
The `simp`-normal form is `(f : R →*₀ S)`. -/
add_decl_doc ring_hom.to_monoid_with_zero_hom

/-- Reinterpret a ring homomorphism `f : R →+* S` as a monoid homomorphism `R →* S`.
The `simp`-normal form is `(f : R →* S)`. -/
add_decl_doc ring_hom.to_monoid_hom

/-- Reinterpret a ring homomorphism `f : R →+* S` as an additive monoid homomorphism `R →+ S`.
The `simp`-normal form is `(f : R →+ S)`. -/
add_decl_doc ring_hom.to_add_monoid_hom

section ring_hom_class

/-- `ring_hom_class F R S` states that `F` is a type of (semi)ring homomorphisms.
You should extend this class when you extend `ring_hom`.

This extends from both `monoid_hom_class` and `monoid_with_zero_hom_class` in
order to put the fields in a sensible order, even though
`monoid_with_zero_hom_class` already extends `monoid_hom_class`. -/
class ring_hom_class (F : Type*) (R S : out_param Type*)
  [non_assoc_semiring R] [non_assoc_semiring S]
  extends monoid_hom_class F R S, add_monoid_hom_class F R S, monoid_with_zero_hom_class F R S

variables {F : Type*} [non_assoc_semiring α] [non_assoc_semiring β] [ring_hom_class F α β]

/-- Ring homomorphisms preserve `bit1`. -/
@[simp] lemma map_bit1 (f : F) (a : α) : (f (bit1 a) : β) = bit1 (f a) :=
by simp [bit1]

instance : has_coe_t F (α →+* β) :=
⟨λ f, { to_fun := f, map_zero' := map_zero f, map_one' := map_one f, map_mul' := map_mul f,
  map_add' := map_add f }⟩

@[priority 100]
instance ring_hom_class.to_non_unital_ring_hom_class : non_unital_ring_hom_class F α β :=
{ .. ‹ring_hom_class F α β› }

end ring_hom_class

namespace ring_hom

section coe

/-!
Throughout this section, some `semiring` arguments are specified with `{}` instead of `[]`.
See note [implicit instance arguments].
-/
variables {rα : non_assoc_semiring α} {rβ : non_assoc_semiring β}

include rα rβ

instance : ring_hom_class (α →+* β) α β :=
{ coe := ring_hom.to_fun,
  coe_injective' := λ f g h, by cases f; cases g; congr',
  map_add := ring_hom.map_add',
  map_zero := ring_hom.map_zero',
  map_mul := ring_hom.map_mul',
  map_one := ring_hom.map_one' }

/-- Helper instance for when there's too many metavariables to apply `fun_like.has_coe_to_fun`
directly.
-/
instance : has_coe_to_fun (α →+* β) (λ _, α → β) := ⟨ring_hom.to_fun⟩

initialize_simps_projections ring_hom (to_fun → apply)

@[simp] lemma to_fun_eq_coe (f : α →+* β) : f.to_fun = f := rfl

@[simp] lemma coe_mk (f : α → β) (h₁ h₂ h₃ h₄) : ⇑(⟨f, h₁, h₂, h₃, h₄⟩ : α →+* β) = f := rfl

@[simp] lemma coe_coe {F : Type*} [ring_hom_class F α β] (f : F) : ((f : α →+* β) : α → β) = f :=
rfl

instance has_coe_monoid_hom : has_coe (α →+* β) (α →* β) := ⟨ring_hom.to_monoid_hom⟩

@[simp, norm_cast] lemma coe_monoid_hom (f : α →+* β) : ⇑(f : α →* β) = f := rfl

@[simp] lemma to_monoid_hom_eq_coe (f : α →+* β) : f.to_monoid_hom = f := rfl
@[simp] lemma to_monoid_with_zero_hom_eq_coe (f : α →+* β) :
  (f.to_monoid_with_zero_hom : α → β) = f := rfl

@[simp] lemma coe_monoid_hom_mk (f : α → β) (h₁ h₂ h₃ h₄) :
  ((⟨f, h₁, h₂, h₃, h₄⟩ : α →+* β) : α →* β) = ⟨f, h₁, h₂⟩ :=
rfl

@[simp, norm_cast] lemma coe_add_monoid_hom (f : α →+* β) : ⇑(f : α →+ β) = f := rfl

@[simp] lemma to_add_monoid_hom_eq_coe (f : α →+* β) : f.to_add_monoid_hom = f := rfl

@[simp] lemma coe_add_monoid_hom_mk (f : α → β) (h₁ h₂ h₃ h₄) :
  ((⟨f, h₁, h₂, h₃, h₄⟩ : α →+* β) : α →+ β) = ⟨f, h₃, h₄⟩ :=
rfl

/-- Copy of a `ring_hom` with a new `to_fun` equal to the old one. Useful to fix definitional
equalities. -/
def copy (f : α →+* β) (f' : α → β) (h : f' = f) : α →+* β :=
{ ..f.to_monoid_with_zero_hom.copy f' h, ..f.to_add_monoid_hom.copy f' h }

end coe

variables [rα : non_assoc_semiring α] [rβ : non_assoc_semiring β]

section
include rα rβ

variables (f : α →+* β) {x y : α} {rα rβ}

theorem congr_fun {f g : α →+* β} (h : f = g) (x : α) : f x = g x :=
fun_like.congr_fun h x

theorem congr_arg (f : α →+* β) {x y : α} (h : x = y) : f x = f y :=
fun_like.congr_arg f h

theorem coe_inj ⦃f g : α →+* β⦄ (h : (f : α → β) = g) : f = g :=
fun_like.coe_injective h

@[ext] theorem ext ⦃f g : α →+* β⦄ (h : ∀ x, f x = g x) : f = g :=
fun_like.ext _ _ h

theorem ext_iff {f g : α →+* β} : f = g ↔ ∀ x, f x = g x :=
fun_like.ext_iff

@[simp] lemma mk_coe (f : α →+* β) (h₁ h₂ h₃ h₄) : ring_hom.mk f h₁ h₂ h₃ h₄ = f :=
ext $ λ _, rfl

theorem coe_add_monoid_hom_injective : function.injective (coe : (α →+* β) → (α →+ β)) :=
λ f g h, ext (λ x, add_monoid_hom.congr_fun h x)

theorem coe_monoid_hom_injective : function.injective (coe : (α →+* β) → (α →* β)) :=
λ f g h, ext (λ x, monoid_hom.congr_fun h x)

/-- Ring homomorphisms map zero to zero. -/
protected lemma map_zero (f : α →+* β) : f 0 = 0 := map_zero f

/-- Ring homomorphisms map one to one. -/
protected lemma map_one (f : α →+* β) : f 1 = 1 := map_one f

/-- Ring homomorphisms preserve addition. -/
protected lemma map_add (f : α →+* β) (a b : α) : f (a + b) = f a + f b := map_add f a b

/-- Ring homomorphisms preserve multiplication. -/
protected lemma map_mul (f : α →+* β) (a b : α) : f (a * b) = f a * f b := map_mul f a b

/-- Ring homomorphisms preserve `bit0`. -/
protected lemma map_bit0 (f : α →+* β) (a : α) : f (bit0 a) = bit0 (f a) := map_add _ _ _

/-- Ring homomorphisms preserve `bit1`. -/
protected lemma map_bit1 (f : α →+* β) (a : α) : f (bit1 a) = bit1 (f a) :=
by simp [bit1]

/-- `f : R →+* S` has a trivial codomain iff `f 1 = 0`. -/
lemma codomain_trivial_iff_map_one_eq_zero : (0 : β) = 1 ↔ f 1 = 0 :=
by rw [map_one, eq_comm]

/-- `f : R →+* S` has a trivial codomain iff it has a trivial range. -/
lemma codomain_trivial_iff_range_trivial : (0 : β) = 1 ↔ (∀ x, f x = 0) :=
f.codomain_trivial_iff_map_one_eq_zero.trans
  ⟨λ h x, by rw [←mul_one x, map_mul, h, mul_zero], λ h, h 1⟩

/-- `f : R →+* S` has a trivial codomain iff its range is `{0}`. -/
lemma codomain_trivial_iff_range_eq_singleton_zero : (0 : β) = 1 ↔ set.range f = {0} :=
f.codomain_trivial_iff_range_trivial.trans
  ⟨ λ h, set.ext (λ y, ⟨λ ⟨x, hx⟩, by simp [←hx, h x], λ hy, ⟨0, by simpa using hy.symm⟩⟩),
    λ h x, set.mem_singleton_iff.mp (h ▸ set.mem_range_self x)⟩

/-- `f : R →+* S` doesn't map `1` to `0` if `S` is nontrivial -/
lemma map_one_ne_zero [nontrivial β] : f 1 ≠ 0 :=
mt f.codomain_trivial_iff_map_one_eq_zero.mpr zero_ne_one

/-- If there is a homomorphism `f : R →+* S` and `S` is nontrivial, then `R` is nontrivial. -/
lemma domain_nontrivial [nontrivial β] : nontrivial α :=
⟨⟨1, 0, mt (λ h, show f 1 = 0, by rw [h, map_zero]) f.map_one_ne_zero⟩⟩


end

lemma is_unit_map [semiring α] [semiring β] (f : α →+* β) {a : α} (h : is_unit a) : is_unit (f a) :=
h.map f

/-- The identity ring homomorphism from a semiring to itself. -/
def id (α : Type*) [non_assoc_semiring α] : α →+* α :=
by refine {to_fun := id, ..}; intros; refl

include rα

instance : inhabited (α →+* α) := ⟨id α⟩

@[simp] lemma id_apply (x : α) : ring_hom.id α x = x := rfl
@[simp] lemma coe_add_monoid_hom_id : (id α : α →+ α) = add_monoid_hom.id α := rfl
@[simp] lemma coe_monoid_hom_id : (id α : α →* α) = monoid_hom.id α := rfl

variable {rγ : non_assoc_semiring γ}
include rβ rγ

/-- Composition of ring homomorphisms is a ring homomorphism. -/
def comp (hnp : β →+* γ) (hmn : α →+* β) : α →+* γ :=
{ to_fun := hnp ∘ hmn,
  map_zero' := by simp,
  map_one' := by simp,
  map_add' := λ x y, by simp,
  map_mul' := λ x y, by simp}

/-- Composition of semiring homomorphisms is associative. -/
lemma comp_assoc {δ} {rδ: non_assoc_semiring δ} (f : α →+* β) (g : β →+* γ) (h : γ →+* δ) :
  (h.comp g).comp f = h.comp (g.comp f) := rfl

@[simp] lemma coe_comp (hnp : β →+* γ) (hmn : α →+* β) : (hnp.comp hmn : α → γ) = hnp ∘ hmn := rfl

lemma comp_apply (hnp : β →+* γ) (hmn : α →+* β) (x : α) : (hnp.comp hmn : α → γ) x =
  (hnp (hmn x)) := rfl

omit rγ

@[simp] lemma comp_id (f : α →+* β) : f.comp (id α) = f := ext $ λ x, rfl

@[simp] lemma id_comp (f : α →+* β) : (id β).comp f = f := ext $ λ x, rfl

omit rβ

instance : monoid (α →+* α) :=
{ one := id α,
  mul := comp,
  mul_one := comp_id,
  one_mul := id_comp,
  mul_assoc := λ f g h, comp_assoc _ _ _ }

lemma one_def : (1 : α →+* α) = id α := rfl

@[simp] lemma coe_one : ⇑(1 : α →+* α) = _root_.id := rfl

lemma mul_def (f g : α →+* α) : f * g = f.comp g := rfl

@[simp] lemma coe_mul (f g : α →+* α) : ⇑(f * g) = f ∘ g := rfl

include rβ rγ

lemma cancel_right {g₁ g₂ : β →+* γ} {f : α →+* β} (hf : surjective f) :
  g₁.comp f = g₂.comp f ↔ g₁ = g₂ :=
⟨λ h, ring_hom.ext $ hf.forall.2 (ext_iff.1 h), λ h, h ▸ rfl⟩

lemma cancel_left {g : β →+* γ} {f₁ f₂ : α →+* β} (hg : injective g) :
  g.comp f₁ = g.comp f₂ ↔ f₁ = f₂ :=
⟨λ h, ring_hom.ext $ λ x, hg $ by rw [← comp_apply, h, comp_apply], λ h, h ▸ rfl⟩

omit rα rβ rγ

end ring_hom

section semiring

variables [semiring α] {a : α}

@[simp] theorem two_dvd_bit0 : 2 ∣ bit0 a := ⟨a, bit0_eq_two_mul _⟩

lemma ring_hom.map_dvd [semiring β] (f : α →+* β) {a b : α} : a ∣ b → f a ∣ f b := map_dvd f

end semiring

/-- A non-unital commutative semiring is a `non_unital_semiring` with commutative multiplication.
In other words, it is a type with the following structures: additive commutative monoid
(`add_comm_monoid`), commutative semigroup (`comm_semigroup`), distributive laws (`distrib`), and
multiplication by zero law (`mul_zero_class`). -/
@[protect_proj, ancestor non_unital_semiring comm_semigroup]
class non_unital_comm_semiring (α : Type u) extends non_unital_semiring α, comm_semigroup α

section non_unital_comm_semiring
variables [non_unital_comm_semiring α] [non_unital_comm_semiring β] {a b c : α}

/-- Pullback a `non_unital_semiring` instance along an injective function.
See note [reducible non-instances]. -/
@[reducible]
protected def function.injective.non_unital_comm_semiring [has_zero γ] [has_add γ] [has_mul γ]
  [has_scalar ℕ γ] (f : γ → α) (hf : injective f) (zero : f 0 = 0)
  (add : ∀ x y, f (x + y) = f x + f y) (mul : ∀ x y, f (x * y) = f x * f y)
  (nsmul : ∀ x (n : ℕ), f (n • x) = n • f x) :
  non_unital_comm_semiring γ :=
{ .. hf.non_unital_semiring f zero add mul nsmul, .. hf.comm_semigroup f mul }

/-- Pushforward a `non_unital_semiring` instance along a surjective function.
See note [reducible non-instances]. -/
@[reducible]
protected def function.surjective.non_unital_comm_semiring [has_zero γ] [has_add γ] [has_mul γ]
  [has_scalar ℕ γ] (f : α → γ) (hf : surjective f) (zero : f 0 = 0)
  (add : ∀ x y, f (x + y) = f x + f y) (mul : ∀ x y, f (x * y) = f x * f y)
  (nsmul : ∀ x (n : ℕ), f (n • x) = n • f x) :
  non_unital_comm_semiring γ :=
{ .. hf.non_unital_semiring f zero add mul nsmul, .. hf.comm_semigroup f mul }

lemma has_dvd.dvd.linear_comb {d x y : α} (hdx : d ∣ x) (hdy : d ∣ y) (a b : α) :
  d ∣ (a * x + b * y) :=
dvd_add (hdx.mul_left a) (hdy.mul_left b)

end non_unital_comm_semiring

/-- A commutative semiring is a `semiring` with commutative multiplication. In other words, it is a
type with the following structures: additive commutative monoid (`add_comm_monoid`), multiplicative
commutative monoid (`comm_monoid`), distributive laws (`distrib`), and multiplication by zero law
(`mul_zero_class`). -/
@[protect_proj, ancestor semiring comm_monoid]
class comm_semiring (α : Type u) extends semiring α, comm_monoid α

@[priority 100] -- see Note [lower instance priority]
instance comm_semiring.to_non_unital_comm_semiring [comm_semiring α] : non_unital_comm_semiring α :=
{ .. comm_semiring.to_comm_monoid α, .. comm_semiring.to_semiring α }

@[priority 100] -- see Note [lower instance priority]
instance comm_semiring.to_comm_monoid_with_zero [comm_semiring α] : comm_monoid_with_zero α :=
{ .. comm_semiring.to_comm_monoid α, .. comm_semiring.to_semiring α }

section comm_semiring
variables [comm_semiring α] [comm_semiring β] {a b c : α}

/-- Pullback a `semiring` instance along an injective function.
See note [reducible non-instances]. -/
@[reducible]
protected def function.injective.comm_semiring [add_monoid_with_one γ] [has_mul γ]
  [has_pow γ ℕ] (f : γ → α) (hf : injective f) (zero : f 0 = 0) (one : f 1 = 1)
  (add : ∀ x y, f (x + y) = f x + f y) (mul : ∀ x y, f (x * y) = f x * f y)
  (nsmul : ∀ x (n : ℕ), f (n • x) = n • f x) (npow : ∀ x (n : ℕ), f (x ^ n) = f x ^ n) :
  comm_semiring γ :=
{ .. hf.semiring f zero one add mul nsmul npow, .. hf.comm_semigroup f mul }

/-- Pushforward a `semiring` instance along a surjective function.
See note [reducible non-instances]. -/
@[reducible]
protected def function.surjective.comm_semiring [add_monoid_with_one γ] [has_mul γ]
  [has_pow γ ℕ] (f : α → γ) (hf : surjective f) (zero : f 0 = 0) (one : f 1 = 1)
  (add : ∀ x y, f (x + y) = f x + f y) (mul : ∀ x y, f (x * y) = f x * f y)
  (nsmul : ∀ x (n : ℕ), f (n • x) = n • f x) (npow : ∀ x (n : ℕ), f (x ^ n) = f x ^ n) :
  comm_semiring γ :=
{ .. hf.semiring f zero one add mul nsmul npow, .. hf.comm_semigroup f mul }

lemma add_mul_self_eq (a b : α) : (a + b) * (a + b) = a*a + 2*a*b + b*b :=
by simp only [two_mul, add_mul, mul_add, add_assoc, mul_comm b]

end comm_semiring

section has_distrib_neg

/-- Typeclass for a negation operator that distributes across multiplication.

This is useful for dealing with submonoids of a ring that contain `-1` without having to duplicate
lemmas. -/
class has_distrib_neg (α : Type*) [has_mul α] extends has_involutive_neg α :=
(neg_mul : ∀ x y : α, -x * y = -(x * y))
(mul_neg : ∀ x y : α, x * -y = -(x * y))

section has_mul
variables [has_mul α] [has_distrib_neg α]

@[simp] lemma neg_mul (a b : α) : - a * b = - (a * b) :=
has_distrib_neg.neg_mul _ _

@[simp] lemma mul_neg (a b : α) : a * - b = - (a * b) :=
has_distrib_neg.mul_neg _ _

lemma neg_mul_neg (a b : α) : -a * -b = a * b :=
by simp

lemma neg_mul_eq_neg_mul (a b : α) : -(a * b) = -a * b :=
(neg_mul _ _).symm

lemma neg_mul_eq_mul_neg (a b : α) : -(a * b) = a * -b :=
(mul_neg _ _).symm

lemma neg_mul_comm (a b : α) : -a * b = a * -b :=
by simp

end has_mul

section mul_one_class
variables [mul_one_class α] [has_distrib_neg α]

theorem neg_eq_neg_one_mul (a : α) : -a = -1 * a :=
by simp

/-- An element of a ring multiplied by the additive inverse of one is the element's additive
  inverse. -/
lemma mul_neg_one (a : α) : a * -1 = -a := by simp

/-- The additive inverse of one multiplied by an element of a ring is the element's additive
  inverse. -/
lemma neg_one_mul (a : α) : -1 * a = -a := by simp

end mul_one_class

section mul_zero_class
variables [mul_zero_class α] [has_distrib_neg α]

/-- Prefer `neg_zero` if `add_comm_group` is available. -/
@[simp] lemma neg_zero' : (-0 : α) = 0 :=
by rw [←zero_mul (0 : α), ←neg_mul, mul_zero, mul_zero]

end mul_zero_class

section semigroup

variables [semigroup α] [has_distrib_neg α] {a b c : α}

theorem dvd_neg_of_dvd (h : a ∣ b) : (a ∣ -b) :=
let ⟨c, hc⟩ := h in ⟨-c, by simp [hc]⟩

theorem dvd_of_dvd_neg (h : a ∣ -b) : (a ∣ b) :=
let t := dvd_neg_of_dvd h in by rwa neg_neg at t

/-- An element a of a semigroup with a distributive negation divides the negation of an element b
iff a divides b. -/
@[simp] lemma dvd_neg (a b : α) : (a ∣ -b) ↔ (a ∣ b) :=
⟨dvd_of_dvd_neg, dvd_neg_of_dvd⟩

theorem neg_dvd_of_dvd (h : a ∣ b) : -a ∣ b :=
let ⟨c, hc⟩ := h in ⟨-c, by simp [hc]⟩

theorem dvd_of_neg_dvd (h : -a ∣ b) : a ∣ b :=
let t := neg_dvd_of_dvd h in by rwa neg_neg at t

/-- The negation of an element a of a semigroup with a distributive negation divides
another element b iff a divides b. -/
@[simp] lemma neg_dvd (a b : α) : (-a ∣ b) ↔ (a ∣ b) :=
⟨dvd_of_neg_dvd, neg_dvd_of_dvd⟩

end semigroup

section group
variables [group α] [has_distrib_neg α]

@[simp] lemma inv_neg' (a : α) : (- a)⁻¹ = - a⁻¹ :=
by rw [eq_comm, eq_inv_iff_mul_eq_one, neg_mul, mul_neg,neg_neg, mul_left_inv]

end group

end has_distrib_neg

/-!
### Rings
-/

/-- A not-necessarily-unital, not-necessarily-associative ring. -/
@[protect_proj, ancestor add_comm_group non_unital_non_assoc_semiring]
class non_unital_non_assoc_ring (α : Type u) extends
  add_comm_group α, non_unital_non_assoc_semiring α

section non_unital_non_assoc_ring
variables [non_unital_non_assoc_ring α]


/-- Pullback a `non_unital_non_assoc_ring` instance along an injective function.
See note [reducible non-instances]. -/
@[reducible]
protected def function.injective.non_unital_non_assoc_ring
  [has_zero β] [has_add β] [has_mul β] [has_neg β] [has_sub β] [has_scalar ℕ β] [has_scalar ℤ β]
  (f : β → α) (hf : injective f) (zero : f 0 = 0)
  (add : ∀ x y, f (x + y) = f x + f y) (mul : ∀ x y, f (x * y) = f x * f y)
  (neg : ∀ x, f (-x) = -f x) (sub : ∀ x y, f (x - y) = f x - f y)
  (nsmul : ∀ x (n : ℕ), f (n • x) = n • f x) (zsmul : ∀ x (n : ℤ), f (n • x) = n • f x) :
  non_unital_non_assoc_ring β :=
{ .. hf.add_comm_group f zero add neg sub nsmul zsmul, ..hf.mul_zero_class f zero mul,
  .. hf.distrib f add mul }

/-- Pushforward a `non_unital_non_assoc_ring` instance along a surjective function.
See note [reducible non-instances]. -/
@[reducible]
protected def function.surjective.non_unital_non_assoc_ring
  [has_zero β] [has_add β] [has_mul β] [has_neg β] [has_sub β] [has_scalar ℕ β] [has_scalar ℤ β]
  (f : α → β) (hf : surjective f) (zero : f 0 = 0)
  (add : ∀ x y, f (x + y) = f x + f y) (mul : ∀ x y, f (x * y) = f x * f y)
  (neg : ∀ x, f (-x) = -f x) (sub : ∀ x y, f (x - y) = f x - f y)
  (nsmul : ∀ x (n : ℕ), f (n • x) = n • f x) (zsmul : ∀ x (n : ℤ), f (n • x) = n • f x) :
  non_unital_non_assoc_ring β :=
{ .. hf.add_comm_group f zero add neg sub nsmul zsmul, .. hf.mul_zero_class f zero mul,
  .. hf.distrib f add mul }

@[priority 100]
instance non_unital_non_assoc_ring.to_has_distrib_neg : has_distrib_neg α :=
{ neg := has_neg.neg,
  neg_neg := neg_neg,
  neg_mul := λ a b, eq_neg_of_add_eq_zero_left $ by rw [←right_distrib, add_left_neg, zero_mul],
  mul_neg := λ a b, eq_neg_of_add_eq_zero_left $ by rw [←left_distrib, add_left_neg, mul_zero] }

lemma mul_sub_left_distrib (a b c : α) : a * (b - c) = a * b - a * c :=
by simpa only [sub_eq_add_neg, neg_mul_eq_mul_neg] using mul_add a b (-c)

alias mul_sub_left_distrib ← mul_sub

lemma mul_sub_right_distrib (a b c : α) : (a - b) * c = a * c - b * c :=
by simpa only [sub_eq_add_neg, neg_mul_eq_neg_mul] using add_mul a (-b) c

alias mul_sub_right_distrib ← sub_mul

variables {a b c d e : α}

/-- An iff statement following from right distributivity in rings and the definition
  of subtraction. -/
theorem mul_add_eq_mul_add_iff_sub_mul_add_eq : a * e + c = b * e + d ↔ (a - b) * e + c = d :=
calc
  a * e + c = b * e + d ↔ a * e + c = d + b * e : by simp [add_comm]
    ... ↔ a * e + c - b * e = d : iff.intro (λ h, begin rw h, simp end) (λ h,
                                                  begin rw ← h, simp end)
    ... ↔ (a - b) * e + c = d   : begin simp [sub_mul, sub_add_eq_add_sub] end

/-- A simplification of one side of an equation exploiting right distributivity in rings
  and the definition of subtraction. -/
theorem sub_mul_add_eq_of_mul_add_eq_mul_add : a * e + c = b * e + d → (a - b) * e + c = d :=
assume h,
calc
  (a - b) * e + c = (a * e + c) - b * e : begin simp [sub_mul, sub_add_eq_add_sub] end
              ... = d                   : begin rw h, simp [@add_sub_cancel α] end

end non_unital_non_assoc_ring

/-- An associative but not-necessarily unital ring. -/
@[protect_proj, ancestor non_unital_non_assoc_ring non_unital_semiring]
class non_unital_ring (α : Type*) extends
  non_unital_non_assoc_ring α, non_unital_semiring α

section non_unital_ring
variables [non_unital_ring α]

/-- Pullback a `non_unital_ring` instance along an injective function.
See note [reducible non-instances]. -/
@[reducible]
protected def function.injective.non_unital_ring
  [has_zero β] [has_add β] [has_mul β] [has_neg β] [has_sub β] [has_scalar ℕ β] [has_scalar ℤ β]
  (f : β → α) (hf : injective f) (zero : f 0 = 0)
  (add : ∀ x y, f (x + y) = f x + f y) (mul : ∀ x y, f (x * y) = f x * f y)
  (neg : ∀ x, f (-x) = -f x) (sub : ∀ x y, f (x - y) = f x - f y)
  (nsmul : ∀ x (n : ℕ), f (n • x) = n • f x) (gsmul : ∀ x (n : ℤ), f (n • x) = n • f x) :
  non_unital_ring β :=
{ .. hf.add_comm_group f zero add neg sub nsmul gsmul, ..hf.mul_zero_class f zero mul,
  .. hf.distrib f add mul, .. hf.semigroup f mul }

/-- Pushforward a `non_unital_ring` instance along a surjective function.
See note [reducible non-instances]. -/
@[reducible]
protected def function.surjective.non_unital_ring
  [has_zero β] [has_add β] [has_mul β] [has_neg β] [has_sub β] [has_scalar ℕ β] [has_scalar ℤ β]
  (f : α → β) (hf : surjective f) (zero : f 0 = 0)
  (add : ∀ x y, f (x + y) = f x + f y) (mul : ∀ x y, f (x * y) = f x * f y)
  (neg : ∀ x, f (-x) = -f x) (sub : ∀ x y, f (x - y) = f x - f y)
  (nsmul : ∀ x (n : ℕ), f (n • x) = n • f x) (gsmul : ∀ x (n : ℤ), f (n • x) = n • f x) :
  non_unital_ring β :=
{ .. hf.add_comm_group f zero add neg sub nsmul gsmul, .. hf.mul_zero_class f zero mul,
  .. hf.distrib f add mul, .. hf.semigroup f mul }

end non_unital_ring

/-- A unital but not-necessarily-associative ring. -/
@[protect_proj, ancestor non_unital_non_assoc_ring non_assoc_semiring]
class non_assoc_ring (α : Type*) extends
  non_unital_non_assoc_ring α, non_assoc_semiring α

section non_assoc_ring
variables [non_assoc_ring α]

/-- Pullback a `non_assoc_ring` instance along an injective function.
See note [reducible non-instances]. -/
@[reducible]
protected def function.injective.non_assoc_ring
  [has_zero β] [has_one β] [has_add β] [has_mul β] [has_neg β] [has_sub β]
  [has_scalar ℕ β] [has_scalar ℤ β]
  (f : β → α) (hf : injective f) (zero : f 0 = 0) (one : f 1 = 1)
  (add : ∀ x y, f (x + y) = f x + f y) (mul : ∀ x y, f (x * y) = f x * f y)
  (neg : ∀ x, f (-x) = -f x) (sub : ∀ x y, f (x - y) = f x - f y)
  (nsmul : ∀ x (n : ℕ), f (n • x) = n • f x) (gsmul : ∀ x (n : ℤ), f (n • x) = n • f x) :
  non_assoc_ring β :=
{ .. hf.add_comm_group f zero add neg sub nsmul gsmul,
  .. hf.mul_zero_class f zero mul, .. hf.distrib f add mul,
  .. hf.mul_one_class f one mul }

/-- Pushforward a `non_unital_ring` instance along a surjective function.
See note [reducible non-instances]. -/
@[reducible]
protected def function.surjective.non_assoc_ring
  [has_zero β] [has_one β] [has_add β] [has_mul β] [has_neg β] [has_sub β]
  [has_scalar ℕ β] [has_scalar ℤ β]
  (f : α → β) (hf : surjective f) (zero : f 0 = 0) (one : f 1 = 1)
  (add : ∀ x y, f (x + y) = f x + f y) (mul : ∀ x y, f (x * y) = f x * f y)
  (neg : ∀ x, f (-x) = -f x) (sub : ∀ x y, f (x - y) = f x - f y)
  (nsmul : ∀ x (n : ℕ), f (n • x) = n • f x) (gsmul : ∀ x (n : ℤ), f (n • x) = n • f x) :
  non_assoc_ring β :=
{ .. hf.add_comm_group f zero add neg sub nsmul gsmul, .. hf.mul_zero_class f zero mul,
  .. hf.distrib f add mul, .. hf.mul_one_class f one mul }

lemma sub_one_mul (a b : α) : (a - 1) * b = a * b - b :=
by rw [sub_mul, one_mul]
lemma mul_sub_one (a b : α) : a * (b - 1) = a * b - a :=
by rw [mul_sub, mul_one]
lemma one_sub_mul (a b : α) : (1 - a) * b = b - a * b :=
by rw [sub_mul, one_mul]
lemma mul_one_sub (a b : α) : a * (1 - b) = a - a * b :=
by rw [mul_sub, mul_one]

end non_assoc_ring

/-- A ring is a type with the following structures: additive commutative group (`add_comm_group`),
multiplicative monoid (`monoid`), and distributive laws (`distrib`).  Equivalently, a ring is a
`semiring` with a negation operation making it an additive group.  -/
@[protect_proj, ancestor add_comm_group monoid distrib]
class ring (α : Type u) extends add_comm_group_with_one α, monoid α, distrib α

section ring
variables [ring α] {a b c d e : α}

/- A (unital, associative) ring is a not-necessarily-unital ring -/
@[priority 100] -- see Note [lower instance priority]
instance ring.to_non_unital_ring :
  non_unital_ring α :=
{ zero_mul := λ a, add_left_cancel $ show 0 * a + 0 * a = 0 * a + 0,
    by rw [← add_mul, zero_add, add_zero],
  mul_zero := λ a, add_left_cancel $ show a * 0 + a * 0 = a * 0 + 0,
    by rw [← mul_add, add_zero, add_zero],
  ..‹ring α› }

/- A (unital, associative) ring is a not-necessarily-associative ring -/
@[priority 100] -- see Note [lower instance priority]
instance ring.to_non_assoc_ring :
  non_assoc_ring α :=
{ zero_mul := λ a, add_left_cancel $ show 0 * a + 0 * a = 0 * a + 0,
    by rw [← add_mul, zero_add, add_zero],
  mul_zero := λ a, add_left_cancel $ show a * 0 + a * 0 = a * 0 + 0,
    by rw [← mul_add, add_zero, add_zero],
  ..‹ring α› }

/- The instance from `ring` to `semiring` happens often in linear algebra, for which all the basic
definitions are given in terms of semirings, but many applications use rings or fields. We increase
a little bit its priority above 100 to try it quickly, but remaining below the default 1000 so that
more specific instances are tried first. -/
@[priority 200]
instance ring.to_semiring : semiring α :=
{ ..‹ring α›, .. ring.to_non_unital_ring }

/-- Pullback a `ring` instance along an injective function.
See note [reducible non-instances]. -/
@[reducible]
protected def function.injective.ring
  [add_monoid_with_one β] [has_mul β] [has_neg β] [has_sub β] [has_scalar ℤ β] [has_pow β ℕ]
  (f : β → α) (hf : injective f) (zero : f 0 = 0) (one : f 1 = 1)
  (add : ∀ x y, f (x + y) = f x + f y) (mul : ∀ x y, f (x * y) = f x * f y)
  (neg : ∀ x, f (-x) = -f x) (sub : ∀ x y, f (x - y) = f x - f y)
  (nsmul : ∀ x (n : ℕ), f (n • x) = n • f x) (zsmul : ∀ x (n : ℤ), f (n • x) = n • f x)
  (npow : ∀ x (n : ℕ), f (x ^ n) = f x ^ n) :
  ring β :=
{ .. ‹add_monoid_with_one β›,
  .. hf.add_comm_group f zero add neg sub nsmul zsmul,
  .. hf.monoid f one mul npow, .. hf.distrib f add mul }

/-- Pushforward a `ring` instance along a surjective function.
See note [reducible non-instances]. -/
@[reducible]
protected def function.surjective.ring
  [add_monoid_with_one β] [has_mul β] [has_neg β] [has_sub β] [has_scalar ℤ β] [has_pow β ℕ]
  (f : α → β) (hf : surjective f) (zero : f 0 = 0) (one : f 1 = 1)
  (add : ∀ x y, f (x + y) = f x + f y) (mul : ∀ x y, f (x * y) = f x * f y)
  (neg : ∀ x, f (-x) = -f x) (sub : ∀ x y, f (x - y) = f x - f y)
  (nsmul : ∀ x (n : ℕ), f (n • x) = n • f x) (zsmul : ∀ x (n : ℤ), f (n • x) = n • f x)
  (npow : ∀ x (n : ℕ), f (x ^ n) = f x ^ n) :
  ring β :=
{ .. ‹add_monoid_with_one β›,
  .. hf.add_comm_group f zero add neg sub nsmul zsmul,
  .. hf.monoid f one mul npow, .. hf.distrib f add mul }

end ring

namespace units
variables [ring α] {a b : α}

/-- Each element of the group of units of a ring has an additive inverse. -/
instance : has_neg αˣ := ⟨λu, ⟨-↑u, -↑u⁻¹, by simp, by simp⟩ ⟩

/-- Representing an element of a ring's unit group as an element of the ring commutes with
    mapping this element to its additive inverse. -/
@[simp, norm_cast] protected theorem coe_neg (u : αˣ) : (↑-u : α) = -u := rfl

@[simp, norm_cast] protected theorem coe_neg_one : ((-1 : αˣ) : α) = -1 := rfl

instance : has_distrib_neg αˣ :=
{ neg := has_neg.neg,
  neg_neg := λ u, units.ext $ neg_neg _,
  neg_mul := λ u₁ u₂, units.ext $ neg_mul _ _,
  mul_neg := λ u₁ u₂, units.ext $ mul_neg _ _, }

end units

lemma is_unit.neg [ring α] {a : α} : is_unit a → is_unit (-a)
| ⟨x, hx⟩ := hx ▸ (-x).is_unit

lemma is_unit.neg_iff [ring α] (a : α) : is_unit (-a) ↔ is_unit a :=
⟨λ h, neg_neg a ▸ h.neg, is_unit.neg⟩

lemma is_unit.sub_iff [ring α] {x y : α} :
  is_unit (x - y) ↔ is_unit (y - x) :=
(is_unit.neg_iff _).symm.trans $ neg_sub x y ▸ iff.rfl

namespace ring_hom

/-- Ring homomorphisms preserve additive inverse. -/
protected theorem map_neg {α β} [non_assoc_ring α] [non_assoc_ring β] (f : α →+* β) (x : α) :
  f (-x) = -(f x) :=
map_neg f x

/-- Ring homomorphisms preserve subtraction. -/
protected theorem map_sub {α β} [non_assoc_ring α] [non_assoc_ring β] (f : α →+* β) (x y : α) :
  f (x - y) = (f x) - (f y) := map_sub f x y

/-- Makes a ring homomorphism from a monoid homomorphism of rings which preserves addition. -/
def mk' {γ} [non_assoc_semiring α] [non_assoc_ring γ] (f : α →* γ)
  (map_add : ∀ a b : α, f (a + b) = f a + f b) :
  α →+* γ :=
{ to_fun := f,
  .. add_monoid_hom.mk' f map_add, .. f }

end ring_hom

/-- A non-unital commutative ring is a `non_unital_ring` with commutative multiplication. -/
@[protect_proj, ancestor non_unital_ring comm_semigroup]
class non_unital_comm_ring (α : Type u) extends non_unital_ring α, comm_semigroup α

@[priority 100] -- see Note [lower instance priority]
instance non_unital_comm_ring.to_non_unital_comm_semiring [s : non_unital_comm_ring α] :
  non_unital_comm_semiring α :=
{ ..s }

/-- A commutative ring is a `ring` with commutative multiplication. -/
@[protect_proj, ancestor ring comm_semigroup]
class comm_ring (α : Type u) extends ring α, comm_monoid α

@[priority 100] -- see Note [lower instance priority]
instance comm_ring.to_comm_semiring [s : comm_ring α] : comm_semiring α :=
{ mul_zero := mul_zero, zero_mul := zero_mul, ..s }

@[priority 100] -- see Note [lower instance priority]
instance comm_ring.to_non_unital_comm_ring [s : comm_ring α] : non_unital_comm_ring α :=
{ mul_zero := mul_zero, zero_mul := zero_mul, ..s }

section non_unital_ring
variables [non_unital_ring α] {a b c : α}

theorem dvd_sub (h₁ : a ∣ b) (h₂ : a ∣ c) : a ∣ b - c :=
by { rw sub_eq_add_neg, exact dvd_add h₁ (dvd_neg_of_dvd h₂) }

theorem dvd_add_iff_left (h : a ∣ c) : a ∣ b ↔ a ∣ b + c :=
⟨λh₂, dvd_add h₂ h, λH, by have t := dvd_sub H h; rwa add_sub_cancel at t⟩

theorem dvd_add_iff_right (h : a ∣ b) : a ∣ c ↔ a ∣ b + c :=
by rw add_comm; exact dvd_add_iff_left h

/-- If an element a divides another element c in a commutative ring, a divides the sum of another
  element b with c iff a divides b. -/
theorem dvd_add_left (h : a ∣ c) : a ∣ b + c ↔ a ∣ b :=
(dvd_add_iff_left h).symm

/-- If an element a divides another element b in a commutative ring, a divides the sum of b and
  another element c iff a divides c. -/
theorem dvd_add_right (h : a ∣ b) : a ∣ b + c ↔ a ∣ c :=
(dvd_add_iff_right h).symm

lemma dvd_iff_dvd_of_dvd_sub {a b c : α} (h : a ∣ (b - c)) : (a ∣ b ↔ a ∣ c) :=
begin
  split,
  { intro h',
    convert dvd_sub h' h,
    exact eq.symm (sub_sub_self b c) },
  { intro h',
    convert dvd_add h h',
    exact eq_add_of_sub_eq rfl }
end

end non_unital_ring

section ring
variables [ring α] {a b c : α}

theorem two_dvd_bit1 : 2 ∣ bit1 a ↔ (2 : α) ∣ 1 := (dvd_add_iff_right (@two_dvd_bit0 _ _ a)).symm

/-- An element a divides the sum a + b if and only if a divides b.-/
@[simp] lemma dvd_add_self_left {a b : α} : a ∣ a + b ↔ a ∣ b :=
dvd_add_right (dvd_refl a)

/-- An element a divides the sum b + a if and only if a divides b.-/
@[simp] lemma dvd_add_self_right {a b : α} : a ∣ b + a ↔ a ∣ b :=
dvd_add_left (dvd_refl a)

end ring

section non_unital_comm_ring
variables [non_unital_comm_ring α] {a b c : α}

/-- Pullback a `comm_ring` instance along an injective function.
See note [reducible non-instances]. -/
@[reducible]
<<<<<<< HEAD
protected def function.injective.comm_ring
  [add_monoid_with_one β] [has_mul β] [has_neg β] [has_sub β]
  [has_scalar ℤ β] [has_pow β ℕ]
  (f : β → α) (hf : injective f) (zero : f 0 = 0) (one : f 1 = 1)
  (add : ∀ x y, f (x + y) = f x + f y) (mul : ∀ x y, f (x * y) = f x * f y)
  (neg : ∀ x, f (-x) = -f x) (sub : ∀ x y, f (x - y) = f x - f y)
  (nsmul : ∀ x (n : ℕ), f (n • x) = n • f x) (zsmul : ∀ x (n : ℤ), f (n • x) = n • f x)
  (npow : ∀ x (n : ℕ), f (x ^ n) = f x ^ n) :
  comm_ring β :=
{ .. hf.ring f zero one add mul neg sub nsmul zsmul npow, .. hf.comm_semigroup f mul }

/-- Pullback a `comm_ring` instance along an injective function.
See note [reducible non-instances]. -/
@[reducible]
protected def function.injective.comm_ring'
  [has_zero β] [has_one β] [has_add β] [has_mul β] [has_neg β] [has_sub β]
  [has_scalar ℕ β] [has_scalar ℤ β] [has_pow β ℕ]
  (f : β → α) (hf : injective f) (zero : f 0 = 0) (one : f 1 = 1)
  (add : ∀ x y, f (x + y) = f x + f y) (mul : ∀ x y, f (x * y) = f x * f y)
  (neg : ∀ x, f (-x) = -f x) (sub : ∀ x y, f (x - y) = f x - f y)
  (nsmul : ∀ x (n : ℕ), f (n • x) = n • f x) (zsmul : ∀ x (n : ℤ), f (n • x) = n • f x)
  (npow : ∀ x (n : ℕ), f (x ^ n) = f x ^ n) :
  comm_ring β :=
by letI := hf.add_monoid_with_one f zero add nsmul; exact
hf.comm_ring f zero one add mul neg sub nsmul zsmul npow
=======
protected def function.injective.non_unital_comm_ring
  [has_zero β] [has_add β] [has_mul β] [has_neg β] [has_sub β]
  [has_scalar ℕ β] [has_scalar ℤ β]
  (f : β → α) (hf : injective f) (zero : f 0 = 0)
  (add : ∀ x y, f (x + y) = f x + f y) (mul : ∀ x y, f (x * y) = f x * f y)
  (neg : ∀ x, f (-x) = -f x) (sub : ∀ x y, f (x - y) = f x - f y)
  (nsmul : ∀ x (n : ℕ), f (n • x) = n • f x) (zsmul : ∀ x (n : ℤ), f (n • x) = n • f x) :
  non_unital_comm_ring β :=
{ .. hf.non_unital_ring f zero add mul neg sub nsmul zsmul, .. hf.comm_semigroup f mul }
>>>>>>> 4cf20164

/-- Pushforward a `non_unital_comm_ring` instance along a surjective function.
See note [reducible non-instances]. -/
@[reducible]
<<<<<<< HEAD
protected def function.surjective.comm_ring
  [add_monoid_with_one β] [has_mul β] [has_neg β] [has_sub β] [has_pow β ℕ] [has_scalar ℤ β]
  (f : α → β) (hf : surjective f) (zero : f 0 = 0) (one : f 1 = 1)
  (add : ∀ x y, f (x + y) = f x + f y) (mul : ∀ x y, f (x * y) = f x * f y)
  (neg : ∀ x, f (-x) = -f x) (sub : ∀ x y, f (x - y) = f x - f y)
  (nsmul : ∀ x (n : ℕ), f (n • x) = n • f x) (zsmul : ∀ x (n : ℤ), f (n • x) = n • f x)
  (npow : ∀ x (n : ℕ), f (x ^ n) = f x ^ n) :
  comm_ring β :=
{ .. hf.ring f zero one add mul neg sub nsmul zsmul npow, .. hf.comm_semigroup f mul }

/-- Pushforward a `comm_ring` instance along a surjective function.
See note [reducible non-instances]. -/
@[reducible]
protected def function.surjective.comm_ring'
  [has_zero β] [has_one β] [has_add β] [has_mul β] [has_neg β] [has_sub β]
  [has_scalar ℕ β] [has_scalar ℤ β] [has_pow β ℕ]
  (f : α → β) (hf : surjective f) (zero : f 0 = 0) (one : f 1 = 1)
  (add : ∀ x y, f (x + y) = f x + f y) (mul : ∀ x y, f (x * y) = f x * f y)
  (neg : ∀ x, f (-x) = -f x) (sub : ∀ x y, f (x - y) = f x - f y)
  (nsmul : ∀ x (n : ℕ), f (n • x) = n • f x) (zsmul : ∀ x (n : ℤ), f (n • x) = n • f x)
  (npow : ∀ x (n : ℕ), f (x ^ n) = f x ^ n) :
  comm_ring β :=
by letI := hf.add_monoid_with_one f zero add nsmul; exact
hf.comm_ring f zero one add mul neg sub nsmul zsmul npow
=======
protected def function.surjective.non_unital_comm_ring
  [has_zero β] [has_add β] [has_mul β] [has_neg β] [has_sub β]
  [has_scalar ℕ β] [has_scalar ℤ β]
  (f : α → β) (hf : surjective f) (zero : f 0 = 0)
  (add : ∀ x y, f (x + y) = f x + f y) (mul : ∀ x y, f (x * y) = f x * f y)
  (neg : ∀ x, f (-x) = -f x) (sub : ∀ x y, f (x - y) = f x - f y)
  (nsmul : ∀ x (n : ℕ), f (n • x) = n • f x) (zsmul : ∀ x (n : ℤ), f (n • x) = n • f x) :
  non_unital_comm_ring β :=
{ .. hf.non_unital_ring f zero add mul neg sub nsmul zsmul, .. hf.comm_semigroup f mul }
>>>>>>> 4cf20164

local attribute [simp] add_assoc add_comm add_left_comm mul_comm

/-- Vieta's formula for a quadratic equation, relating the coefficients of the polynomial with
  its roots. This particular version states that if we have a root `x` of a monic quadratic
  polynomial, then there is another root `y` such that `x + y` is negative the `a_1` coefficient
  and `x * y` is the `a_0` coefficient. -/
lemma Vieta_formula_quadratic {b c x : α} (h : x * x - b * x + c = 0) :
  ∃ y : α, y * y - b * y + c = 0 ∧ x + y = b ∧ x * y = c :=
begin
  have : c = x * (b - x) := (eq_neg_of_add_eq_zero_right h).trans (by simp [mul_sub, mul_comm]),
  refine ⟨b - x, _, by simp, by rw this⟩,
  rw [this, sub_add, ← sub_mul, sub_self]
end

lemma dvd_mul_sub_mul {k a b x y : α} (hab : k ∣ a - b) (hxy : k ∣ x - y) :
  k ∣ a * x - b * y :=
begin
  convert dvd_add (hxy.mul_left a) (hab.mul_right y),
  rw [mul_sub_left_distrib, mul_sub_right_distrib],
  simp only [sub_eq_add_neg, add_assoc, neg_add_cancel_left],
end

end non_unital_comm_ring

section comm_ring
variables [comm_ring α] {a b c : α}

/-- Pullback a `comm_ring` instance along an injective function.
See note [reducible non-instances]. -/
@[reducible]
protected def function.injective.comm_ring
  [has_zero β] [has_one β] [has_add β] [has_mul β] [has_neg β] [has_sub β]
  [has_scalar ℕ β] [has_scalar ℤ β] [has_pow β ℕ]
  (f : β → α) (hf : injective f) (zero : f 0 = 0) (one : f 1 = 1)
  (add : ∀ x y, f (x + y) = f x + f y) (mul : ∀ x y, f (x * y) = f x * f y)
  (neg : ∀ x, f (-x) = -f x) (sub : ∀ x y, f (x - y) = f x - f y)
  (nsmul : ∀ x (n : ℕ), f (n • x) = n • f x) (zsmul : ∀ x (n : ℤ), f (n • x) = n • f x)
  (npow : ∀ x (n : ℕ), f (x ^ n) = f x ^ n) :
  comm_ring β :=
{ .. hf.ring f zero one add mul neg sub nsmul zsmul npow, .. hf.comm_semigroup f mul }

/-- Pushforward a `comm_ring` instance along a surjective function.
See note [reducible non-instances]. -/
@[reducible]
protected def function.surjective.comm_ring
  [has_zero β] [has_one β] [has_add β] [has_mul β] [has_neg β] [has_sub β]
  [has_scalar ℕ β] [has_scalar ℤ β] [has_pow β ℕ]
  (f : α → β) (hf : surjective f) (zero : f 0 = 0) (one : f 1 = 1)
  (add : ∀ x y, f (x + y) = f x + f y) (mul : ∀ x y, f (x * y) = f x * f y)
  (neg : ∀ x, f (-x) = -f x) (sub : ∀ x y, f (x - y) = f x - f y)
  (nsmul : ∀ x (n : ℕ), f (n • x) = n • f x) (zsmul : ∀ x (n : ℤ), f (n • x) = n • f x)
  (npow : ∀ x (n : ℕ), f (x ^ n) = f x ^ n) :
  comm_ring β :=
{ .. hf.ring f zero one add mul neg sub nsmul zsmul npow, .. hf.comm_semigroup f mul }

end comm_ring

lemma succ_ne_self [non_assoc_ring α] [nontrivial α] (a : α) : a + 1 ≠ a :=
λ h, one_ne_zero ((add_right_inj a).mp (by simp [h]))

lemma pred_ne_self [non_assoc_ring α] [nontrivial α] (a : α) : a - 1 ≠ a :=
λ h, one_ne_zero (neg_injective ((add_right_inj a).mp (by simpa [sub_eq_add_neg] using h)))

/-- Left `mul` by a `k : α` over `[ring α]` is injective, if `k` is not a zero divisor.
The typeclass that restricts all terms of `α` to have this property is `no_zero_divisors`. -/
lemma is_left_regular_of_non_zero_divisor [non_unital_non_assoc_ring α] (k : α)
  (h : ∀ (x : α), k * x = 0 → x = 0) : is_left_regular k :=
begin
  refine λ x y (h' : k * x = k * y), sub_eq_zero.mp (h _ _),
  rw [mul_sub, sub_eq_zero, h']
end

/-- Right `mul` by a `k : α` over `[ring α]` is injective, if `k` is not a zero divisor.
The typeclass that restricts all terms of `α` to have this property is `no_zero_divisors`. -/
lemma is_right_regular_of_non_zero_divisor [non_unital_non_assoc_ring α] (k : α)
  (h : ∀ (x : α), x * k = 0 → x = 0) : is_right_regular k :=
begin
  refine λ x y (h' : x * k = y * k), sub_eq_zero.mp (h _ _),
  rw [sub_mul, sub_eq_zero, h']
end

lemma is_regular_of_ne_zero' [non_unital_non_assoc_ring α] [no_zero_divisors α] {k : α}
  (hk : k ≠ 0) : is_regular k :=
⟨is_left_regular_of_non_zero_divisor k
  (λ x h, (no_zero_divisors.eq_zero_or_eq_zero_of_mul_eq_zero h).resolve_left hk),
 is_right_regular_of_non_zero_divisor k
  (λ x h, (no_zero_divisors.eq_zero_or_eq_zero_of_mul_eq_zero h).resolve_right hk)⟩

lemma is_regular_iff_ne_zero' [nontrivial α] [non_unital_non_assoc_ring α] [no_zero_divisors α]
  {k : α} : is_regular k ↔ k ≠ 0 :=
⟨λ h, by { rintro rfl, exact not_not.mpr h.left not_is_left_regular_zero }, is_regular_of_ne_zero'⟩

/-- A ring with no zero divisors is a cancel_monoid_with_zero.

Note this is not an instance as it forms a typeclass loop. -/
@[reducible]
def no_zero_divisors.to_cancel_monoid_with_zero [ring α] [no_zero_divisors α] :
  cancel_monoid_with_zero α :=
{ mul_left_cancel_of_ne_zero := λ a b c ha,
    @is_regular.left _ _ _ (is_regular_of_ne_zero' ha) _ _,
  mul_right_cancel_of_ne_zero := λ a b c hb,
    @is_regular.right _ _ _ (is_regular_of_ne_zero' hb) _ _,
  .. (infer_instance : semiring α) }

/-- A domain is a nontrivial ring with no zero divisors, i.e. satisfying
  the condition `a * b = 0 ↔ a = 0 ∨ b = 0`.

  This is implemented as a mixin for `ring α`.
  To obtain an integral domain use `[comm_ring α] [is_domain α]`. -/
@[protect_proj] class is_domain (α : Type u) [ring α]
  extends no_zero_divisors α, nontrivial α : Prop

section is_domain
section ring

variables [ring α] [is_domain α]

@[priority 100] -- see Note [lower instance priority]
instance is_domain.to_cancel_monoid_with_zero : cancel_monoid_with_zero α :=
no_zero_divisors.to_cancel_monoid_with_zero

/-- Pullback an `is_domain` instance along an injective function. -/
protected theorem function.injective.is_domain [ring β] (f : β →+* α) (hf : injective f) :
  is_domain β :=
{ .. pullback_nonzero f f.map_zero f.map_one,
  .. hf.no_zero_divisors f f.map_zero f.map_mul }

end ring

section comm_ring

variables [comm_ring α] [is_domain α]

@[priority 100] -- see Note [lower instance priority]
instance is_domain.to_cancel_comm_monoid_with_zero : cancel_comm_monoid_with_zero α :=
{ ..comm_semiring.to_comm_monoid_with_zero, ..is_domain.to_cancel_monoid_with_zero }

/--
Makes a ring homomorphism from an additive group homomorphism from a commutative ring to an integral
domain that commutes with self multiplication, assumes that two is nonzero and one is sent to one.
-/
def add_monoid_hom.mk_ring_hom_of_mul_self_of_two_ne_zero [comm_ring β] (f : β →+ α)
  (h : ∀ x, f (x * x) = f x * f x) (h_two : (2 : α) ≠ 0) (h_one : f 1 = 1) : β →+* α :=
{ map_one' := h_one,
  map_mul' := begin
    intros x y,
    have hxy := h (x + y),
    rw [mul_add, add_mul, add_mul, f.map_add, f.map_add, f.map_add, f.map_add, h x, h y, add_mul,
      mul_add, mul_add, ← sub_eq_zero, add_comm, ← sub_sub, ← sub_sub, ← sub_sub,
      mul_comm y x, mul_comm (f y) (f x)] at hxy,
    simp only [add_assoc, add_sub_assoc, add_sub_cancel'_right] at hxy,
    rw [sub_sub, ← two_mul, ← add_sub_assoc, ← two_mul, ← mul_sub, mul_eq_zero, sub_eq_zero,
      or_iff_not_imp_left] at hxy,
    exact hxy h_two,
  end,
  ..f }

@[simp]
lemma add_monoid_hom.coe_fn_mk_ring_hom_of_mul_self_of_two_ne_zero [comm_ring β] (f : β →+ α)
  (h h_two h_one) :
  (f.mk_ring_hom_of_mul_self_of_two_ne_zero h h_two h_one : β → α) = f := rfl

@[simp]
lemma add_monoid_hom.coe_add_monoid_hom_mk_ring_hom_of_mul_self_of_two_ne_zero [comm_ring β]
  (f : β →+ α) (h h_two h_one) :
  (f.mk_ring_hom_of_mul_self_of_two_ne_zero h h_two h_one : β →+ α) = f := by {ext, simp}

end comm_ring

end is_domain

namespace semiconj_by

@[simp] lemma add_right [distrib R] {a x y x' y' : R}
  (h : semiconj_by a x y) (h' : semiconj_by a x' y') :
  semiconj_by a (x + x') (y + y') :=
by simp only [semiconj_by, left_distrib, right_distrib, h.eq, h'.eq]

@[simp] lemma add_left [distrib R] {a b x y : R}
  (ha : semiconj_by a x y) (hb : semiconj_by b x y) :
  semiconj_by (a + b) x y :=
by simp only [semiconj_by, left_distrib, right_distrib, ha.eq, hb.eq]

section
variables [has_mul R] [has_distrib_neg R] {a x y : R}

lemma neg_right (h : semiconj_by a x y) : semiconj_by a (-x) (-y) :=
by simp only [semiconj_by, h.eq, neg_mul, mul_neg]

@[simp] lemma neg_right_iff : semiconj_by a (-x) (-y) ↔ semiconj_by a x y :=
⟨λ h, neg_neg x ▸ neg_neg y ▸ h.neg_right, semiconj_by.neg_right⟩

lemma neg_left (h : semiconj_by a x y) : semiconj_by (-a) x y :=
by simp only [semiconj_by, h.eq, neg_mul, mul_neg]

@[simp] lemma neg_left_iff : semiconj_by (-a) x y ↔ semiconj_by a x y :=
⟨λ h, neg_neg a ▸ h.neg_left, semiconj_by.neg_left⟩

end

section
variables [mul_one_class R] [has_distrib_neg R] {a x y : R}

@[simp] lemma neg_one_right (a : R) : semiconj_by a (-1) (-1) :=
(one_right a).neg_right

@[simp] lemma neg_one_left (x : R) : semiconj_by (-1) x x :=
(semiconj_by.one_left x).neg_left

end

section
variables [non_unital_non_assoc_ring R] {a b x y x' y' : R}

@[simp] lemma sub_right (h : semiconj_by a x y) (h' : semiconj_by a x' y') :
  semiconj_by a (x - x') (y - y') :=
by simpa only [sub_eq_add_neg] using h.add_right h'.neg_right

@[simp] lemma sub_left (ha : semiconj_by a x y) (hb : semiconj_by b x y) :
  semiconj_by (a - b) x y :=
by simpa only [sub_eq_add_neg] using ha.add_left hb.neg_left

end

end semiconj_by

namespace commute

@[simp] theorem add_right [distrib R] {a b c : R} :
  commute a b → commute a c → commute a (b + c) :=
semiconj_by.add_right

@[simp] theorem add_left [distrib R] {a b c : R} :
  commute a c → commute b c → commute (a + b) c :=
semiconj_by.add_left

lemma bit0_right [distrib R] {x y : R} (h : commute x y) : commute x (bit0 y) :=
h.add_right h

lemma bit0_left [distrib R] {x y : R} (h : commute x y) : commute (bit0 x) y :=
h.add_left h

lemma bit1_right [non_assoc_semiring R] {x y : R} (h : commute x y) : commute x (bit1 y) :=
h.bit0_right.add_right (commute.one_right x)

lemma bit1_left [non_assoc_semiring R] {x y : R} (h : commute x y) : commute (bit1 x) y :=
h.bit0_left.add_left (commute.one_left y)

/-- Representation of a difference of two squares of commuting elements as a product. -/
lemma mul_self_sub_mul_self_eq [non_unital_non_assoc_ring R] {a b : R} (h : commute a b) :
  a * a - b * b = (a + b) * (a - b) :=
by rw [add_mul, mul_sub, mul_sub, h.eq, sub_add_sub_cancel]

lemma mul_self_sub_mul_self_eq' [non_unital_non_assoc_ring R] {a b : R} (h : commute a b) :
  a * a - b * b = (a - b) * (a + b) :=
by rw [mul_add, sub_mul, sub_mul, h.eq, sub_add_sub_cancel]

lemma mul_self_eq_mul_self_iff [non_unital_non_assoc_ring R] [no_zero_divisors R] {a b : R}
  (h : commute a b) : a * a = b * b ↔ a = b ∨ a = -b :=
by rw [← sub_eq_zero, h.mul_self_sub_mul_self_eq, mul_eq_zero, or_comm, sub_eq_zero,
  add_eq_zero_iff_eq_neg]

section
variables [has_mul R] [has_distrib_neg R] {a b : R}

theorem neg_right : commute a b → commute a (- b) := semiconj_by.neg_right
@[simp] theorem neg_right_iff : commute a (-b) ↔ commute a b := semiconj_by.neg_right_iff

theorem neg_left : commute a b → commute (- a) b := semiconj_by.neg_left
@[simp] theorem neg_left_iff : commute (-a) b ↔ commute a b := semiconj_by.neg_left_iff

end

section
variables [mul_one_class R] [has_distrib_neg R] {a : R}

@[simp] theorem neg_one_right (a : R) : commute a (-1) := semiconj_by.neg_one_right a
@[simp] theorem neg_one_left (a : R): commute (-1) a := semiconj_by.neg_one_left a

end

section
variables [non_unital_non_assoc_ring R] {a b c : R}

@[simp] theorem sub_right : commute a b → commute a c → commute a (b - c) := semiconj_by.sub_right
@[simp] theorem sub_left : commute a c → commute b c → commute (a - b) c := semiconj_by.sub_left

end

end commute

/-- Representation of a difference of two squares in a commutative ring as a product. -/
theorem mul_self_sub_mul_self [comm_ring R] (a b : R) : a * a - b * b = (a + b) * (a - b) :=
(commute.all a b).mul_self_sub_mul_self_eq

lemma mul_self_sub_one [non_assoc_ring R] (a : R) : a * a - 1 = (a + 1) * (a - 1) :=
by rw [←(commute.one_right a).mul_self_sub_mul_self_eq, mul_one]

lemma mul_self_eq_mul_self_iff [comm_ring R] [no_zero_divisors R] {a b : R} :
  a * a = b * b ↔ a = b ∨ a = -b :=
(commute.all a b).mul_self_eq_mul_self_iff

lemma mul_self_eq_one_iff [non_assoc_ring R] [no_zero_divisors R] {a : R} :
  a * a = 1 ↔ a = 1 ∨ a = -1 :=
by rw [←(commute.one_right a).mul_self_eq_mul_self_iff, mul_one]

/-- In the unit group of an integral domain, a unit is its own inverse iff the unit is one or
  one's additive inverse. -/
lemma units.inv_eq_self_iff [ring R] [no_zero_divisors R] (u : Rˣ) : u⁻¹ = u ↔ u = 1 ∨ u = -1 :=
begin
  rw inv_eq_iff_mul_eq_one,
  simp only [units.ext_iff],
  push_cast,
  exact mul_self_eq_one_iff
end<|MERGE_RESOLUTION|>--- conflicted
+++ resolved
@@ -6,11 +6,8 @@
 -/
 import algebra.divisibility
 import algebra.regular.basic
-<<<<<<< HEAD
 import data.int.cast.defs
-=======
 import data.pi.algebra
->>>>>>> 4cf20164
 
 /-!
 # Properties and homomorphisms of semirings and rings
@@ -1361,33 +1358,6 @@
 /-- Pullback a `comm_ring` instance along an injective function.
 See note [reducible non-instances]. -/
 @[reducible]
-<<<<<<< HEAD
-protected def function.injective.comm_ring
-  [add_monoid_with_one β] [has_mul β] [has_neg β] [has_sub β]
-  [has_scalar ℤ β] [has_pow β ℕ]
-  (f : β → α) (hf : injective f) (zero : f 0 = 0) (one : f 1 = 1)
-  (add : ∀ x y, f (x + y) = f x + f y) (mul : ∀ x y, f (x * y) = f x * f y)
-  (neg : ∀ x, f (-x) = -f x) (sub : ∀ x y, f (x - y) = f x - f y)
-  (nsmul : ∀ x (n : ℕ), f (n • x) = n • f x) (zsmul : ∀ x (n : ℤ), f (n • x) = n • f x)
-  (npow : ∀ x (n : ℕ), f (x ^ n) = f x ^ n) :
-  comm_ring β :=
-{ .. hf.ring f zero one add mul neg sub nsmul zsmul npow, .. hf.comm_semigroup f mul }
-
-/-- Pullback a `comm_ring` instance along an injective function.
-See note [reducible non-instances]. -/
-@[reducible]
-protected def function.injective.comm_ring'
-  [has_zero β] [has_one β] [has_add β] [has_mul β] [has_neg β] [has_sub β]
-  [has_scalar ℕ β] [has_scalar ℤ β] [has_pow β ℕ]
-  (f : β → α) (hf : injective f) (zero : f 0 = 0) (one : f 1 = 1)
-  (add : ∀ x y, f (x + y) = f x + f y) (mul : ∀ x y, f (x * y) = f x * f y)
-  (neg : ∀ x, f (-x) = -f x) (sub : ∀ x y, f (x - y) = f x - f y)
-  (nsmul : ∀ x (n : ℕ), f (n • x) = n • f x) (zsmul : ∀ x (n : ℤ), f (n • x) = n • f x)
-  (npow : ∀ x (n : ℕ), f (x ^ n) = f x ^ n) :
-  comm_ring β :=
-by letI := hf.add_monoid_with_one f zero add nsmul; exact
-hf.comm_ring f zero one add mul neg sub nsmul zsmul npow
-=======
 protected def function.injective.non_unital_comm_ring
   [has_zero β] [has_add β] [has_mul β] [has_neg β] [has_sub β]
   [has_scalar ℕ β] [has_scalar ℤ β]
@@ -1397,37 +1367,10 @@
   (nsmul : ∀ x (n : ℕ), f (n • x) = n • f x) (zsmul : ∀ x (n : ℤ), f (n • x) = n • f x) :
   non_unital_comm_ring β :=
 { .. hf.non_unital_ring f zero add mul neg sub nsmul zsmul, .. hf.comm_semigroup f mul }
->>>>>>> 4cf20164
 
 /-- Pushforward a `non_unital_comm_ring` instance along a surjective function.
 See note [reducible non-instances]. -/
 @[reducible]
-<<<<<<< HEAD
-protected def function.surjective.comm_ring
-  [add_monoid_with_one β] [has_mul β] [has_neg β] [has_sub β] [has_pow β ℕ] [has_scalar ℤ β]
-  (f : α → β) (hf : surjective f) (zero : f 0 = 0) (one : f 1 = 1)
-  (add : ∀ x y, f (x + y) = f x + f y) (mul : ∀ x y, f (x * y) = f x * f y)
-  (neg : ∀ x, f (-x) = -f x) (sub : ∀ x y, f (x - y) = f x - f y)
-  (nsmul : ∀ x (n : ℕ), f (n • x) = n • f x) (zsmul : ∀ x (n : ℤ), f (n • x) = n • f x)
-  (npow : ∀ x (n : ℕ), f (x ^ n) = f x ^ n) :
-  comm_ring β :=
-{ .. hf.ring f zero one add mul neg sub nsmul zsmul npow, .. hf.comm_semigroup f mul }
-
-/-- Pushforward a `comm_ring` instance along a surjective function.
-See note [reducible non-instances]. -/
-@[reducible]
-protected def function.surjective.comm_ring'
-  [has_zero β] [has_one β] [has_add β] [has_mul β] [has_neg β] [has_sub β]
-  [has_scalar ℕ β] [has_scalar ℤ β] [has_pow β ℕ]
-  (f : α → β) (hf : surjective f) (zero : f 0 = 0) (one : f 1 = 1)
-  (add : ∀ x y, f (x + y) = f x + f y) (mul : ∀ x y, f (x * y) = f x * f y)
-  (neg : ∀ x, f (-x) = -f x) (sub : ∀ x y, f (x - y) = f x - f y)
-  (nsmul : ∀ x (n : ℕ), f (n • x) = n • f x) (zsmul : ∀ x (n : ℤ), f (n • x) = n • f x)
-  (npow : ∀ x (n : ℕ), f (x ^ n) = f x ^ n) :
-  comm_ring β :=
-by letI := hf.add_monoid_with_one f zero add nsmul; exact
-hf.comm_ring f zero one add mul neg sub nsmul zsmul npow
-=======
 protected def function.surjective.non_unital_comm_ring
   [has_zero β] [has_add β] [has_mul β] [has_neg β] [has_sub β]
   [has_scalar ℕ β] [has_scalar ℤ β]
@@ -1437,7 +1380,6 @@
   (nsmul : ∀ x (n : ℕ), f (n • x) = n • f x) (zsmul : ∀ x (n : ℤ), f (n • x) = n • f x) :
   non_unital_comm_ring β :=
 { .. hf.non_unital_ring f zero add mul neg sub nsmul zsmul, .. hf.comm_semigroup f mul }
->>>>>>> 4cf20164
 
 local attribute [simp] add_assoc add_comm add_left_comm mul_comm
 
@@ -1470,8 +1412,7 @@
 See note [reducible non-instances]. -/
 @[reducible]
 protected def function.injective.comm_ring
-  [has_zero β] [has_one β] [has_add β] [has_mul β] [has_neg β] [has_sub β]
-  [has_scalar ℕ β] [has_scalar ℤ β] [has_pow β ℕ]
+  [add_group_with_one β] [has_mul β] [has_pow β ℕ]
   (f : β → α) (hf : injective f) (zero : f 0 = 0) (one : f 1 = 1)
   (add : ∀ x y, f (x + y) = f x + f y) (mul : ∀ x y, f (x * y) = f x * f y)
   (neg : ∀ x, f (-x) = -f x) (sub : ∀ x y, f (x - y) = f x - f y)
@@ -1480,12 +1421,26 @@
   comm_ring β :=
 { .. hf.ring f zero one add mul neg sub nsmul zsmul npow, .. hf.comm_semigroup f mul }
 
-/-- Pushforward a `comm_ring` instance along a surjective function.
-See note [reducible non-instances]. -/
-@[reducible]
-protected def function.surjective.comm_ring
+/-- Pullback a `comm_ring` instance along an injective function.
+See note [reducible non-instances]. -/
+@[reducible]
+protected def function.injective.comm_ring'
   [has_zero β] [has_one β] [has_add β] [has_mul β] [has_neg β] [has_sub β]
   [has_scalar ℕ β] [has_scalar ℤ β] [has_pow β ℕ]
+  (f : β → α) (hf : injective f) (zero : f 0 = 0) (one : f 1 = 1)
+  (add : ∀ x y, f (x + y) = f x + f y) (mul : ∀ x y, f (x * y) = f x * f y)
+  (neg : ∀ x, f (-x) = -f x) (sub : ∀ x y, f (x - y) = f x - f y)
+  (nsmul : ∀ x (n : ℕ), f (n • x) = n • f x) (zsmul : ∀ x (n : ℤ), f (n • x) = n • f x)
+  (npow : ∀ x (n : ℕ), f (x ^ n) = f x ^ n) :
+  comm_ring β :=
+by letI := hf.add_group_with_one f zero add neg sub nsmul zsmul; exact
+hf.comm_ring f zero one add mul neg sub nsmul zsmul npow
+
+/-- Pushforward a `comm_ring` instance along a surjective function.
+See note [reducible non-instances]. -/
+@[reducible]
+protected def function.surjective.comm_ring
+  [add_monoid_with_one β] [has_mul β] [has_neg β] [has_sub β] [has_pow β ℕ] [has_scalar ℤ β]
   (f : α → β) (hf : surjective f) (zero : f 0 = 0) (one : f 1 = 1)
   (add : ∀ x y, f (x + y) = f x + f y) (mul : ∀ x y, f (x * y) = f x * f y)
   (neg : ∀ x, f (-x) = -f x) (sub : ∀ x y, f (x - y) = f x - f y)
@@ -1493,6 +1448,21 @@
   (npow : ∀ x (n : ℕ), f (x ^ n) = f x ^ n) :
   comm_ring β :=
 { .. hf.ring f zero one add mul neg sub nsmul zsmul npow, .. hf.comm_semigroup f mul }
+
+/-- Pushforward a `comm_ring` instance along a surjective function.
+See note [reducible non-instances]. -/
+@[reducible]
+protected def function.surjective.comm_ring'
+  [has_zero β] [has_one β] [has_add β] [has_mul β] [has_neg β] [has_sub β]
+  [has_scalar ℕ β] [has_scalar ℤ β] [has_pow β ℕ]
+  (f : α → β) (hf : surjective f) (zero : f 0 = 0) (one : f 1 = 1)
+  (add : ∀ x y, f (x + y) = f x + f y) (mul : ∀ x y, f (x * y) = f x * f y)
+  (neg : ∀ x, f (-x) = -f x) (sub : ∀ x y, f (x - y) = f x - f y)
+  (nsmul : ∀ x (n : ℕ), f (n • x) = n • f x) (zsmul : ∀ x (n : ℤ), f (n • x) = n • f x)
+  (npow : ∀ x (n : ℕ), f (x ^ n) = f x ^ n) :
+  comm_ring β :=
+by letI := hf.add_monoid_with_one f zero add nsmul; exact
+hf.comm_ring f zero one add mul neg sub nsmul zsmul npow
 
 end comm_ring
 
