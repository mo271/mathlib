/-
Copyright (c) 2020 Zhouhang Zhou. All rights reserved.
Released under Apache 2.0 license as described in the file LICENSE.
Authors: Zhouhang Zhou
-/
import algebra.support

/-!
# Indicator function

- `indicator (s : set α) (f : α → β) (a : α)` is `f a` if `a ∈ s` and is `0` otherwise.
- `mul_indicator (s : set α) (f : α → β) (a : α)` is `f a` if `a ∈ s` and is `1` otherwise.


## Implementation note

In mathematics, an indicator function or a characteristic function is a function
used to indicate membership of an element in a set `s`,
having the value `1` for all elements of `s` and the value `0` otherwise.
But since it is usually used to restrict a function to a certain set `s`,
we let the indicator function take the value `f x` for some function `f`, instead of `1`.
If the usual indicator function is needed, just set `f` to be the constant function `λx, 1`.

## Tags
indicator, characteristic
-/

noncomputable theory
open_locale classical big_operators
open function

variables {α β ι M N : Type*}

namespace set

section has_one
variables [has_one M] [has_one N] {s t : set α} {f g : α → M} {a : α}

/-- `indicator s f a` is `f a` if `a ∈ s`, `0` otherwise.  -/
def indicator {M} [has_zero M] (s : set α) (f : α → M) : α → M := λ x, if x ∈ s then f x else 0

/-- `mul_indicator s f a` is `f a` if `a ∈ s`, `1` otherwise.  -/
@[to_additive]
def mul_indicator (s : set α) (f : α → M) : α → M := λ x, if x ∈ s then f x else 1

@[simp, to_additive] lemma piecewise_eq_mul_indicator : s.piecewise f 1 = s.mul_indicator f := rfl

@[to_additive] lemma mul_indicator_apply (s : set α) (f : α → M) (a : α) :
  mul_indicator s f a = if a ∈ s then f a else 1 := rfl

@[simp, to_additive] lemma mul_indicator_of_mem (h : a ∈ s) (f : α → M) :
  mul_indicator s f a = f a := if_pos h

@[simp, to_additive] lemma mul_indicator_of_not_mem (h : a ∉ s) (f : α → M) :
  mul_indicator s f a = 1 := if_neg h

@[to_additive] lemma mul_indicator_eq_one_or_self (s : set α) (f : α → M) (a : α) :
  mul_indicator s f a = 1 ∨ mul_indicator s f a = f a :=
if h : a ∈ s then or.inr (mul_indicator_of_mem h f) else or.inl (mul_indicator_of_not_mem h f)

@[simp, to_additive] lemma mul_indicator_apply_eq_self :
  s.mul_indicator f a = f a ↔ (a ∉ s → f a = 1) :=
ite_eq_left_iff.trans $ by rw [@eq_comm _ (f a)]

@[simp, to_additive] lemma mul_indicator_eq_self : s.mul_indicator f = f ↔ mul_support f ⊆ s :=
by simp only [funext_iff, subset_def, mem_mul_support, mul_indicator_apply_eq_self, not_imp_comm]

@[to_additive] lemma mul_indicator_eq_self_of_superset (h1 : s.mul_indicator f = f) (h2 : s ⊆ t) :
  t.mul_indicator f = f :=
by { rw mul_indicator_eq_self at h1 ⊢, exact subset.trans h1 h2 }

@[simp, to_additive] lemma mul_indicator_apply_eq_one :
  mul_indicator s f a = 1 ↔ (a ∈ s → f a = 1) :=
ite_eq_right_iff

@[simp, to_additive] lemma mul_indicator_eq_one :
  mul_indicator s f = (λ x, 1) ↔ disjoint (mul_support f) s :=
by simp only [funext_iff, mul_indicator_apply_eq_one, set.disjoint_left, mem_mul_support,
  not_imp_not]

@[simp, to_additive] lemma mul_indicator_eq_one' :
  mul_indicator s f = 1 ↔ disjoint (mul_support f) s :=
mul_indicator_eq_one

@[to_additive] lemma mul_indicator_eq_one_iff (a : α) :
  s.mul_indicator f a ≠ 1 ↔ a ∈ s ∩ mul_support f :=
begin
  split; intro h,
  { by_contra hmem,
    simp only [set.mem_inter_eq, not_and, not_not, function.mem_mul_support] at hmem,
    refine h _,
    by_cases a ∈ s,
    { simp_rw [set.mul_indicator, if_pos h],
      exact hmem h },
    { simp_rw [set.mul_indicator, if_neg h] } },
  { simp_rw [set.mul_indicator, if_pos h.1],
    exact h.2 }
end

@[simp, to_additive] lemma mul_support_mul_indicator :
  function.mul_support (s.mul_indicator f) = s ∩ function.mul_support f :=
ext $ λ x, by simp [function.mem_mul_support, mul_indicator_apply_eq_one]

/-- If a multiplicative indicator function is not equal to one at a point, then that
point is in the set. -/
@[to_additive] lemma mem_of_mul_indicator_ne_one (h : mul_indicator s f a ≠ 1) : a ∈ s :=
not_imp_comm.1 (λ hn, mul_indicator_of_not_mem hn f) h

@[to_additive] lemma eq_on_mul_indicator : eq_on (mul_indicator s f) f s :=
λ x hx, mul_indicator_of_mem hx f

@[to_additive] lemma mul_support_mul_indicator_subset : mul_support (s.mul_indicator f) ⊆ s :=
λ x hx, hx.imp_symm (λ h, mul_indicator_of_not_mem h f)

@[simp, to_additive] lemma mul_indicator_mul_support : mul_indicator (mul_support f) f = f :=
mul_indicator_eq_self.2 subset.rfl

@[simp, to_additive] lemma mul_indicator_range_comp {ι : Sort*} (f : ι → α) (g : α → M) :
  mul_indicator (range f) g ∘ f = g ∘ f :=
piecewise_range_comp _ _ _

@[to_additive] lemma mul_indicator_congr (h : eq_on f g s) :
  mul_indicator s f = mul_indicator s g :=
funext $ λx, by { simp only [mul_indicator], split_ifs, { exact h h_1 }, refl }

@[simp, to_additive] lemma mul_indicator_univ (f : α → M) : mul_indicator (univ : set α) f = f :=
mul_indicator_eq_self.2 $ subset_univ _

@[simp, to_additive] lemma mul_indicator_empty (f : α → M) : mul_indicator (∅ : set α) f = λa, 1 :=
mul_indicator_eq_one.2 $ disjoint_empty _

@[to_additive] lemma mul_indicator_empty' (f : α → M) : mul_indicator (∅ : set α) f = 1 :=
mul_indicator_empty f

variable (M)

@[simp, to_additive] lemma mul_indicator_one (s : set α) :
  mul_indicator s (λx, (1:M)) = λx, (1:M) :=
mul_indicator_eq_one.2 $ by simp only [mul_support_one, empty_disjoint]

@[simp, to_additive] lemma mul_indicator_one' {s : set α} : s.mul_indicator (1 : α → M) = 1 :=
mul_indicator_one M s

variable {M}

@[to_additive] lemma mul_indicator_mul_indicator (s t : set α) (f : α → M) :
  mul_indicator s (mul_indicator t f) = mul_indicator (s ∩ t) f :=
funext $ λx, by { simp only [mul_indicator], split_ifs, repeat {simp * at * {contextual := tt}} }

@[simp, to_additive] lemma mul_indicator_inter_mul_support (s : set α) (f : α → M) :
  mul_indicator (s ∩ mul_support f) f = mul_indicator s f :=
by rw [← mul_indicator_mul_indicator, mul_indicator_mul_support]

@[to_additive] lemma comp_mul_indicator (h : M → β) (f : α → M) {s : set α} {x : α} :
  h (s.mul_indicator f x) = s.piecewise (h ∘ f) (const α (h 1)) x :=
s.apply_piecewise _ _ (λ _, h)

@[to_additive] lemma mul_indicator_comp_right {s : set α} (f : β → α) {g : α → M} {x : β} :
  mul_indicator (f ⁻¹' s) (g ∘ f) x = mul_indicator s g (f x) :=
by { simp only [mul_indicator], split_ifs; refl }

@[to_additive] lemma mul_indicator_comp_of_one {g : M → N} (hg : g 1 = 1) :
  mul_indicator s (g ∘ f) = g ∘ (mul_indicator s f) :=
begin
  funext,
  simp only [mul_indicator],
  split_ifs; simp [*]
end

@[to_additive] lemma comp_mul_indicator_const (c : M) (f : M → N) (hf : f 1 = 1) :
  (λ x, f (s.mul_indicator (λ x, c) x)) = s.mul_indicator (λ x, f c) :=
(mul_indicator_comp_of_one hf).symm

@[to_additive] lemma mul_indicator_preimage (s : set α) (f : α → M) (B : set M) :
  (mul_indicator s f)⁻¹' B = s.ite (f ⁻¹' B) (1 ⁻¹' B) :=
piecewise_preimage s f 1 B

@[to_additive] lemma mul_indicator_preimage_of_not_mem (s : set α) (f : α → M)
  {t : set M} (ht : (1:M) ∉ t) :
  (mul_indicator s f)⁻¹' t = f ⁻¹' t ∩ s :=
by simp [mul_indicator_preimage, pi.one_def, set.preimage_const_of_not_mem ht]

@[to_additive] lemma mem_range_mul_indicator {r : M} {s : set α} {f : α → M} :
  r ∈ range (mul_indicator s f) ↔ (r = 1 ∧ s ≠ univ) ∨ (r ∈ f '' s) :=
by simp [mul_indicator, ite_eq_iff, exists_or_distrib, eq_univ_iff_forall, and_comm, or_comm,
  @eq_comm _ r 1]

@[to_additive] lemma mul_indicator_rel_mul_indicator {r : M → M → Prop} (h1 : r 1 1)
  (ha : a ∈ s → r (f a) (g a)) :
  r (mul_indicator s f a) (mul_indicator s g a) :=
by { simp only [mul_indicator], split_ifs with has has, exacts [ha has, h1] }

end has_one

section monoid
variables [mul_one_class M] {s t : set α} {f g : α → M} {a : α}

@[to_additive] lemma mul_indicator_union_mul_inter_apply (f : α → M) (s t : set α) (a : α) :
  mul_indicator (s ∪ t) f a * mul_indicator (s ∩ t) f a =
    mul_indicator s f a * mul_indicator t f a :=
by by_cases hs : a ∈ s; by_cases ht : a ∈ t; simp *

@[to_additive] lemma mul_indicator_union_mul_inter (f : α → M) (s t : set α) :
  mul_indicator (s ∪ t) f * mul_indicator (s ∩ t) f = mul_indicator s f * mul_indicator t f :=
funext $ mul_indicator_union_mul_inter_apply f s t

@[to_additive] lemma mul_indicator_union_of_not_mem_inter (h : a ∉ s ∩ t) (f : α → M) :
  mul_indicator (s ∪ t) f a = mul_indicator s f a * mul_indicator t f a :=
by rw [← mul_indicator_union_mul_inter_apply f s t, mul_indicator_of_not_mem h, mul_one]

@[to_additive] lemma mul_indicator_union_of_disjoint (h : disjoint s t) (f : α → M) :
  mul_indicator (s ∪ t) f = λa, mul_indicator s f a * mul_indicator t f a :=
funext $ λa, mul_indicator_union_of_not_mem_inter (λ ha, h ha) _

@[to_additive] lemma mul_indicator_mul (s : set α) (f g : α → M) :
  mul_indicator s (λa, f a * g a) = λa, mul_indicator s f a * mul_indicator s g a :=
by { funext, simp only [mul_indicator], split_ifs, { refl }, rw mul_one }

@[to_additive] lemma mul_indicator_mul' (s : set α) (f g : α → M) :
  mul_indicator s (f * g) = mul_indicator s f * mul_indicator s g :=
mul_indicator_mul s f g

@[simp, to_additive] lemma mul_indicator_compl_mul_self_apply (s : set α) (f : α → M) (a : α) :
  mul_indicator sᶜ f a * mul_indicator s f a = f a :=
classical.by_cases (λ ha : a ∈ s, by simp [ha]) (λ ha, by simp [ha])

@[simp, to_additive] lemma mul_indicator_compl_mul_self (s : set α) (f : α → M) :
  mul_indicator sᶜ f * mul_indicator s f = f :=
funext $ mul_indicator_compl_mul_self_apply s f

@[simp, to_additive] lemma mul_indicator_self_mul_compl_apply (s : set α) (f : α → M) (a : α) :
  mul_indicator s f a * mul_indicator sᶜ f a = f a :=
classical.by_cases (λ ha : a ∈ s, by simp [ha]) (λ ha, by simp [ha])

@[simp, to_additive] lemma mul_indicator_self_mul_compl (s : set α) (f : α → M) :
  mul_indicator s f * mul_indicator sᶜ f = f :=
funext $ mul_indicator_self_mul_compl_apply s f

@[to_additive] lemma mul_indicator_mul_eq_left {f g : α → M}
  (h : disjoint (mul_support f) (mul_support g)) :
  (mul_support f).mul_indicator (f * g) = f :=
begin
  refine (mul_indicator_congr $ λ x hx, _).trans mul_indicator_mul_support,
  have : g x = 1, from nmem_mul_support.1 (disjoint_left.1 h hx),
  rw [pi.mul_apply, this, mul_one]
end

@[to_additive] lemma mul_indicator_mul_eq_right {f g : α → M}
  (h : disjoint (mul_support f) (mul_support g)) :
  (mul_support g).mul_indicator (f * g) = g :=
begin
  refine (mul_indicator_congr $ λ x hx, _).trans mul_indicator_mul_support,
  have : f x = 1, from nmem_mul_support.1 (disjoint_right.1 h hx),
  rw [pi.mul_apply, this, one_mul]
end

/-- `set.mul_indicator` as a `monoid_hom`. -/
@[to_additive "`set.indicator` as an `add_monoid_hom`."]
def mul_indicator_hom {α} (M) [mul_one_class M] (s : set α) : (α → M) →* (α → M) :=
{ to_fun := mul_indicator s,
  map_one' := mul_indicator_one M s,
  map_mul' := mul_indicator_mul s }

end monoid

section distrib_mul_action

variables {A : Type*} [add_monoid A] [monoid M] [distrib_mul_action M A]

<<<<<<< HEAD
=======
lemma indicator_smul_apply (s : set α) (r : α → M) (f : α → A) (x : α) :
  indicator s (λ x, r x • f x) x = r x • indicator s f x :=
by { dunfold indicator, split_ifs, exacts [rfl, (smul_zero (r x)).symm] }

lemma indicator_smul (s : set α) (r : α → M) (f : α → A) :
  indicator s (λ (x : α), r x • f x) = λ (x : α), r x • indicator s f x :=
funext $ indicator_smul_apply s r f

>>>>>>> ffc2bdfb
lemma indicator_const_smul_apply (s : set α) (r : M) (f : α → A) (x : α) :
  indicator s (λ x, r • f x) x = r • indicator s f x :=
indicator_smul_apply s (λ x, r) f x

lemma indicator_const_smul (s : set α) (r : M) (f : α → A) :
  indicator s (λ (x : α), r • f x) = λ (x : α), r • indicator s f x :=
funext $ indicator_const_smul_apply s r f
<<<<<<< HEAD

lemma indicator_smul_apply (s : set α) (r : α → M) (f : α → A) (x : α) :
  indicator s (λ x, r x • f x) x = r x • indicator s f x :=
by { dunfold indicator, split_ifs, exacts [rfl, (smul_zero (r x)).symm] }

lemma indicator_smul (s : set α) (r : α → M) (f : α → A) :
  indicator s (λ (x : α), r x • f x) = λ (x : α), r x • indicator s f x :=
funext $ indicator_smul_apply s r f
=======
>>>>>>> ffc2bdfb

end distrib_mul_action

section group
variables {G : Type*} [group G] {s t : set α} {f g : α → G} {a : α}

@[to_additive] lemma mul_indicator_inv' (s : set α) (f : α → G) :
  mul_indicator s (f⁻¹) = (mul_indicator s f)⁻¹ :=
(mul_indicator_hom G s).map_inv f

@[to_additive] lemma mul_indicator_inv (s : set α) (f : α → G) :
  mul_indicator s (λa, (f a)⁻¹) = λa, (mul_indicator s f a)⁻¹ :=
mul_indicator_inv' s f

@[to_additive] lemma mul_indicator_div (s : set α) (f g : α → G) :
  mul_indicator s (λ a, f a / g a) =
  λ a, mul_indicator s f a / mul_indicator s g a :=
(mul_indicator_hom G s).map_div f g

@[to_additive] lemma mul_indicator_div' (s : set α) (f g : α → G) :
  mul_indicator s (f / g) = mul_indicator s f / mul_indicator s g :=
mul_indicator_div s f g

@[to_additive indicator_compl'] lemma mul_indicator_compl (s : set α) (f : α → G) :
  mul_indicator sᶜ f = f * (mul_indicator s f)⁻¹ :=
eq_mul_inv_of_mul_eq $ s.mul_indicator_compl_mul_self f

lemma indicator_compl {G} [add_group G] (s : set α) (f : α → G) :
  indicator sᶜ f = f - indicator s f :=
by rw [sub_eq_add_neg, indicator_compl']

@[to_additive indicator_diff'] lemma mul_indicator_diff (h : s ⊆ t) (f : α → G) :
  mul_indicator (t \ s) f = mul_indicator t f * (mul_indicator s f)⁻¹ :=
eq_mul_inv_of_mul_eq $ by rw [pi.mul_def, ← mul_indicator_union_of_disjoint disjoint_diff.symm f,
  diff_union_self, union_eq_self_of_subset_right h]

lemma indicator_diff {G : Type*} [add_group G] {s t : set α} (h : s ⊆ t) (f : α → G) :
  indicator (t \ s) f = indicator t f - indicator s f :=
by rw [indicator_diff' h, sub_eq_add_neg]

end group

section comm_monoid

variables [comm_monoid M]

/-- Consider a product of `g i (f i)` over a `finset`.  Suppose `g` is a
function such as `pow`, which maps a second argument of `1` to
`1`. Then if `f` is replaced by the corresponding multiplicative indicator
function, the `finset` may be replaced by a possibly larger `finset`
without changing the value of the sum. -/
@[to_additive] lemma prod_mul_indicator_subset_of_eq_one [has_one N] (f : α → N)
  (g : α → N → M) {s t : finset α} (h : s ⊆ t) (hg : ∀ a, g a 1 = 1) :
  ∏ i in s, g i (f i) = ∏ i in t, g i (mul_indicator ↑s f i) :=
begin
  rw ← finset.prod_subset h _,
  { apply finset.prod_congr rfl,
    intros i hi,
    congr,
    symmetry,
    exact mul_indicator_of_mem hi _ },
  { refine λ i hi hn, _,
    convert hg i,
    exact mul_indicator_of_not_mem hn _ }
end

/-- Consider a sum of `g i (f i)` over a `finset`.  Suppose `g` is a
function such as multiplication, which maps a second argument of 0 to
0.  (A typical use case would be a weighted sum of `f i * h i` or `f i
• h i`, where `f` gives the weights that are multiplied by some other
function `h`.)  Then if `f` is replaced by the corresponding indicator
function, the `finset` may be replaced by a possibly larger `finset`
without changing the value of the sum. -/
add_decl_doc set.sum_indicator_subset_of_eq_zero

@[to_additive] lemma prod_mul_indicator_subset (f : α → M) {s t : finset α} (h : s ⊆ t) :
  ∏ i in s, f i = ∏ i in t, mul_indicator ↑s f i :=
prod_mul_indicator_subset_of_eq_one _ (λ a b, b) h (λ _, rfl)

/-- Summing an indicator function over a possibly larger `finset` is
the same as summing the original function over the original
`finset`. -/
add_decl_doc sum_indicator_subset

@[to_additive] lemma _root_.finset.prod_mul_indicator_eq_prod_filter
  (s : finset ι) (f : ι → α → M) (t : ι → set α) (g : ι → α) :
  ∏ i in s, mul_indicator (t i) (f i) (g i) = ∏ i in s.filter (λ i, g i ∈ t i), f i (g i) :=
begin
  refine (finset.prod_filter_mul_prod_filter_not s (λ i, g i ∈ t i) _).symm.trans _,
  refine eq.trans _ (mul_one _),
  exact congr_arg2 (*)
    (finset.prod_congr rfl $ λ x hx, mul_indicator_of_mem (finset.mem_filter.1 hx).2 _)
    (finset.prod_eq_one $ λ x hx, mul_indicator_of_not_mem (finset.mem_filter.1 hx).2 _)
end

@[to_additive] lemma mul_indicator_finset_prod (I : finset ι) (s : set α) (f : ι → α → M) :
  mul_indicator s (∏ i in I, f i) = ∏ i in I, mul_indicator s (f i) :=
(mul_indicator_hom M s).map_prod _ _

@[to_additive] lemma mul_indicator_finset_bUnion {ι} (I : finset ι)
  (s : ι → set α) {f : α → M} : (∀ (i ∈ I) (j ∈ I), i ≠ j → disjoint (s i) (s j)) →
  mul_indicator (⋃ i ∈ I, s i) f = λ a, ∏ i in I, mul_indicator (s i) f a :=
begin
  refine finset.induction_on I _ _,
  { intro h, funext, simp },
  assume a I haI ih hI,
  funext,
  rw [finset.prod_insert haI, finset.set_bUnion_insert, mul_indicator_union_of_not_mem_inter, ih _],
  { assume i hi j hj hij,
    exact hI i (finset.mem_insert_of_mem hi) j (finset.mem_insert_of_mem hj) hij },
  simp only [not_exists, exists_prop, mem_Union, mem_inter_eq, not_and],
  assume hx a' ha',
  refine disjoint_left.1 (hI a (finset.mem_insert_self _ _) a' (finset.mem_insert_of_mem ha') _) hx,
  exact (ne_of_mem_of_not_mem ha' haI).symm
end

end comm_monoid

section mul_zero_class

variables [mul_zero_class M] {s t : set α} {f g : α → M} {a : α}

lemma indicator_mul (s : set α) (f g : α → M) :
  indicator s (λa, f a * g a) = λa, indicator s f a * indicator s g a :=
by { funext, simp only [indicator], split_ifs, { refl }, rw mul_zero }

lemma indicator_mul_left (s : set α) (f g : α → M) :
  indicator s (λa, f a * g a) a = indicator s f a * g a :=
by { simp only [indicator], split_ifs, { refl }, rw [zero_mul] }

lemma indicator_mul_right (s : set α) (f g : α → M) :
  indicator s (λa, f a * g a) a = f a * indicator s g a :=
by { simp only [indicator], split_ifs, { refl }, rw [mul_zero] }

lemma inter_indicator_mul {t1 t2 : set α} (f g : α → M) (x : α) :
  (t1 ∩ t2).indicator (λ x, f x * g x) x = t1.indicator f x * t2.indicator g x :=
by { rw [← set.indicator_indicator], simp [indicator] }

end mul_zero_class

section monoid_with_zero

variables [monoid_with_zero M]

lemma indicator_prod_one {s : set α} {t : set β} {x : α} {y : β} :
  (s ×ˢ t : set _).indicator (1 : _ → M) (x, y) = s.indicator 1 x * t.indicator 1 y :=
by simp [indicator, ← ite_and]

end monoid_with_zero

section order
variables [has_one M] [preorder M] {s t : set α} {f g : α → M} {a : α} {y : M}

@[to_additive] lemma mul_indicator_apply_le' (hfg : a ∈ s → f a ≤ y) (hg : a ∉ s → 1 ≤ y) :
  mul_indicator s f a ≤ y :=
if ha : a ∈ s then by simpa [ha] using hfg ha else by simpa [ha] using hg ha

@[to_additive] lemma mul_indicator_le' (hfg : ∀ a ∈ s, f a ≤ g a) (hg : ∀ a ∉ s, 1 ≤ g a) :
  mul_indicator s f ≤ g :=
λ a, mul_indicator_apply_le' (hfg _) (hg _)

@[to_additive] lemma le_mul_indicator_apply {y} (hfg : a ∈ s → y ≤ g a) (hf : a ∉ s → y ≤ 1) :
  y ≤ mul_indicator s g a :=
@mul_indicator_apply_le' α (order_dual M) ‹_› _ _ _ _ _ hfg hf

@[to_additive] lemma le_mul_indicator (hfg : ∀ a ∈ s, f a ≤ g a) (hf : ∀ a ∉ s, f a ≤ 1) :
  f ≤ mul_indicator s g :=
λ a, le_mul_indicator_apply (hfg _) (hf _)

@[to_additive indicator_apply_nonneg]
lemma one_le_mul_indicator_apply (h : a ∈ s → 1 ≤ f a) : 1 ≤ mul_indicator s f a :=
le_mul_indicator_apply h (λ _, le_rfl)

@[to_additive indicator_nonneg]
lemma one_le_mul_indicator (h : ∀ a ∈ s, 1 ≤ f a) (a : α) : 1 ≤ mul_indicator s f a :=
one_le_mul_indicator_apply (h a)

@[to_additive] lemma mul_indicator_apply_le_one (h : a ∈ s → f a ≤ 1) : mul_indicator s f a ≤ 1 :=
mul_indicator_apply_le' h (λ _, le_rfl)

@[to_additive] lemma mul_indicator_le_one (h : ∀ a ∈ s, f a ≤ 1) (a : α) :
  mul_indicator s f a ≤ 1 :=
mul_indicator_apply_le_one (h a)

@[to_additive] lemma mul_indicator_le_mul_indicator (h : f a ≤ g a) :
  mul_indicator s f a ≤ mul_indicator s g a :=
mul_indicator_rel_mul_indicator le_rfl (λ _, h)

attribute [mono] mul_indicator_le_mul_indicator indicator_le_indicator

@[to_additive] lemma mul_indicator_le_mul_indicator_of_subset (h : s ⊆ t) (hf : ∀ a, 1 ≤ f a)
  (a : α) :
  mul_indicator s f a ≤ mul_indicator t f a :=
mul_indicator_apply_le' (λ ha, le_mul_indicator_apply (λ _, le_rfl) (λ hat, (hat $ h ha).elim))
  (λ ha, one_le_mul_indicator_apply (λ _, hf _))

@[to_additive] lemma mul_indicator_le_self' (hf : ∀ x ∉ s, 1 ≤ f x) : mul_indicator s f ≤ f :=
mul_indicator_le' (λ _ _, le_rfl) hf

@[to_additive] lemma mul_indicator_Union_apply {ι M} [complete_lattice M] [has_one M]
  (h1 : (⊥:M) = 1) (s : ι → set α) (f : α → M) (x : α) :
  mul_indicator (⋃ i, s i) f x = ⨆ i, mul_indicator (s i) f x :=
begin
  by_cases hx : x ∈ ⋃ i, s i,
  { rw [mul_indicator_of_mem hx],
    rw [mem_Union] at hx,
    refine le_antisymm _ (supr_le $ λ i, mul_indicator_le_self' (λ x hx, h1 ▸ bot_le) x),
    rcases hx with ⟨i, hi⟩,
    exact le_supr_of_le i (ge_of_eq $ mul_indicator_of_mem hi _) },
  { rw [mul_indicator_of_not_mem hx],
    simp only [mem_Union, not_exists] at hx,
    simp [hx, ← h1] }
end

end order

section canonically_ordered_monoid

variables [canonically_ordered_monoid M]

@[to_additive] lemma mul_indicator_le_self (s : set α) (f : α → M) :
  mul_indicator s f ≤ f :=
mul_indicator_le_self' $ λ _ _, one_le _

@[to_additive] lemma mul_indicator_apply_le {a : α} {s : set α} {f g : α → M}
  (hfg : a ∈ s → f a ≤ g a) :
  mul_indicator s f a ≤ g a :=
mul_indicator_apply_le' hfg $ λ _, one_le _

@[to_additive] lemma mul_indicator_le {s : set α} {f g : α → M} (hfg : ∀ a ∈ s, f a ≤ g a) :
  mul_indicator s f ≤ g :=
mul_indicator_le' hfg $ λ _ _, one_le _

end canonically_ordered_monoid

lemma indicator_le_indicator_nonneg {β} [linear_order β] [has_zero β] (s : set α) (f : α → β) :
  s.indicator f ≤ {x | 0 ≤ f x}.indicator f :=
begin
  intro x,
  simp_rw indicator_apply,
  split_ifs,
  { exact le_rfl, },
  { exact (not_le.mp h_1).le, },
  { exact h_1, },
  { exact le_rfl, },
end

lemma indicator_nonpos_le_indicator {β} [linear_order β] [has_zero β] (s : set α) (f : α → β) :
  {x | f x ≤ 0}.indicator f ≤ s.indicator f :=
@indicator_le_indicator_nonneg α (order_dual β) _ _ s f

end set

@[to_additive] lemma monoid_hom.map_mul_indicator {M N : Type*} [monoid M] [monoid N] (f : M →* N)
  (s : set α) (g : α → M) (x : α) :
  f (s.mul_indicator g x) = s.mul_indicator (f ∘ g) x :=
congr_fun (set.mul_indicator_comp_of_one f.map_one).symm x<|MERGE_RESOLUTION|>--- conflicted
+++ resolved
@@ -267,8 +267,6 @@
 
 variables {A : Type*} [add_monoid A] [monoid M] [distrib_mul_action M A]
 
-<<<<<<< HEAD
-=======
 lemma indicator_smul_apply (s : set α) (r : α → M) (f : α → A) (x : α) :
   indicator s (λ x, r x • f x) x = r x • indicator s f x :=
 by { dunfold indicator, split_ifs, exacts [rfl, (smul_zero (r x)).symm] }
@@ -277,7 +275,6 @@
   indicator s (λ (x : α), r x • f x) = λ (x : α), r x • indicator s f x :=
 funext $ indicator_smul_apply s r f
 
->>>>>>> ffc2bdfb
 lemma indicator_const_smul_apply (s : set α) (r : M) (f : α → A) (x : α) :
   indicator s (λ x, r • f x) x = r • indicator s f x :=
 indicator_smul_apply s (λ x, r) f x
@@ -285,17 +282,6 @@
 lemma indicator_const_smul (s : set α) (r : M) (f : α → A) :
   indicator s (λ (x : α), r • f x) = λ (x : α), r • indicator s f x :=
 funext $ indicator_const_smul_apply s r f
-<<<<<<< HEAD
-
-lemma indicator_smul_apply (s : set α) (r : α → M) (f : α → A) (x : α) :
-  indicator s (λ x, r x • f x) x = r x • indicator s f x :=
-by { dunfold indicator, split_ifs, exacts [rfl, (smul_zero (r x)).symm] }
-
-lemma indicator_smul (s : set α) (r : α → M) (f : α → A) :
-  indicator s (λ (x : α), r x • f x) = λ (x : α), r x • indicator s f x :=
-funext $ indicator_smul_apply s r f
-=======
->>>>>>> ffc2bdfb
 
 end distrib_mul_action
 
