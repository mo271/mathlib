--- conflicted
+++ resolved
@@ -113,12 +113,7 @@
 variables [add_comm_monoid M]
 
 /-- `restrict_scalars.add_equiv` is the additive equivalence with the original module. -/
-<<<<<<< HEAD
-@[simps] def restrict_scalars.add_equiv [semiring S] [add_comm_monoid M] [module S M] :
-  restrict_scalars R S M ≃+ M :=
-=======
 @[simps] def restrict_scalars.add_equiv : restrict_scalars R S M ≃+ M :=
->>>>>>> 3491f6a9
 add_equiv.refl M
 
 variables [comm_semiring R] [semiring S] [algebra R S] [module S M]
