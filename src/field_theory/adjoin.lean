/-
Copyright (c) 2020 Thomas Browning and Patrick Lutz. All rights reserved.
Released under Apache 2.0 license as described in the file LICENSE.
Authors: Thomas Browning and Patrick Lutz
-/

import field_theory.intermediate_field
import field_theory.splitting_field
import field_theory.fixed

/-!
# Adjoining Elements to Fields

In this file we introduce the notion of adjoining elements to fields.
This isn't quite the same as adjoining elements to rings.
For example, `algebra.adjoin K {x}` might not include `x⁻¹`.

## Main results

- `adjoin_adjoin_left`: adjoining S and then T is the same as adjoining S ∪ T.
- `bot_eq_top_of_dim_adjoin_eq_one`: if `F⟮x⟯` has dimension `1` over `F` for every `x`
  in `E` then `F = E`

## Notation

 - `F⟮α⟯`: adjoin a single element `α` to `F`.
-/

open finite_dimensional
open_locale classical

namespace intermediate_field

section adjoin_def
variables (F : Type*) [field F] {E : Type*} [field E] [algebra F E] (S : set E)

/-- `adjoin F S` extends a field `F` by adjoining a set `S ⊆ E`. -/
def adjoin : intermediate_field F E :=
{ algebra_map_mem' := λ x, subfield.subset_closure (or.inl (set.mem_range_self x)),
  ..subfield.closure (set.range (algebra_map F E) ∪ S) }

end adjoin_def

section lattice
variables {F : Type*} [field F] {E : Type*} [field E] [algebra F E]

@[simp] lemma adjoin_le_iff {S : set E} {T : intermediate_field F E} : adjoin F S ≤ T ↔ S ≤ T :=
⟨λ H, le_trans (le_trans (set.subset_union_right _ _) subfield.subset_closure) H,
  λ H, (@subfield.closure_le E _ (set.range (algebra_map F E) ∪ S) T.to_subfield).mpr
  (set.union_subset (intermediate_field.set_range_subset T) H)⟩

lemma gc : galois_connection (adjoin F : set E → intermediate_field F E) coe := λ _ _, adjoin_le_iff

/-- Galois insertion between `adjoin` and `coe`. -/
def gi : galois_insertion (adjoin F : set E → intermediate_field F E) coe :=
{ choice := λ S _, adjoin F S,
  gc := intermediate_field.gc,
  le_l_u := λ S, (intermediate_field.gc (S : set E) (adjoin F S)).1 $ le_refl _,
  choice_eq := λ _ _, rfl }

instance : complete_lattice (intermediate_field F E) :=
galois_insertion.lift_complete_lattice intermediate_field.gi

instance : inhabited (intermediate_field F E) := ⟨⊤⟩

lemma mem_bot {x : E} : x ∈ (⊥ : intermediate_field F E) ↔ x ∈ set.range (algebra_map F E) :=
begin
  suffices : set.range (algebra_map F E) = (⊥ : intermediate_field F E),
  { rw this, refl },
  { change set.range (algebra_map F E) = subfield.closure (set.range (algebra_map F E) ∪ ∅),
    simp [←set.image_univ, ←ring_hom.map_field_closure] }
end

lemma mem_top {x : E} : x ∈ (⊤ : intermediate_field F E) :=
subfield.subset_closure $ or.inr trivial

@[simp] lemma bot_to_subalgebra : (⊥ : intermediate_field F E).to_subalgebra = ⊥ :=
by { ext, rw [mem_to_subalgebra, algebra.mem_bot, mem_bot] }

@[simp] lemma top_to_subalgebra : (⊤ : intermediate_field F E).to_subalgebra = ⊤ :=
by { ext, rw [mem_to_subalgebra, iff_true_right algebra.mem_top], exact mem_top }

@[simp] lemma coe_bot_eq_self (K : intermediate_field F E) : ↑(⊥ : intermediate_field K E) = K :=
by { ext, rw [mem_lift2, mem_bot], exact set.ext_iff.mp subtype.range_coe x }

@[simp] lemma coe_top_eq_top (K : intermediate_field F E) :
  ↑(⊤ : intermediate_field K E) = (⊤ : intermediate_field F E) :=
intermediate_field.ext'_iff.mpr (set.ext_iff.mpr (λ _, iff_of_true mem_top mem_top))

end lattice

section adjoin_def
variables (F : Type*) [field F] {E : Type*} [field E] [algebra F E] (S : set E)

lemma adjoin_eq_range_algebra_map_adjoin :
  (adjoin F S : set E) = set.range (algebra_map (adjoin F S) E) := (subtype.range_coe).symm

lemma adjoin.algebra_map_mem (x : F) : algebra_map F E x ∈ adjoin F S :=
intermediate_field.algebra_map_mem (adjoin F S) x

lemma adjoin.range_algebra_map_subset : set.range (algebra_map F E) ⊆ adjoin F S :=
begin
  intros x hx,
  cases hx with f hf,
  rw ← hf,
  exact adjoin.algebra_map_mem F S f,
end

instance adjoin.field_coe : has_coe_t F (adjoin F S) :=
{coe := λ x, ⟨algebra_map F E x, adjoin.algebra_map_mem F S x⟩}

lemma subset_adjoin : S ⊆ adjoin F S :=
λ x hx, subfield.subset_closure (or.inr hx)

instance adjoin.set_coe : has_coe_t S (adjoin F S) :=
{coe := λ x, ⟨x,subset_adjoin F S (subtype.mem x)⟩}

@[mono] lemma adjoin.mono (T : set E) (h : S ⊆ T) : adjoin F S ≤ adjoin F T :=
galois_connection.monotone_l gc h

lemma adjoin_contains_field_as_subfield (F : subfield E) : (F : set E) ⊆ adjoin F S :=
λ x hx, adjoin.algebra_map_mem F S ⟨x, hx⟩

lemma subset_adjoin_of_subset_left {F : subfield E} {T : set E} (HT : T ⊆ F) : T ⊆ adjoin F S :=
λ x hx, (adjoin F S).algebra_map_mem ⟨x, HT hx⟩

lemma subset_adjoin_of_subset_right {T : set E} (H : T ⊆ S) : T ⊆ adjoin F S :=
λ x hx, subset_adjoin F S (H hx)

@[simp] lemma adjoin_empty (F E : Type*) [field F] [field E] [algebra F E] :
  adjoin F (∅ : set E) = ⊥ :=
eq_bot_iff.mpr (adjoin_le_iff.mpr (set.empty_subset _))

/-- If `K` is a field with `F ⊆ K` and `S ⊆ K` then `adjoin F S ≤ K`. -/
lemma adjoin_le_subfield {K : subfield E} (HF : set.range (algebra_map F E) ⊆ K)
  (HS : S ⊆ K) : (adjoin F S).to_subfield ≤ K :=
begin
  apply subfield.closure_le.mpr,
  rw set.union_subset_iff,
  exact ⟨HF, HS⟩,
end

lemma adjoin_subset_adjoin_iff {F' : Type*} [field F'] [algebra F' E]
  {S S' : set E} : (adjoin F S : set E) ⊆ adjoin F' S' ↔
  set.range (algebra_map F E) ⊆ adjoin F' S' ∧ S ⊆ adjoin F' S' :=
⟨λ h, ⟨trans (adjoin.range_algebra_map_subset _ _) h, trans (subset_adjoin _ _) h⟩,
  λ ⟨hF, hS⟩, subfield.closure_le.mpr (set.union_subset hF hS)⟩

/-- `F[S][T] = F[S ∪ T]` -/
lemma adjoin_adjoin_left (T : set E) : ↑(adjoin (adjoin F S) T) = adjoin F (S ∪ T) :=
begin
  rw intermediate_field.ext'_iff,
  change ↑(adjoin (adjoin F S) T) = _,
  apply set.eq_of_subset_of_subset; rw adjoin_subset_adjoin_iff; split,
  { rintros _ ⟨⟨x, hx⟩, rfl⟩, exact adjoin.mono _ _ _ (set.subset_union_left _ _) hx },
  { exact subset_adjoin_of_subset_right _ _ (set.subset_union_right _ _) },
  { exact subset_adjoin_of_subset_left _ (adjoin.range_algebra_map_subset _ _) },
  { exact set.union_subset
            (subset_adjoin_of_subset_left _ (subset_adjoin _ _))
            (subset_adjoin _ _) },
end

@[simp] lemma adjoin_insert_adjoin (x : E) :
  adjoin F (insert x (adjoin F S : set E)) = adjoin F (insert x S) :=
le_antisymm
  (adjoin_le_iff.mpr (set.insert_subset.mpr ⟨subset_adjoin _ _ (set.mem_insert _ _),
   adjoin_le_iff.mpr (subset_adjoin_of_subset_right _ _ (set.subset_insert _ _))⟩))
  (adjoin.mono _ _ _ (set.insert_subset_insert (subset_adjoin _ _)))

/-- `F[S][T] = F[T][S]` -/
lemma adjoin_adjoin_comm (T : set E) :
  ↑(adjoin (adjoin F S) T) = (↑(adjoin (adjoin F T) S) : (intermediate_field F E)) :=
by rw [adjoin_adjoin_left, adjoin_adjoin_left, set.union_comm]

lemma adjoin_map {E' : Type*} [field E'] [algebra F E'] (f : E →ₐ[F] E') :
  (adjoin F S).map f = adjoin F (f '' S) :=
begin
  ext x,
  show x ∈ (subfield.closure (set.range (algebra_map F E) ∪ S)).map (f : E →+* E') ↔
       x ∈ subfield.closure (set.range (algebra_map F E') ∪ f '' S),
  rw [ring_hom.map_field_closure, set.image_union, ← set.range_comp, ← ring_hom.coe_comp,
      f.comp_algebra_map],
  refl,
end

lemma algebra_adjoin_le_adjoin : algebra.adjoin F S ≤ (adjoin F S).to_subalgebra :=
algebra.adjoin_le (subset_adjoin _ _)

lemma adjoin_eq_algebra_adjoin (inv_mem : ∀ x ∈ algebra.adjoin F S, x⁻¹ ∈ algebra.adjoin F S) :
  (adjoin F S).to_subalgebra = algebra.adjoin F S :=
le_antisymm
  (show adjoin F S ≤
      { neg_mem' := λ x, (algebra.adjoin F S).neg_mem, inv_mem' := inv_mem, .. algebra.adjoin F S},
    from adjoin_le_iff.mpr (algebra.subset_adjoin))
  (algebra_adjoin_le_adjoin _ _)

lemma eq_adjoin_of_eq_algebra_adjoin (K : intermediate_field F E)
  (h : K.to_subalgebra = algebra.adjoin F S) : K = adjoin F S :=
begin
  apply to_subalgebra_injective,
  rw h,
  refine (adjoin_eq_algebra_adjoin _ _ _).symm,
  intros x,
  convert K.inv_mem,
  rw ← h,
  refl
end

@[elab_as_eliminator]
lemma adjoin_induction {s : set E} {p : E → Prop} {x} (h : x ∈ adjoin F s)
  (Hs : ∀ x ∈ s, p x) (Hmap : ∀ x, p (algebra_map F E x))
  (Hadd : ∀ x y, p x → p y → p (x + y))
  (Hneg : ∀ x, p x → p (-x))
  (Hinv : ∀ x, p x → p x⁻¹)
  (Hmul : ∀ x y, p x → p y → p (x * y)) : p x :=
subfield.closure_induction h (λ x hx, or.cases_on hx (λ ⟨x, hx⟩, hx ▸ Hmap x) (Hs x))
  ((algebra_map F E).map_one ▸ Hmap 1)
  Hadd Hneg Hinv Hmul

/--
Variation on `set.insert` to enable good notation for adjoining elements to fields.
Used to preferentially use `singleton` rather than `insert` when adjoining one element.
-/
--this definition of notation is courtesy of Kyle Miller on zulip
class insert {α : Type*} (s : set α) :=
(insert : α → set α)

@[priority 1000]
instance insert_empty {α : Type*} : insert (∅ : set α) :=
{ insert := λ x, @singleton _ _ set.has_singleton x }

@[priority 900]
instance insert_nonempty {α : Type*} (s : set α) : insert s :=
{ insert := λ x, set.insert x s }

notation K`⟮`:std.prec.max_plus l:(foldr `, ` (h t, insert.insert t h) ∅) `⟯` := adjoin K l

section adjoin_simple
variables (α : E)

lemma mem_adjoin_simple_self : α ∈ F⟮α⟯ :=
subset_adjoin F {α} (set.mem_singleton α)

/-- generator of `F⟮α⟯` -/
def adjoin_simple.gen : F⟮α⟯ := ⟨α, mem_adjoin_simple_self F α⟩

@[simp] lemma adjoin_simple.algebra_map_gen : algebra_map F⟮α⟯ E (adjoin_simple.gen F α) = α := rfl

lemma adjoin_simple_adjoin_simple (β : E) : ↑F⟮α⟯⟮β⟯ = F⟮α, β⟯ :=
adjoin_adjoin_left _ _ _

lemma adjoin_simple_comm (β : E) : ↑F⟮α⟯⟮β⟯ = (↑F⟮β⟯⟮α⟯ : intermediate_field F E) :=
adjoin_adjoin_comm _ _ _

lemma adjoin_simple_to_subalgebra_of_integral (hα : is_integral F α) :
  (F⟮α⟯).to_subalgebra = algebra.adjoin F {α} :=
begin
  apply adjoin_eq_algebra_adjoin,
  intros x hx,
  by_cases x = 0,
  { rw h,
    rw inv_zero,
    exact subalgebra.zero_mem (algebra.adjoin F {α}) },
  let ϕ := alg_equiv.adjoin_singleton_equiv_adjoin_root_minimal_polynomial F α hα,
  let inv := (@adjoin_root.field F _ _ (minimal_polynomial.irreducible hα)).inv,
  suffices key : ↑(ϕ.symm (inv (ϕ (⟨x, hx⟩)))) = x⁻¹,
  { rw ←key,
    exact subtype.mem (ϕ.symm (inv (ϕ ⟨x, hx⟩))) },
  suffices : ϕ ⟨x, hx⟩ * inv (ϕ ⟨x, hx⟩) = 1,
  { apply eq_inv_of_mul_right_eq_one,
    apply_fun ϕ.symm at this,
    rw [alg_equiv.map_one, alg_equiv.map_mul, alg_equiv.symm_apply_apply] at this,
    rw [←subsemiring.coe_one, ←this, subsemiring.coe_mul, subtype.coe_mk] },
  rw field.mul_inv_cancel,
  intro key,
  rw ← alg_equiv.map_zero ϕ at key,
  replace key := ϕ.injective key,
  apply h,
  change ↑(⟨x, hx⟩ : algebra.adjoin F {α}) = _,
  rw key,
  refl,
end

end adjoin_simple
end adjoin_def

section adjoin_intermediate_field_lattice
variables {F : Type*} [field F] {E : Type*} [field E] [algebra F E] {α : E} {S : set E}

@[simp] lemma adjoin_eq_bot_iff : adjoin F S = ⊥ ↔ S ⊆ (⊥ : intermediate_field F E) :=
by { rw [eq_bot_iff, adjoin_le_iff], refl, }

@[simp] lemma adjoin_simple_eq_bot_iff : F⟮α⟯ = ⊥ ↔ α ∈ (⊥ : intermediate_field F E) :=
by { rw adjoin_eq_bot_iff, exact set.singleton_subset_iff }

@[simp] lemma adjoin_zero : F⟮(0 : E)⟯ = ⊥ :=
adjoin_simple_eq_bot_iff.mpr (zero_mem ⊥)

@[simp] lemma adjoin_one : F⟮(1 : E)⟯ = ⊥ :=
adjoin_simple_eq_bot_iff.mpr (one_mem ⊥)

@[simp] lemma adjoin_int (n : ℤ) : F⟮(n : E)⟯ = ⊥ :=
adjoin_simple_eq_bot_iff.mpr (coe_int_mem ⊥ n)

@[simp] lemma adjoin_nat (n : ℕ) : F⟮(n : E)⟯ = ⊥ :=
adjoin_simple_eq_bot_iff.mpr (coe_int_mem ⊥ n)

section adjoin_dim
open finite_dimensional vector_space

@[simp] lemma dim_intermediate_field_eq_dim_subalgebra :
  dim F (adjoin F S).to_subalgebra = dim F (adjoin F S) := rfl

@[simp] lemma findim_intermediate_field_eq_findim_subalgebra :
  findim F (adjoin F S).to_subalgebra = findim F (adjoin F S) := rfl

@[simp] lemma to_subalgebra_eq_iff {K L : intermediate_field F E} :
  K.to_subalgebra = L.to_subalgebra ↔ K = L :=
by { rw [subalgebra.ext_iff, intermediate_field.ext'_iff, set.ext_iff], refl }

lemma dim_adjoin_eq_one_iff : dim F (adjoin F S) = 1 ↔ S ⊆ (⊥ : intermediate_field F E) :=
by rw [←dim_intermediate_field_eq_dim_subalgebra, subalgebra.dim_eq_one_iff,
      ←bot_to_subalgebra, to_subalgebra_eq_iff, adjoin_eq_bot_iff]

lemma dim_adjoin_simple_eq_one_iff : dim F F⟮α⟯ = 1 ↔ α ∈ (⊥ : intermediate_field F E) :=
by { rw [dim_adjoin_eq_one_iff], exact set.singleton_subset_iff }

lemma findim_adjoin_eq_one_iff : findim F (adjoin F S) = 1 ↔ S ⊆ (⊥ : intermediate_field F E) :=
by rw [←findim_intermediate_field_eq_findim_subalgebra, subalgebra.findim_eq_one_iff,
      ←bot_to_subalgebra, to_subalgebra_eq_iff, adjoin_eq_bot_iff]

lemma findim_adjoin_simple_eq_one_iff : findim F F⟮α⟯ = 1 ↔ α ∈ (⊥ : intermediate_field F E) :=
by { rw [findim_adjoin_eq_one_iff], exact set.singleton_subset_iff }

/-- If `F⟮x⟯` has dimension `1` over `F` for every `x ∈ E` then `F = E`. -/
lemma bot_eq_top_of_dim_adjoin_eq_one (h : ∀ x : E, dim F F⟮x⟯ = 1) :
  (⊥ : intermediate_field F E) = ⊤ :=
begin
  ext,
  rw iff_true_right intermediate_field.mem_top,
  exact dim_adjoin_simple_eq_one_iff.mp (h x),
end

lemma bot_eq_top_of_findim_adjoin_eq_one (h : ∀ x : E, findim F F⟮x⟯ = 1) :
  (⊥ : intermediate_field F E) = ⊤ :=
begin
  ext,
  rw iff_true_right intermediate_field.mem_top,
  exact findim_adjoin_simple_eq_one_iff.mp (h x),
end

lemma subsingleton_of_dim_adjoin_eq_one (h : ∀ x : E, dim F F⟮x⟯ = 1) :
  subsingleton (intermediate_field F E) :=
subsingleton_of_bot_eq_top (bot_eq_top_of_dim_adjoin_eq_one h)

lemma subsingleton_of_findim_adjoin_eq_one (h : ∀ x : E, findim F F⟮x⟯ = 1) :
  subsingleton (intermediate_field F E) :=
subsingleton_of_bot_eq_top (bot_eq_top_of_findim_adjoin_eq_one h)

/-- If `F⟮x⟯` has dimension `≤1` over `F` for every `x ∈ E` then `F = E`. -/
lemma bot_eq_top_of_findim_adjoin_le_one [finite_dimensional F E]
  (h : ∀ x : E, findim F F⟮x⟯ ≤ 1) : (⊥ : intermediate_field F E) = ⊤ :=
begin
  apply bot_eq_top_of_findim_adjoin_eq_one,
  exact λ x, by linarith [h x, show 0 < findim F F⟮x⟯, from findim_pos],
end

lemma subsingleton_of_findim_adjoin_le_one [finite_dimensional F E]
  (h : ∀ x : E, findim F F⟮x⟯ ≤ 1) : subsingleton (intermediate_field F E) :=
subsingleton_of_bot_eq_top (bot_eq_top_of_findim_adjoin_le_one h)

end adjoin_dim
end adjoin_intermediate_field_lattice

section adjoin_integral_element

variables (F : Type*) [field F] {E : Type*} [field E] [algebra F E] {α : E}
variables {K : Type*} [field K] [algebra F K]

lemma min_poly_eval_gen_eq_zero (h : is_integral F α) :
  (minimal_polynomial h).eval₂ (algebra_map F F⟮α⟯) (adjoin_simple.gen F α) = 0 :=
begin
  have comp : algebra_map F E = (algebra_map F⟮α⟯ E).comp (algebra_map F F⟮α⟯) := by { ext, refl },
  have hom_eval := polynomial.hom_eval₂ (minimal_polynomial h)
    (algebra_map F F⟮α⟯) (algebra_map F⟮α⟯ E) (adjoin_simple.gen F α),
  rw [←comp, adjoin_simple.algebra_map_gen, ←polynomial.aeval_def, ←polynomial.aeval_def,
    minimal_polynomial.aeval h] at hom_eval,
  ext,
  exact hom_eval,
end

/-- algebra isomorphism between `adjoin_root` and `F⟮α⟯` -/
noncomputable def adjoin_root_equiv_adjoin (h : is_integral F α) :
  adjoin_root (minimal_polynomial h) ≃ₐ[F] F⟮α⟯ :=
alg_equiv.of_bijective (alg_hom.mk (adjoin_root.lift (algebra_map F F⟮α⟯)
  (adjoin_simple.gen F α) (@min_poly_eval_gen_eq_zero F  _ _ _ _ α h)) (ring_hom.map_one _)
  (λ x y, ring_hom.map_mul _ x y) (ring_hom.map_zero _) (λ x y, ring_hom.map_add _ x y)
  (by { exact λ _, adjoin_root.lift_of })) (begin
    set f := adjoin_root.lift _ _ (min_poly_eval_gen_eq_zero F h),
    haveI := minimal_polynomial.irreducible h,
    split,
    { exact ring_hom.injective f },
    { suffices : F⟮α⟯.to_subfield ≤ ring_hom.field_range ((F⟮α⟯.to_subfield.subtype).comp f),
      { exact λ x, Exists.cases_on (this (subtype.mem x)) (λ y hy, ⟨y, subtype.ext hy.2⟩) },
      exact subfield.closure_le.mpr (set.union_subset (λ x hx, Exists.cases_on hx (λ y hy, ⟨y,
        ⟨subfield.mem_top y, by { rw [ring_hom.comp_apply, adjoin_root.lift_of], exact hy }⟩⟩))
        (set.singleton_subset_iff.mpr ⟨adjoin_root.root (minimal_polynomial h),
        ⟨subfield.mem_top (adjoin_root.root (minimal_polynomial h)),
        by { rw [ring_hom.comp_apply, adjoin_root.lift_root], refl }⟩⟩)) } end)

<<<<<<< HEAD
lemma adjoin_root_equiv_adjoin_simple_of_root : adjoin_root_equiv_adjoin_simple F α
=======
lemma adjoin_root_equiv_adjoin_of_root (h : is_integral F α) : adjoin_root_equiv_adjoin F h
>>>>>>> f648069a
  (adjoin_root.root (minimal_polynomial h)) = adjoin_simple.gen F α :=
begin
  refine adjoin_root.lift_root,
  { exact minimal_polynomial h },
<<<<<<< HEAD
  { exact @min_poly_eval_gen_eq_zero F  _ _ _ _ α h }
=======
  { exact min_poly_eval_gen_eq_zero F h }
>>>>>>> f648069a
end

/-- Algebra homomorphism `F⟮α⟯ →ₐ[F] K` are in bijection with the set of roots
of `minimal_polynomial α` in `K`. -/
noncomputable def alg_hom_adjoin_integral_equiv (h : is_integral F α) :
  (F⟮α⟯ →ₐ[F] K) ≃ {x // x ∈ ((minimal_polynomial h).map (algebra_map F K)).roots} :=
begin
  have ϕ := adjoin_root_equiv_adjoin F h,
  have swap1 : (F⟮α⟯ →ₐ[F] K) ≃ (adjoin_root (minimal_polynomial h) →ₐ[F] K) :=
  { to_fun := λ f, f.comp (ϕ.to_alg_hom),
    inv_fun := λ f, f.comp (ϕ.symm.to_alg_hom),
    left_inv := λ _, by { ext, simp only [alg_equiv.coe_alg_hom,
      alg_equiv.to_alg_hom_eq_coe, alg_hom.comp_apply, alg_equiv.apply_symm_apply]},
    right_inv := λ _, by { ext, simp only [alg_equiv.symm_apply_apply,
      alg_equiv.coe_alg_hom, alg_equiv.to_alg_hom_eq_coe, alg_hom.comp_apply] } },
  have swap2 := adjoin_root.equiv F K (minimal_polynomial h) (minimal_polynomial.ne_zero h),
  exact swap1.trans swap2,
end

noncomputable lemma fintype_of_alg_hom_adjoin_integral (h : is_integral F α) :
  fintype (F⟮α⟯ →ₐ[F] K) :=
fintype.of_equiv _ (alg_hom_adjoin_integral_equiv F h).symm

lemma alg_hom_adjoin_integral (h : is_integral F α) (h_sep : (minimal_polynomial h).separable)
  (h_splits : (minimal_polynomial h).splits (algebra_map F K)) :
  @fintype.card (F⟮α⟯ →ₐ[F] K) (fintype_of_alg_hom_adjoin_integral F h) =
  (minimal_polynomial h).nat_degree :=
begin
  let s := ((minimal_polynomial h).map (algebra_map F K)).roots.to_finset,
  have H := λ x, multiset.mem_to_finset,
  rw [fintype.card_congr (alg_hom_adjoin_integral_equiv F h), fintype.card_of_subtype s H,
      polynomial.nat_degree_eq_card_roots h_splits, multiset.to_finset_card_of_nodup],
  exact polynomial.nodup_roots ((polynomial.separable_map (algebra_map F K)).mpr h_sep),
end

end adjoin_integral_element

section induction

variables {F : Type*} [field F] {E : Type*} [field E] [algebra F E]

/-- An intermediate field `S` is finitely generated if there exists `t : finset E` such that
`intermediate_field.adjoin F t = S`. -/
def fg (S : intermediate_field F E) : Prop := ∃ (t : finset E), adjoin F ↑t = S

lemma fg_adjoin_finset (t : finset E) : (adjoin F (↑t : set E)).fg :=
⟨t, rfl⟩

theorem fg_def {S : intermediate_field F E} : S.fg ↔ ∃ t : set E, set.finite t ∧ adjoin F t = S :=
⟨λ ⟨t, ht⟩, ⟨↑t, set.finite_mem_finset t, ht⟩,
 λ ⟨t, ht1, ht2⟩, ⟨ht1.to_finset, by rwa set.finite.coe_to_finset⟩⟩

theorem fg_bot : (⊥ : intermediate_field F E).fg :=
⟨∅, adjoin_empty F E⟩

lemma fg_of_fg_to_subalgebra (S : intermediate_field F E)
  (h : S.to_subalgebra.fg) : S.fg :=
begin
  cases h with t ht,
  exact ⟨t, (eq_adjoin_of_eq_algebra_adjoin _ _ _ ht.symm).symm⟩
end

lemma fg_of_noetherian (S : intermediate_field F E)
  [is_noetherian F E] : S.fg :=
S.fg_of_fg_to_subalgebra S.to_subalgebra.fg_of_noetherian

lemma induction_on_adjoin [fd : finite_dimensional F E] (P : intermediate_field F E → Prop)
  (base : P ⊥) (ih : ∀ (K : intermediate_field F E) (x : E), P K → P ↑K⟮x⟯)
  (K : intermediate_field F E) : P K :=
begin
  haveI := classical.prop_decidable,
  obtain ⟨s, rfl⟩ := fg_of_noetherian K,
  apply @finset.induction_on E (λ s, P (adjoin F ↑s)) _ s base,
  intros a t _ h,
  rw [finset.coe_insert, ←set.union_singleton, ←adjoin_adjoin_left],
  exact ih (adjoin F ↑t) a h
end

end induction

end intermediate_field<|MERGE_RESOLUTION|>--- conflicted
+++ resolved
@@ -408,20 +408,12 @@
         ⟨subfield.mem_top (adjoin_root.root (minimal_polynomial h)),
         by { rw [ring_hom.comp_apply, adjoin_root.lift_root], refl }⟩⟩)) } end)
 
-<<<<<<< HEAD
-lemma adjoin_root_equiv_adjoin_simple_of_root : adjoin_root_equiv_adjoin_simple F α
-=======
 lemma adjoin_root_equiv_adjoin_of_root (h : is_integral F α) : adjoin_root_equiv_adjoin F h
->>>>>>> f648069a
   (adjoin_root.root (minimal_polynomial h)) = adjoin_simple.gen F α :=
 begin
   refine adjoin_root.lift_root,
   { exact minimal_polynomial h },
-<<<<<<< HEAD
-  { exact @min_poly_eval_gen_eq_zero F  _ _ _ _ α h }
-=======
   { exact min_poly_eval_gen_eq_zero F h }
->>>>>>> f648069a
 end
 
 /-- Algebra homomorphism `F⟮α⟯ →ₐ[F] K` are in bijection with the set of roots
