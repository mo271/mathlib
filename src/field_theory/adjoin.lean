--- conflicted
+++ resolved
@@ -5,15 +5,10 @@
 -/
 
 import field_theory.intermediate_field
-<<<<<<< HEAD
 import field_theory.minimal_polynomial
 import field_theory.splitting_field
 import field_theory.fixed
 import ring_theory.adjoin_root
-=======
-import field_theory.splitting_field
-import field_theory.fixed
->>>>>>> ad286fbf
 
 /-!
 # Adjoining Elements to Fields
@@ -259,39 +254,13 @@
 lemma adjoin_simple_comm (β : E) : ↑F⟮α⟯⟮β⟯ = (↑F⟮β⟯⟮α⟯ : intermediate_field F E) :=
 adjoin_adjoin_comm _ _ _
 
-<<<<<<< HEAD
-=======
 -- TODO: develop the API for `subalgebra.is_field_of_algebraic` so it can be used here
->>>>>>> ad286fbf
 lemma adjoin_simple_to_subalgebra_of_integral (hα : is_integral F α) :
   (F⟮α⟯).to_subalgebra = algebra.adjoin F {α} :=
 begin
   apply adjoin_eq_algebra_adjoin,
   intros x hx,
   by_cases x = 0,
-<<<<<<< HEAD
-  { rw h,
-    rw inv_zero,
-    exact subalgebra.zero_mem (algebra.adjoin F {α}) },
-  let ϕ := alg_equiv.adjoin_singleton_equiv_adjoin_root_minimal_polynomial F α hα,
-  let inv := (@adjoin_root.field F _ _ (minimal_polynomial.irreducible hα)).inv,
-  suffices key : ↑(ϕ.symm (inv (ϕ (⟨x, hx⟩)))) = x⁻¹,
-  { rw ←key,
-    exact subtype.mem (ϕ.symm (inv (ϕ ⟨x, hx⟩))) },
-  suffices : ϕ ⟨x, hx⟩ * inv (ϕ ⟨x, hx⟩) = 1,
-  { apply eq_inv_of_mul_right_eq_one,
-    apply_fun ϕ.symm at this,
-    rw [alg_equiv.map_one, alg_equiv.map_mul, alg_equiv.symm_apply_apply] at this,
-    rw [←subsemiring.coe_one, ←this, subsemiring.coe_mul, subtype.coe_mk] },
-  rw field.mul_inv_cancel,
-  intro key,
-  rw ← alg_equiv.map_zero ϕ at key,
-  replace key := ϕ.injective key,
-  apply h,
-  change ↑(⟨x, hx⟩ : algebra.adjoin F {α}) = _,
-  rw key,
-  refl,
-=======
   { rw [h, inv_zero], exact subalgebra.zero_mem (algebra.adjoin F {α}) },
 
   let ϕ := alg_equiv.adjoin_singleton_equiv_adjoin_root_minimal_polynomial F α hα,
@@ -307,7 +276,6 @@
   rw ← ϕ.map_zero at key,
   change ↑(⟨x, hx⟩ : algebra.adjoin F {α}) = _,
   rw [ϕ.injective key, submodule.coe_zero]
->>>>>>> ad286fbf
 end
 
 end adjoin_simple
@@ -503,26 +471,6 @@
   { exact aeval_gen_minimal_polynomial F h }
 end
 
-/-- Algebra homomorphism `F⟮α⟯ →ₐ[F] K` are in bijection with the set of roots
-of `minimal_polynomial α` in `K`. -/
-noncomputable def alg_hom_adjoin_integral_equiv (h : is_integral F α) :
-  (F⟮α⟯ →ₐ[F] K) ≃ {x // x ∈ ((minimal_polynomial h).map (algebra_map F K)).roots} :=
-let ϕ := adjoin_root_equiv_adjoin F h,
-  swap1 : (F⟮α⟯ →ₐ[F] K) ≃ (adjoin_root (minimal_polynomial h) →ₐ[F] K) :=
-  { to_fun := λ f, f.comp ϕ.to_alg_hom,
-    inv_fun := λ f, f.comp ϕ.symm.to_alg_hom,
-    left_inv := λ _, by { ext, simp only [alg_equiv.coe_alg_hom,
-      alg_equiv.to_alg_hom_eq_coe, alg_hom.comp_apply, alg_equiv.apply_symm_apply]},
-    right_inv := λ _, by { ext, simp only [alg_equiv.symm_apply_apply,
-      alg_equiv.coe_alg_hom, alg_equiv.to_alg_hom_eq_coe, alg_hom.comp_apply] } },
-  swap2 := adjoin_root.equiv F K (minimal_polynomial h) (minimal_polynomial.ne_zero h) in
-swap1.trans swap2
-
-/-- Fintype of algebra homomorphism `F⟮α⟯ →ₐ[F] K` -/
-noncomputable def fintype_of_alg_hom_adjoin_integral (h : is_integral F α) :
-  fintype (F⟮α⟯ →ₐ[F] K) :=
-fintype.of_equiv _ (alg_hom_adjoin_integral_equiv F h).symm
-
 lemma card_alg_hom_adjoin_integral (h : is_integral F α) (h_sep : (minimal_polynomial h).separable)
   (h_splits : (minimal_polynomial h).splits (algebra_map F K)) :
   @fintype.card (F⟮α⟯ →ₐ[F] K) (fintype_of_alg_hom_adjoin_integral F h) =
