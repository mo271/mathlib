/-
Copyright (c) 2021 Hunter Monroe. All rights reserved.
Released under Apache 2.0 license as described in the file LICENSE.
Authors: Hunter Monroe, Kyle Miller, Alena Gusakov
-/
import combinatorics.simple_graph.basic

/-!
# Subgraphs of a simple graph

A subgraph of a simple graph consists of subsets of the graph's vertices and edges such that the
endpoints of each edge are present in the vertex subset.  The edge subset is formalized as a
sub-relation of the adjacency relation of the simple graph.

## Main definitions

* `subgraph G` is the type of subgraphs of a `G : simple_graph`

* `subgraph.neighbor_set`, `subgraph.incidence_set`, and `subgraph.degree` are like their
  `simple_graph` counterparts, but they refer to vertices from `G` to avoid subtype coercions.

* `subgraph.coe` is the coercion from a `G' : subgraph G` to a `simple_graph G'.verts`.
  (This cannot be a `has_coe` instance since the destination type depends on `G'`.)

* There is a coercion from `G.adj v w` to the `subgraph G` with a single edge.

* `subgraph.is_spanning` for whether a subgraph is a spanning subgraph and
  `subgraph.is_induced` for whether a subgraph is an induced subgraph.

* A `bounded_order (subgraph G)` instance, under the `subgraph` relation.

* `simple_graph.to_subgraph`: If a `simple_graph` is a subgraph of another, then you can turn it
  into a member of the larger graph's `simple_graph.subgraph` type.

* Graph homomorphisms from a subgraph to a graph (`subgraph.map_top`) and between subgraphs
  (`subgraph.map`).

## Implementation notes

* Recall that subgraphs are not determined by their vertex sets, so `set_like` does not apply to
  this kind of subobject.

## Todo

* Images of graph homomorphisms as subgraphs.

-/

universe u

namespace simple_graph

/-- A subgraph of a `simple_graph` is a subset of vertices along with a restriction of the adjacency
relation that is symmetric and is supported by the vertex subset.  They also form a bounded lattice.

Thinking of `V → V → Prop` as `set (V × V)`, a set of darts (i.e., half-edges), then
`subgraph.adj_sub` is that the darts of a subgraph are a subset of the darts of `G`. -/
@[ext]
structure subgraph {V : Type u} (G : simple_graph V) :=
(verts : set V)
(adj : V → V → Prop)
(adj_sub : ∀ {v w : V}, adj v w → G.adj v w)
(edge_vert : ∀ {v w : V}, adj v w → v ∈ verts)
(symm : symmetric adj . obviously)

namespace subgraph

variables {V : Type u} {G : simple_graph V}

lemma adj_comm (G' : subgraph G) (v w : V) : G'.adj v w ↔ G'.adj w v :=
⟨λ x, G'.symm x, λ x, G'.symm x⟩

@[symm] lemma adj_symm (G' : subgraph G) {u v : V} (h : G'.adj u v) : G'.adj v u := G'.symm h

/-- Coercion from `G' : subgraph G` to a `simple_graph ↥G'.verts`. -/
@[simps] def coe (G' : subgraph G) : simple_graph G'.verts :=
{ adj := λ v w, G'.adj v w,
  symm := λ v w h, G'.symm h,
  loopless := λ v h, loopless G v (G'.adj_sub h) }

@[simp] lemma coe_adj_sub (G' : subgraph G) (u v : G'.verts) (h : G'.coe.adj u v) : G.adj u v :=
G'.adj_sub h

/-- A subgraph is called a *spanning subgraph* if it contains all the vertices of `G`. --/
def is_spanning (G' : subgraph G) : Prop := ∀ (v : V), v ∈ G'.verts

/-- Coercion from `subgraph G` to `simple_graph V`.  If `G'` is a spanning
subgraph, then `G'.spanning_coe` yields an isomorphic graph.
In general, this adds in all vertices from `V` as isolated vertices. -/
@[simps] def spanning_coe (G' : subgraph G) : simple_graph V :=
{ adj := G'.adj,
  symm := G'.symm,
  loopless := λ v hv, G.loopless v (G'.adj_sub hv) }

@[simp] lemma spanning_coe_adj_sub (H : subgraph G) (u v : H.verts) (h : H.spanning_coe.adj u v) :
  G.adj u v := H.adj_sub h

/-- `spanning_coe` is equivalent to `coe` for a subgraph that `is_spanning`.  -/
@[simps] def spanning_coe_equiv_coe_of_spanning (G' : subgraph G) (h : G'.is_spanning) :
  G'.spanning_coe ≃g G'.coe :=
{ to_fun := λ v, ⟨v, h v⟩,
  inv_fun := λ v, v,
  left_inv := λ v, rfl,
  right_inv := λ ⟨v, hv⟩, rfl,
  map_rel_iff' := λ v w, iff.rfl }

/-- A subgraph is called an *induced subgraph* if vertices of `G'` are adjacent if
they are adjacent in `G`. -/
def is_induced (G' : subgraph G) : Prop :=
∀ {v w : V}, v ∈ G'.verts → w ∈ G'.verts → G.adj v w → G'.adj v w

/-- `G'.neighbor_set v` is the set of vertices adjacent to `v` in `G'`. -/
def neighbor_set (G' : subgraph G) (v : V) : set V := set_of (G'.adj v)

lemma neighbor_set_subset (G' : subgraph G) (v : V) : G'.neighbor_set v ⊆ G.neighbor_set v :=
λ w h, G'.adj_sub h

@[simp] lemma mem_neighbor_set (G' : subgraph G) (v w : V) : w ∈ G'.neighbor_set v ↔ G'.adj v w :=
iff.rfl

/-- A subgraph as a graph has equivalent neighbor sets. -/
def coe_neighbor_set_equiv {G' : subgraph G} (v : G'.verts) :
  G'.coe.neighbor_set v ≃ G'.neighbor_set v :=
{ to_fun := λ w, ⟨w, by { obtain ⟨w', hw'⟩ := w, simpa using hw' }⟩,
  inv_fun := λ w, ⟨⟨w, G'.edge_vert (G'.adj_symm w.2)⟩, by simpa using w.2⟩,
  left_inv := λ w, by simp,
  right_inv := λ w, by simp }

/-- The edge set of `G'` consists of a subset of edges of `G`. -/
def edge_set (G' : subgraph G) : set (sym2 V) := sym2.from_rel G'.symm

lemma edge_set_subset (G' : subgraph G) : G'.edge_set ⊆ G.edge_set :=
λ e, quotient.ind (λ e h, G'.adj_sub h) e

@[simp]
lemma mem_edge_set {G' : subgraph G} {v w : V} : ⟦(v, w)⟧ ∈ G'.edge_set ↔ G'.adj v w := iff.rfl

lemma mem_verts_if_mem_edge {G' : subgraph G} {e : sym2 V} {v : V}
  (he : e ∈ G'.edge_set) (hv : v ∈ e) : v ∈ G'.verts :=
begin
  refine quotient.ind (λ e he hv, _) e he hv,
  cases e with v w,
  simp only [mem_edge_set] at he,
  cases sym2.mem_iff.mp hv with h h; subst h,
  { exact G'.edge_vert he, },
  { exact G'.edge_vert (G'.symm he), },
end

/-- The `incidence_set` is the set of edges incident to a given vertex. -/
def incidence_set (G' : subgraph G) (v : V) : set (sym2 V) := {e ∈ G'.edge_set | v ∈ e}

lemma incidence_set_subset_incidence_set (G' : subgraph G) (v : V) :
  G'.incidence_set v ⊆ G.incidence_set v :=
λ e h, ⟨G'.edge_set_subset h.1, h.2⟩

lemma incidence_set_subset (G' : subgraph G) (v : V) : G'.incidence_set v ⊆ G'.edge_set :=
λ _ h, h.1

/-- Give a vertex as an element of the subgraph's vertex type. -/
@[reducible]
def vert (G' : subgraph G) (v : V) (h : v ∈ G'.verts) : G'.verts := ⟨v, h⟩

/--
Create an equal copy of a subgraph (see `copy_eq`) with possibly different definitional equalities.
See Note [range copy pattern].
-/
def copy (G' : subgraph G)
  (V'' : set V) (hV : V'' = G'.verts)
  (adj' : V → V → Prop) (hadj : adj' = G'.adj) :
  subgraph G :=
{ verts := V'',
  adj := adj',
  adj_sub := hadj.symm ▸ G'.adj_sub,
  edge_vert := hV.symm ▸ hadj.symm ▸ G'.edge_vert,
  symm := hadj.symm ▸ G'.symm }

lemma copy_eq (G' : subgraph G)
  (V'' : set V) (hV : V'' = G'.verts)
  (adj' : V → V → Prop) (hadj : adj' = G'.adj) :
  G'.copy V'' hV adj' hadj = G' :=
subgraph.ext _ _ hV hadj

/-- The union of two subgraphs. -/
def union (x y : subgraph G) : subgraph G :=
{ verts := x.verts ∪ y.verts,
  adj := x.adj ⊔ y.adj,
  adj_sub := λ v w h, or.cases_on h (λ h, x.adj_sub h) (λ h, y.adj_sub h),
  edge_vert := λ v w h, or.cases_on h (λ h, or.inl (x.edge_vert h)) (λ h, or.inr (y.edge_vert h)),
  symm := λ v w h, by rwa [pi.sup_apply, pi.sup_apply, x.adj_comm, y.adj_comm] }

/-- The intersection of two subgraphs. -/
def inter (x y : subgraph G) : subgraph G :=
{ verts := x.verts ∩ y.verts,
  adj := x.adj ⊓ y.adj,
  adj_sub := λ v w h, x.adj_sub h.1,
  edge_vert := λ v w h, ⟨x.edge_vert h.1, y.edge_vert h.2⟩,
  symm := λ v w h, by rwa [pi.inf_apply, pi.inf_apply, x.adj_comm, y.adj_comm] }

/-- The `top` subgraph is `G` as a subgraph of itself. -/
def top : subgraph G :=
{ verts := set.univ,
  adj := G.adj,
  adj_sub := λ v w h, h,
  edge_vert := λ v w h, set.mem_univ v,
  symm := G.symm }

/-- The `bot` subgraph is the subgraph with no vertices or edges. -/
def bot : subgraph G :=
{ verts := ∅,
  adj := λ v w, false,
  adj_sub := λ v w h, false.rec _ h,
  edge_vert := λ v w h, false.rec _ h,
  symm := λ u v h, h }

instance subgraph_inhabited : inhabited (subgraph G) := ⟨bot⟩

/-- The relation that one subgraph is a subgraph of another. -/
def is_subgraph (x y : subgraph G) : Prop := x.verts ⊆ y.verts ∧ ∀ ⦃v w : V⦄, x.adj v w → y.adj v w

instance : lattice (subgraph G) :=
{ le := is_subgraph,
  sup := union,
  inf := inter,
  le_refl := λ x, ⟨rfl.subset, λ _ _ h, h⟩,
  le_trans := λ x y z hxy hyz, ⟨hxy.1.trans hyz.1, λ _ _ h, hyz.2 (hxy.2 h)⟩,
  le_antisymm := begin
    intros x y hxy hyx,
    ext1 v,
    exact set.subset.antisymm hxy.1 hyx.1,
    ext v w,
    exact iff.intro (λ h, hxy.2 h) (λ h, hyx.2 h),
  end,
  sup_le := λ x y z hxy hyz,
            ⟨set.union_subset hxy.1 hyz.1,
              (λ v w h, h.cases_on (λ h, hxy.2 h) (λ h, hyz.2 h))⟩,
  le_sup_left := λ x y, ⟨set.subset_union_left x.verts y.verts, (λ v w h, or.inl h)⟩,
  le_sup_right := λ x y, ⟨set.subset_union_right x.verts y.verts, (λ v w h, or.inr h)⟩,
  le_inf := λ x y z hxy hyz, ⟨set.subset_inter hxy.1 hyz.1, (λ v w h, ⟨hxy.2 h, hyz.2 h⟩)⟩,
  inf_le_left := λ x y, ⟨set.inter_subset_left x.verts y.verts, (λ v w h, h.1)⟩,
  inf_le_right := λ x y, ⟨set.inter_subset_right x.verts y.verts, (λ v w h, h.2)⟩ }

<<<<<<< HEAD
@[simp] lemma top_adj_iff {v w : V} : (⊤ : subgraph G).adj v w ↔ G.adj v w := iff.rfl
=======
instance : bounded_order (subgraph G) :=
{ top := top,
  bot := bot,
  le_top := λ x, ⟨set.subset_univ _, (λ v w h, x.adj_sub h)⟩,
  bot_le := λ x, ⟨set.empty_subset _, (λ v w h, false.rec _ h)⟩ }
>>>>>>> d9e40b44

/-- Turn a subgraph of a `simple_graph` into a member of its subgraph type. -/
@[simps] def _root_.simple_graph.to_subgraph (H : simple_graph V) (h : H ≤ G) :
  G.subgraph :=
{ verts := set.univ,
  adj := H.adj,
  adj_sub := h,
  edge_vert := λ v w h, set.mem_univ v,
  symm := H.symm }

lemma _root_.simple_graph.to_subgraph.is_spanning (H : simple_graph V) (h : H ≤ G) :
  (H.to_subgraph h).is_spanning := set.mem_univ

lemma spanning_coe.is_subgraph_of_is_subgraph {H H' : subgraph G} (h : H ≤ H') :
  H.spanning_coe ≤ H'.spanning_coe := h.2

/-- The top of the `subgraph G` lattice is equivalent to the graph itself. -/
def top_equiv : (⊤ : subgraph G).coe ≃g G :=
{ to_fun := λ v, ↑v,
  inv_fun := λ v, ⟨v, trivial⟩,
  left_inv := λ ⟨v, _⟩, rfl,
  right_inv := λ v, rfl,
  map_rel_iff' := λ a b, iff.rfl }

/-- The bottom of the `subgraph G` lattice is equivalent to the empty graph on the empty
vertex type. -/
def bot_equiv : (⊥ : subgraph G).coe ≃g (⊥ : simple_graph empty) :=
{ to_fun := λ v, v.property.elim,
  inv_fun := λ v, v.elim,
  left_inv := λ ⟨_, h⟩, h.elim,
  right_inv := λ v, v.elim,
  map_rel_iff' := λ a b, iff.rfl }

/-- We can think of edges as being single-edge subgraphs. --/
@[simps]
instance edge_subgraph_coe : has_coe G.edge_set G.subgraph :=
⟨λ e, { verts := {v | v ∈ (e : sym2 V)},
        adj := λ a b, ⟦(a, b)⟧ = e,
        adj_sub := λ a b h', by { rw [←G.mem_edge_set, h'], exact e.property },
        edge_vert := λ a b h', by simp [←h'],
        symm := λ a b, by simp only [sym2.eq_swap, imp_self]}⟩

/-- We can think of adjacencies `G.adj v w` as being single-edge subgraphs. --/
@[simps]
instance adj_subgraph_coe (v w : V) : has_coe (G.adj v w) G.subgraph :=
⟨λ h, ((⟨⟦(v, w)⟧, h⟩ : G.edge_set) : G.subgraph)⟩

/-- Given a subgraph `G'`and a set pairs, remove all of those pairs from the edge set
of `G'` (if they were present) -/
@[simps]
def delete_edges (G' : G.subgraph) (s : set (sym2 V)) : G.subgraph :=
{ verts := G'.verts,
  adj := λ a b, G'.adj a b ∧ ¬ ⟦(a, b)⟧ ∈ s,
  adj_sub := λ a b h', G'.adj_sub h'.1,
  edge_vert := λ a b h', G'.edge_vert h'.1,
  symm := λ a b h, begin
    rw [G'.adj_comm, sym2.eq_swap],
    exact h,
  end }

@[simp]
lemma delete_edges_of_empty (G' : G.subgraph) : G'.delete_edges ∅ = G' :=
by ext; simp

/-- Given two subgraphs, one a subgraph of the other, there is an induced injective homomorphism of
the subgraphs as graphs. -/
def map {x y : subgraph G} (h : x ≤ y) : x.coe →g y.coe :=
{ to_fun := λ v, ⟨↑v, and.left h v.property⟩,
  map_rel' := λ v w hvw, h.2 hvw }

lemma map.injective {x y : subgraph G} (h : x ≤ y) : function.injective (map h) :=
λ v w h, by { simp only [map, rel_hom.coe_fn_mk, subtype.mk_eq_mk] at h, exact subtype.ext h }

/-- There is an induced injective homomorphism of a subgraph of `G` into `G`. -/
def map_top (x : subgraph G) : x.coe →g G :=
{ to_fun := λ v, v,
  map_rel' := λ v w hvw, x.adj_sub hvw }

lemma map_top.injective {x : subgraph G} : function.injective x.map_top :=
λ v w h, subtype.ext h

@[simp]
lemma map_top_to_fun {x : subgraph G} (v : x.verts) : x.map_top v = v := rfl

/-- There is an induced injective homomorphism of a subgraph of `G` as
a spanning subgraph into `G`. -/
def map_spanning_top (x : subgraph G) : x.spanning_coe →g G :=
{ to_fun := id,
  map_rel' := λ v w hvw, x.adj_sub hvw }

@[simp] lemma spanning_coe_top : (⊤ : subgraph G).spanning_coe = G :=
by { ext, refl }

lemma map_spanning_top.injective {x : subgraph G} : function.injective x.map_top :=
λ v w h, subtype.ext h

lemma neighbor_set_subset_of_subgraph {x y : subgraph G} (h : x ≤ y) (v : V) :
  x.neighbor_set v ⊆ y.neighbor_set v :=
λ w h', h.2 h'

instance neighbor_set.decidable_pred (G' : subgraph G) [h : decidable_rel G'.adj] (v : V) :
  decidable_pred (∈ G'.neighbor_set v) := h v

/-- If a graph is locally finite at a vertex, then so is a subgraph of that graph. -/
instance finite_at {G' : subgraph G} (v : G'.verts) [decidable_rel G'.adj]
   [fintype (G.neighbor_set v)] : fintype (G'.neighbor_set v) :=
set.fintype_subset (G.neighbor_set v) (G'.neighbor_set_subset v)

/-- If a subgraph is locally finite at a vertex, then so are subgraphs of that subgraph.

This is not an instance because `G''` cannot be inferred. -/
def finite_at_of_subgraph {G' G'' : subgraph G} [decidable_rel G'.adj]
   (h : G' ≤ G'') (v : G'.verts) [hf : fintype (G''.neighbor_set v)] :
   fintype (G'.neighbor_set v) :=
set.fintype_subset (G''.neighbor_set v) (neighbor_set_subset_of_subgraph h v)

instance coe_finite_at {G' : subgraph G} (v : G'.verts) [fintype (G'.neighbor_set v)] :
  fintype (G'.coe.neighbor_set v) :=
fintype.of_equiv _ (coe_neighbor_set_equiv v).symm

/-- The degree of a vertex in a subgraph.  Is zero for vertices outside the subgraph. -/
def degree (G' : subgraph G) (v : V) [fintype (G'.neighbor_set v)] : ℕ :=
fintype.card (G'.neighbor_set v)

lemma degree_le (G' : subgraph G) (v : V)
  [fintype (G'.neighbor_set v)] [fintype (G.neighbor_set v)] :
  G'.degree v ≤ G.degree v :=
begin
  rw ←card_neighbor_set_eq_degree,
  exact set.card_le_of_subset (G'.neighbor_set_subset v),
end

lemma degree_le' (G' G'' : subgraph G) (h : G' ≤ G'') (v : V)
  [fintype (G'.neighbor_set v)] [fintype (G''.neighbor_set v)] :
  G'.degree v ≤ G''.degree v :=
set.card_le_of_subset (neighbor_set_subset_of_subgraph h v)

@[simp] lemma coe_degree (G' : subgraph G) (v : G'.verts)
  [fintype (G'.coe.neighbor_set v)] [fintype (G'.neighbor_set v)] :
  G'.coe.degree v = G'.degree v :=
begin
  rw ←card_neighbor_set_eq_degree,
  exact fintype.card_congr (coe_neighbor_set_equiv v),
end

end subgraph

end simple_graph<|MERGE_RESOLUTION|>--- conflicted
+++ resolved
@@ -239,19 +239,16 @@
   inf_le_left := λ x y, ⟨set.inter_subset_left x.verts y.verts, (λ v w h, h.1)⟩,
   inf_le_right := λ x y, ⟨set.inter_subset_right x.verts y.verts, (λ v w h, h.2)⟩ }
 
-<<<<<<< HEAD
-@[simp] lemma top_adj_iff {v w : V} : (⊤ : subgraph G).adj v w ↔ G.adj v w := iff.rfl
-=======
 instance : bounded_order (subgraph G) :=
 { top := top,
   bot := bot,
   le_top := λ x, ⟨set.subset_univ _, (λ v w h, x.adj_sub h)⟩,
   bot_le := λ x, ⟨set.empty_subset _, (λ v w h, false.rec _ h)⟩ }
->>>>>>> d9e40b44
+
+@[simp] lemma top_adj_iff {v w : V} : (⊤ : subgraph G).adj v w ↔ G.adj v w := iff.rfl
 
 /-- Turn a subgraph of a `simple_graph` into a member of its subgraph type. -/
-@[simps] def _root_.simple_graph.to_subgraph (H : simple_graph V) (h : H ≤ G) :
-  G.subgraph :=
+@[simps] def _root_.simple_graph.to_subgraph (H : simple_graph V) (h : H ≤ G) : G.subgraph :=
 { verts := set.univ,
   adj := H.adj,
   adj_sub := h,
