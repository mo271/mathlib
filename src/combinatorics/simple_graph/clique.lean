--- conflicted
+++ resolved
@@ -89,8 +89,6 @@
   exact card_le_one.symm,
 end
 
-<<<<<<< HEAD
-=======
 variables [decidable_eq α] {a b c : α}
 
 lemma is_3_clique_triple_iff : G.is_n_clique 3 {a, b, c} ↔ G.adj a b ∧ G.adj a c ∧ G.adj b c :=
@@ -113,7 +111,6 @@
     exact is_3_clique_triple_iff.2 ⟨hab, hbc, hca⟩ }
 end
 
->>>>>>> b7cba576
 end n_clique
 
 /-! ### Graphs without cliques -/
@@ -156,40 +153,6 @@
 lemma mem_clique_finset_iff (s : finset α) : s ∈ G.clique_finset n ↔ G.is_n_clique n s :=
 mem_filter.trans $ and_iff_right $ mem_univ _
 
-<<<<<<< HEAD
-lemma triple_mem_clique_finset_iff :
-  {a, b, c} ∈ G.clique_finset 3 ↔ G.adj a b ∧ G.adj a c ∧ G.adj b c :=
-begin
-  rw [mem_clique_finset_iff, is_n_clique_iff, is_clique_iff],
-  simp only [coe_insert, coe_singleton, set.pairwise_insert_of_symmetric G.symm,
-    set.pairwise_singleton, true_and, set.mem_insert_iff, set.mem_singleton_iff,
-    forall_eq_or_imp, forall_eq, ne.def],
-  split,
-  { rintro ⟨⟨hbc, hab, hac⟩, h⟩,
-    refine ⟨hab _, hac _, hbc _⟩;
-    { rintro rfl,
-      simp only [insert_idem, insert_singleton_comm, insert_singleton_self_eq] at h,
-      exact h.not_lt (nat.lt_succ_iff.2 $ card_insert_le _ _) } },
-  { rintro ⟨hab, hac, hbc⟩,
-    refine ⟨⟨λ _, hbc, λ _, hab, λ _, hac⟩, _⟩,
-    rw card_eq_three,
-    exact ⟨_, _, _, G.ne_of_adj hab, G.ne_of_adj hac, G.ne_of_adj hbc, rfl⟩ }
-end
-
-lemma mem_clique_finset_iff' :
-  s ∈ G.clique_finset 3 ↔ ∃ a b c, G.adj a b ∧ G.adj a c ∧ G.adj b c ∧ s = {a, b, c} :=
-begin
-  refine ⟨λ h, _, _⟩,
-  { obtain ⟨a, b, c, -, -, -, rfl⟩ := card_eq_three.1 ((G.mem_clique_finset_iff s).1 h).2,
-    refine ⟨a, b, c, _⟩,
-    rw triple_mem_clique_finset_iff at h,
-    tauto },
-  { rintro ⟨a, b, c, hab, hbc, hca, rfl⟩,
-    exact G.triple_mem_clique_finset_iff.2 ⟨hab, hbc, hca⟩ }
-end
-
-=======
->>>>>>> b7cba576
 @[simp] lemma clique_finset_eq_empty_iff : G.clique_finset n = ∅ ↔ G.clique_free n :=
 by simp_rw [clique_free, eq_empty_iff_forall_not_mem, mem_clique_finset_iff]
 
