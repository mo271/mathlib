/-
Copyright (c) 2020 Aaron Anderson, Jalex Stark, Kyle Miller. All rights reserved.
Released under Apache 2.0 license as described in the file LICENSE.
Authors: Aaron Anderson, Jalex Stark, Kyle Miller, Alena Gusakov, Hunter Monroe
-/
import data.fintype.basic
import data.set.finite
<<<<<<< HEAD
=======
import data.sym.sym2
>>>>>>> ee8e447e

/-!
# Simple graphs

This module defines simple graphs on a vertex type `V` as an
irreflexive symmetric relation.

There is a basic API for locally finite graphs and for graphs with
finitely many vertices.

## Main definitions

* `simple_graph` is a structure for symmetric, irreflexive relations

* `neighbor_set` is the `set` of vertices adjacent to a given vertex

* `common_neighbors` is the intersection of the neighbor sets of two given vertices

* `neighbor_finset` is the `finset` of vertices adjacent to a given vertex,
   if `neighbor_set` is finite

* `incidence_set` is the `set` of edges containing a given vertex

* `incidence_finset` is the `finset` of edges containing a given vertex,
   if `incidence_set` is finite

* `homo`, `embedding`, and `iso` for graph homomorphisms, graph embeddings, and
  graph isomorphisms. Note that a graph embedding is a stronger notion than an
  injective graph homomorphism, since its image is an induced subgraph.

* `boolean_algebra` instance: Under the subgraph relation, `simple_graph` forms a `boolean_algebra`.
  In other words, this is the lattice of spanning subgraphs of the complete graph.

## Notations

* `→g`, `↪g`, and `≃g` for graph homomorphisms, graph embeddings, and graph isomorphisms,
  respectively.

## Implementation notes

* A locally finite graph is one with instances `Π v, fintype (G.neighbor_set v)`.

* Given instances `decidable_rel G.adj` and `fintype V`, then the graph
  is locally finite, too.

* Morphisms of graphs are abbreviations for `rel_hom`, `rel_embedding`, and `rel_iso`.
  To make use of pre-existing simp lemmas, definitions involving morphisms are
  abbreviations as well.

## Naming Conventions

* If the vertex type of a graph is finite, we refer to its cardinality as `card_verts`.

## Todo

* Upgrade `simple_graph.boolean_algebra` to a `complete_boolean_algebra`.

* This is the simplest notion of an unoriented graph.  This should
eventually fit into a more complete combinatorics hierarchy which
includes multigraphs and directed graphs.  We begin with simple graphs
in order to start learning what the combinatorics hierarchy should
look like.
-/
open finset
universes u v w

/--
A simple graph is an irreflexive symmetric relation `adj` on a vertex type `V`.
The relation describes which pairs of vertices are adjacent.
There is exactly one edge for every pair of adjacent edges;
see `simple_graph.edge_set` for the corresponding edge set.
-/
@[ext]
structure simple_graph (V : Type u) :=
(adj : V → V → Prop)
(sym : symmetric adj . obviously)
(loopless : irreflexive adj . obviously)

/--
Construct the simple graph induced by the given relation.  It
symmetrizes the relation and makes it irreflexive.
-/
def simple_graph.from_rel {V : Type u} (r : V → V → Prop) : simple_graph V :=
{ adj := λ a b, (a ≠ b) ∧ (r a b ∨ r b a),
  sym := λ a b ⟨hn, hr⟩, ⟨hn.symm, hr.symm⟩,
  loopless := λ a ⟨hn, _⟩, hn rfl }

noncomputable instance {V : Type u} [fintype V] : fintype (simple_graph V) :=
by { classical, exact fintype.of_injective simple_graph.adj simple_graph.ext }

@[simp]
lemma simple_graph.from_rel_adj {V : Type u} (r : V → V → Prop) (v w : V) :
  (simple_graph.from_rel r).adj v w ↔ v ≠ w ∧ (r v w ∨ r w v) :=
iff.rfl

/-- The complete graph on a type `V` is the simple graph with all pairs of distinct vertices
adjacent. In `mathlib`, this is usually referred to as `⊤`. -/
def complete_graph (V : Type u) : simple_graph V := { adj := ne }

/-- The graph with no edges on a given vertex type `V`. `mathlib` prefers the notation `⊥`. -/
def empty_graph (V : Type u) : simple_graph V := { adj := λ i j, false }

namespace simple_graph

variables {V : Type u} {W : Type v} {X : Type w} (G : simple_graph V) (G' : simple_graph W)

@[simp] lemma irrefl {v : V} : ¬G.adj v v := G.loopless v

lemma adj_comm (u v : V) : G.adj u v ↔ G.adj v u := ⟨λ x, G.sym x, λ x, G.sym x⟩

@[symm] lemma adj_symm {u v : V} (h : G.adj u v) : G.adj v u := G.sym h

lemma ne_of_adj {a b : V} (hab : G.adj a b) : a ≠ b :=
by { rintro rfl, exact G.irrefl hab }

section order

/-- The relation that one `simple_graph` is a subgraph of another.
Note that this should be spelled `≤`. -/
def is_subgraph (x y : simple_graph V) : Prop := ∀ ⦃v w : V⦄, x.adj v w → y.adj v w

instance : has_le (simple_graph V) := ⟨is_subgraph⟩

@[simp] lemma is_subgraph_eq_le : (is_subgraph : simple_graph V → simple_graph V → Prop) = (≤) :=
rfl

/-- The supremum of two graphs `x ⊔ y` has edges where either `x` or `y` have edges. -/
instance : has_sup (simple_graph V) := ⟨λ x y,
  { adj := x.adj ⊔ y.adj,
    sym := λ v w h, by rwa [sup_apply, sup_apply, x.adj_comm, y.adj_comm] }⟩

@[simp] lemma sup_adj (x y : simple_graph V) (v w : V) : (x ⊔ y).adj v w ↔ x.adj v w ∨ y.adj v w :=
iff.rfl

/-- The infinum of two graphs `x ⊓ y` has edges where both `x` and `y` have edges. -/
instance : has_inf (simple_graph V) := ⟨λ x y,
  { adj := x.adj ⊓ y.adj,
    sym := λ v w h, by rwa [inf_apply, inf_apply, x.adj_comm, y.adj_comm] }⟩

@[simp] lemma inf_adj (x y : simple_graph V) (v w : V) : (x ⊓ y).adj v w ↔ x.adj v w ∧ y.adj v w :=
iff.rfl

/--
We define `Gᶜ` to be the `simple_graph V` such that no two adjacent vertices in `G`
are adjacent in the complement, and every nonadjacent pair of vertices is adjacent
(still ensuring that vertices are not adjacent to themselves).
-/
instance : has_compl (simple_graph V) := ⟨λ G,
  { adj := λ v w, v ≠ w ∧ ¬G.adj v w,
    sym := λ v w ⟨hne, _⟩, ⟨hne.symm, by rwa adj_comm⟩,
    loopless := λ v ⟨hne, _⟩, (hne rfl).elim }⟩

@[simp] lemma compl_adj (G : simple_graph V) (v w : V) : Gᶜ.adj v w ↔ v ≠ w ∧ ¬G.adj v w := iff.rfl

/-- The difference of two graphs `x / y` has the edges of `x` with the edges of `y` removed. -/
instance : has_sdiff (simple_graph V) := ⟨λ x y,
  { adj := x.adj \ y.adj,
    sym := λ v w h, by change x.adj w v ∧ ¬ y.adj w v; rwa [x.adj_comm, y.adj_comm] }⟩

@[simp] lemma sdiff_adj (x y : simple_graph V) (v w : V) :
  (x \ y).adj v w ↔ (x.adj v w ∧ ¬ y.adj v w) := iff.rfl

instance : boolean_algebra (simple_graph V) :=
{ le := (≤),
  sup := (⊔),
  inf := (⊓),
  compl := has_compl.compl,
  sdiff := (\),
  top := complete_graph V,
  bot := empty_graph V,
  le_top := λ x v w h, x.ne_of_adj h,
  bot_le := λ x v w h, h.elim,
  sup_le := λ x y z hxy hyz v w h, h.cases_on (λ h, hxy h) (λ h, hyz h),
  sdiff_eq := λ x y, by { ext v w, refine ⟨λ h, ⟨h.1, ⟨_, h.2⟩⟩, λ h, ⟨h.1, h.2.2⟩⟩,
                          rintro rfl, exact x.irrefl h.1 },
  sup_inf_sdiff := λ a b, by { ext v w, refine ⟨λ h, _, λ h', _⟩,
                               obtain ⟨ha, _⟩|⟨ha, _⟩ := h; exact ha,
                               by_cases b.adj v w; exact or.inl ⟨h', h⟩ <|> exact or.inr ⟨h', h⟩ },
  inf_inf_sdiff := λ a b, by { ext v w, exact ⟨λ ⟨⟨_, hb⟩,⟨_, hb'⟩⟩, hb' hb, λ h, h.elim⟩ },
  le_sup_left := λ x y v w h, or.inl h,
  le_sup_right := λ x y v w h, or.inr h,
  le_inf := λ x y z hxy hyz v w h, ⟨hxy h, hyz h⟩,
  le_sup_inf := λ a b c v w h, or.dcases_on h.2 or.inl $
    or.dcases_on h.1 (λ h _, or.inl h) $ λ hb hc, or.inr ⟨hb, hc⟩,
  inf_compl_le_bot := λ a v w h, false.elim $ h.2.2 h.1,
  top_le_sup_compl := λ a v w ne, by { by_cases a.adj v w, exact or.inl h, exact or.inr ⟨ne, h⟩ },
  inf_le_left := λ x y v w h, h.1,
  inf_le_right := λ x y v w h, h.2,
  .. partial_order.lift adj ext }

@[simp] lemma top_adj (v w : V) : (⊤ : simple_graph V).adj v w ↔ v ≠ w := iff.rfl

@[simp] lemma bot_adj (v w : V) : (⊥ : simple_graph V).adj v w ↔ false := iff.rfl

@[simp] lemma complete_graph_eq_top (V : Type u) : complete_graph V = ⊤ := rfl

@[simp] lemma empty_graph_eq_bot (V : Type u) : empty_graph V = ⊥ := rfl

instance (V : Type u) : inhabited (simple_graph V) := ⟨⊤⟩

section decidable

variables (V) (H : simple_graph V) [decidable_rel G.adj] [decidable_rel H.adj]

instance bot.adj_decidable   : decidable_rel (⊥ : simple_graph V).adj := λ v w, decidable.false

instance sup.adj_decidable   : decidable_rel (G ⊔ H).adj := λ v w, or.decidable

instance inf.adj_decidable   : decidable_rel (G ⊓ H).adj := λ v w, and.decidable

instance sdiff.adj_decidable : decidable_rel (G \ H).adj := λ v w, and.decidable

variable [decidable_eq V]

instance top.adj_decidable   : decidable_rel (⊤ : simple_graph V).adj :=  λ v w, not.decidable

instance compl.adj_decidable : decidable_rel Gᶜ.adj := λ v w, and.decidable

end decidable

end order

/-- `G.neighbor_set v` is the set of vertices adjacent to `v` in `G`. -/
def neighbor_set (v : V) : set V := set_of (G.adj v)

instance neighbor_set.mem_decidable (v : V) [decidable_rel G.adj] :
  decidable_pred (∈ G.neighbor_set v) := by { unfold neighbor_set, apply_instance }

/--
The edges of G consist of the unordered pairs of vertices related by
`G.adj`.

The way `edge_set` is defined is such that `mem_edge_set` is proved by `refl`.
(That is, `⟦(v, w)⟧ ∈ G.edge_set` is definitionally equal to `G.adj v w`.)
-/
def edge_set : set (sym2 V) := sym2.from_rel G.sym

/--
The `incidence_set` is the set of edges incident to a given vertex.
-/
def incidence_set (v : V) : set (sym2 V) := {e ∈ G.edge_set | v ∈ e}

lemma incidence_set_subset (v : V) : G.incidence_set v ⊆ G.edge_set :=
λ _ h, h.1

@[simp]
lemma mem_edge_set {v w : V} : ⟦(v, w)⟧ ∈ G.edge_set ↔ G.adj v w :=
iff.rfl

/--
Two vertices are adjacent iff there is an edge between them.  The
condition `v ≠ w` ensures they are different endpoints of the edge,
which is necessary since when `v = w` the existential
`∃ (e ∈ G.edge_set), v ∈ e ∧ w ∈ e` is satisfied by every edge
incident to `v`.
-/
lemma adj_iff_exists_edge {v w : V} :
  G.adj v w ↔ v ≠ w ∧ ∃ (e ∈ G.edge_set), v ∈ e ∧ w ∈ e :=
begin
  refine ⟨λ _, ⟨G.ne_of_adj ‹_›, ⟦(v,w)⟧, _⟩, _⟩,
  { simpa },
  { rintro ⟨hne, e, he, hv⟩,
    rw sym2.elems_iff_eq hne at hv,
    subst e,
    rwa mem_edge_set at he }
end

lemma edge_other_ne {e : sym2 V} (he : e ∈ G.edge_set) {v : V} (h : v ∈ e) : h.other ≠ v :=
begin
  erw [← sym2.mem_other_spec h, sym2.eq_swap] at he,
  exact G.ne_of_adj he,
end

instance decidable_mem_edge_set [decidable_rel G.adj] :
  decidable_pred (∈ G.edge_set) := sym2.from_rel.decidable_pred _

instance edges_fintype [decidable_eq V] [fintype V] [decidable_rel G.adj] :
  fintype G.edge_set := subtype.fintype _

instance decidable_mem_incidence_set [decidable_eq V] [decidable_rel G.adj] (v : V) :
  decidable_pred (∈ G.incidence_set v) := λ e, and.decidable

/--
The `edge_set` of the graph as a `finset`.
-/
def edge_finset [decidable_eq V] [fintype V] [decidable_rel G.adj] : finset (sym2 V) :=
set.to_finset G.edge_set

@[simp] lemma mem_edge_finset [decidable_eq V] [fintype V] [decidable_rel G.adj] (e : sym2 V) :
  e ∈ G.edge_finset ↔ e ∈ G.edge_set :=
set.mem_to_finset

@[simp] lemma edge_set_univ_card [decidable_eq V] [fintype V] [decidable_rel G.adj] :
  (univ : finset G.edge_set).card = G.edge_finset.card :=
fintype.card_of_subtype G.edge_finset (mem_edge_finset _)

@[simp] lemma mem_neighbor_set (v w : V) : w ∈ G.neighbor_set v ↔ G.adj v w :=
iff.rfl

@[simp] lemma mem_incidence_set (v w : V) : ⟦(v, w)⟧ ∈ G.incidence_set v ↔ G.adj v w :=
by simp [incidence_set]

lemma mem_incidence_iff_neighbor {v w : V} : ⟦(v, w)⟧ ∈ G.incidence_set v ↔ w ∈ G.neighbor_set v :=
by simp only [mem_incidence_set, mem_neighbor_set]

lemma adj_incidence_set_inter {v : V} {e : sym2 V} (he : e ∈ G.edge_set) (h : v ∈ e) :
  G.incidence_set v ∩ G.incidence_set h.other = {e} :=
begin
  ext e',
  simp only [incidence_set, set.mem_sep_eq, set.mem_inter_eq, set.mem_singleton_iff],
  split,
  { intro h', rw ←sym2.mem_other_spec h,
    exact (sym2.elems_iff_eq (edge_other_ne G he h).symm).mp ⟨h'.1.2, h'.2.2⟩, },
  { rintro rfl, use [he, h, he], apply sym2.mem_other_mem, },
end

lemma compl_neighbor_set_disjoint (G : simple_graph V) (v : V) :
  disjoint (G.neighbor_set v) (Gᶜ.neighbor_set v) :=
begin
  rw set.disjoint_iff,
  rintro w ⟨h, h'⟩,
  rw [mem_neighbor_set, compl_adj] at h',
  exact h'.2 h,
end

lemma neighbor_set_union_compl_neighbor_set_eq (G : simple_graph V) (v : V) :
  G.neighbor_set v ∪ Gᶜ.neighbor_set v = {v}ᶜ :=
begin
  ext w,
  have h := @ne_of_adj _ G,
  simp_rw [set.mem_union, mem_neighbor_set, compl_adj, set.mem_compl_eq, set.mem_singleton_iff],
  tauto,
end

/--
The set of common neighbors between two vertices `v` and `w` in a graph `G` is the
intersection of the neighbor sets of `v` and `w`.
-/
def common_neighbors (v w : V) : set V := G.neighbor_set v ∩ G.neighbor_set w

lemma common_neighbors_eq (v w : V) :
  G.common_neighbors v w = G.neighbor_set v ∩ G.neighbor_set w := rfl

lemma mem_common_neighbors {u v w : V} : u ∈ G.common_neighbors v w ↔ G.adj v u ∧ G.adj w u :=
by simp [common_neighbors]

lemma common_neighbors_symm (v w : V) : G.common_neighbors v w = G.common_neighbors w v :=
by { rw [common_neighbors, set.inter_comm], refl }

lemma not_mem_common_neighbors_left (v w : V) : v ∉ G.common_neighbors v w :=
λ h, ne_of_adj G h.1 rfl

lemma not_mem_common_neighbors_right (v w : V) : w ∉ G.common_neighbors v w :=
λ h, ne_of_adj G h.2 rfl

lemma common_neighbors_subset_neighbor_set (v w : V) : G.common_neighbors v w ⊆ G.neighbor_set v :=
by simp [common_neighbors]

instance decidable_mem_common_neighbors [decidable_rel G.adj] (v w : V) :
  decidable_pred (∈ G.common_neighbors v w) :=
λ a, and.decidable

section incidence
variable [decidable_eq V]

/--
Given an edge incident to a particular vertex, get the other vertex on the edge.
-/
def other_vertex_of_incident {v : V} {e : sym2 V} (h : e ∈ G.incidence_set v) : V := h.2.other'

lemma edge_mem_other_incident_set {v : V} {e : sym2 V} (h : e ∈ G.incidence_set v) :
  e ∈ G.incidence_set (G.other_vertex_of_incident h) :=
by { use h.1, simp [other_vertex_of_incident, sym2.mem_other_mem'] }

lemma incidence_other_prop {v : V} {e : sym2 V} (h : e ∈ G.incidence_set v) :
  G.other_vertex_of_incident h ∈ G.neighbor_set v :=
by { cases h with he hv, rwa [←sym2.mem_other_spec' hv, mem_edge_set] at he }

@[simp]
lemma incidence_other_neighbor_edge {v w : V} (h : w ∈ G.neighbor_set v) :
  G.other_vertex_of_incident (G.mem_incidence_iff_neighbor.mpr h) = w :=
sym2.congr_right.mp (sym2.mem_other_spec' (G.mem_incidence_iff_neighbor.mpr h).right)

/--
There is an equivalence between the set of edges incident to a given
vertex and the set of vertices adjacent to the vertex.
-/
@[simps] def incidence_set_equiv_neighbor_set (v : V) : G.incidence_set v ≃ G.neighbor_set v :=
{ to_fun := λ e, ⟨G.other_vertex_of_incident e.2, G.incidence_other_prop e.2⟩,
  inv_fun := λ w, ⟨⟦(v, w.1)⟧, G.mem_incidence_iff_neighbor.mpr w.2⟩,
  left_inv := λ x, by simp [other_vertex_of_incident],
  right_inv := λ ⟨w, hw⟩, by simp }

end incidence

section finite_at

/-!
## Finiteness at a vertex

This section contains definitions and lemmas concerning vertices that
have finitely many adjacent vertices.  We denote this condition by
`fintype (G.neighbor_set v)`.

We define `G.neighbor_finset v` to be the `finset` version of `G.neighbor_set v`.
Use `neighbor_finset_eq_filter` to rewrite this definition as a `filter`.
-/

variables (v : V) [fintype (G.neighbor_set v)]
/--
`G.neighbors v` is the `finset` version of `G.adj v` in case `G` is
locally finite at `v`.
-/
def neighbor_finset : finset V := (G.neighbor_set v).to_finset

@[simp] lemma mem_neighbor_finset (w : V) :
  w ∈ G.neighbor_finset v ↔ G.adj v w :=
set.mem_to_finset

/--
`G.degree v` is the number of vertices adjacent to `v`.
-/
def degree : ℕ := (G.neighbor_finset v).card

@[simp]
lemma card_neighbor_set_eq_degree : fintype.card (G.neighbor_set v) = G.degree v :=
(set.to_finset_card _).symm

lemma degree_pos_iff_exists_adj : 0 < G.degree v ↔ ∃ w, G.adj v w :=
by simp only [degree, card_pos, finset.nonempty, mem_neighbor_finset]

instance incidence_set_fintype [decidable_eq V] : fintype (G.incidence_set v) :=
fintype.of_equiv (G.neighbor_set v) (G.incidence_set_equiv_neighbor_set v).symm

/--
This is the `finset` version of `incidence_set`.
-/
def incidence_finset [decidable_eq V] : finset (sym2 V) := (G.incidence_set v).to_finset

@[simp]
lemma card_incidence_set_eq_degree [decidable_eq V] :
  fintype.card (G.incidence_set v) = G.degree v :=
by { rw fintype.card_congr (G.incidence_set_equiv_neighbor_set v), simp }

@[simp]
lemma mem_incidence_finset [decidable_eq V] (e : sym2 V) :
  e ∈ G.incidence_finset v ↔ e ∈ G.incidence_set v :=
set.mem_to_finset

end finite_at

section locally_finite

/--
A graph is locally finite if every vertex has a finite neighbor set.
-/
@[reducible]
def locally_finite := Π (v : V), fintype (G.neighbor_set v)

variable [locally_finite G]

/--
A locally finite simple graph is regular of degree `d` if every vertex has degree `d`.
-/
def is_regular_of_degree (d : ℕ) : Prop := ∀ (v : V), G.degree v = d

lemma is_regular_of_degree_eq {d : ℕ} (h : G.is_regular_of_degree d) (v : V) : G.degree v = d := h v

end locally_finite

section finite

variable [fintype V]

instance neighbor_set_fintype [decidable_rel G.adj] (v : V) : fintype (G.neighbor_set v) :=
@subtype.fintype _ _ (by { simp_rw mem_neighbor_set, apply_instance }) _

lemma neighbor_finset_eq_filter {v : V} [decidable_rel G.adj] :
  G.neighbor_finset v = finset.univ.filter (G.adj v) :=
by { ext, simp }

@[simp]
lemma complete_graph_degree [decidable_eq V] (v : V) :
  (⊤ : simple_graph V).degree v = fintype.card V - 1 :=
begin
  convert univ.card.pred_eq_sub_one,
  erw [degree, neighbor_finset_eq_filter, filter_ne, card_erase_of_mem (mem_univ v)],
end

lemma complete_graph_is_regular [decidable_eq V] :
  (⊤ : simple_graph V).is_regular_of_degree (fintype.card V - 1) :=
by { intro v, simp }

/--
The minimum degree of all vertices (and `0` if there are no vertices).
The key properties of this are given in `exists_minimal_degree_vertex`, `min_degree_le_degree`
and `le_min_degree_of_forall_le_degree`.
-/
def min_degree [decidable_rel G.adj] : ℕ :=
option.get_or_else (univ.image (λ v, G.degree v)).min 0

/--
There exists a vertex of minimal degree. Note the assumption of being nonempty is necessary, as
the lemma implies there exists a vertex.
-/
lemma exists_minimal_degree_vertex [decidable_rel G.adj] [nonempty V] :
  ∃ v, G.min_degree = G.degree v :=
begin
  obtain ⟨t, ht : _ = _⟩ := min_of_nonempty (univ_nonempty.image (λ v, G.degree v)),
  obtain ⟨v, _, rfl⟩ := mem_image.mp (mem_of_min ht),
  refine ⟨v, by simp [min_degree, ht]⟩,
end

/-- The minimum degree in the graph is at most the degree of any particular vertex. -/
lemma min_degree_le_degree [decidable_rel G.adj] (v : V) : G.min_degree ≤ G.degree v :=
begin
  obtain ⟨t, ht⟩ := finset.min_of_mem (mem_image_of_mem (λ v, G.degree v) (mem_univ v)),
  have := finset.min_le_of_mem (mem_image_of_mem _ (mem_univ v)) ht,
  rw option.mem_def at ht,
  rwa [min_degree, ht, option.get_or_else_some],
end

/--
In a nonempty graph, if `k` is at most the degree of every vertex, it is at most the minimum
degree. Note the assumption that the graph is nonempty is necessary as long as `G.min_degree` is
defined to be a natural.
-/
lemma le_min_degree_of_forall_le_degree [decidable_rel G.adj] [nonempty V] (k : ℕ)
  (h : ∀ v, k ≤ G.degree v) :
  k ≤ G.min_degree :=
begin
  rcases G.exists_minimal_degree_vertex with ⟨v, hv⟩,
  rw hv,
  apply h
end

/--
The maximum degree of all vertices (and `0` if there are no vertices).
The key properties of this are given in `exists_maximal_degree_vertex`, `degree_le_max_degree`
and `max_degree_le_of_forall_degree_le`.
-/
def max_degree [decidable_rel G.adj] : ℕ :=
option.get_or_else (univ.image (λ v, G.degree v)).max 0

/--
There exists a vertex of maximal degree. Note the assumption of being nonempty is necessary, as
the lemma implies there exists a vertex.
-/
lemma exists_maximal_degree_vertex [decidable_rel G.adj] [nonempty V] :
  ∃ v, G.max_degree = G.degree v :=
begin
  obtain ⟨t, ht⟩ := max_of_nonempty (univ_nonempty.image (λ v, G.degree v)),
  have ht₂ := mem_of_max ht,
  simp only [mem_image, mem_univ, exists_prop_of_true] at ht₂,
  rcases ht₂ with ⟨v, rfl⟩,
  rw option.mem_def at ht,
  refine ⟨v, _⟩,
  rw [max_degree, ht],
  refl
end

/-- The maximum degree in the graph is at least the degree of any particular vertex. -/
lemma degree_le_max_degree [decidable_rel G.adj] (v : V) : G.degree v ≤ G.max_degree :=
begin
  obtain ⟨t, ht : _ = _⟩ := finset.max_of_mem (mem_image_of_mem (λ v, G.degree v) (mem_univ v)),
  have := finset.le_max_of_mem (mem_image_of_mem _ (mem_univ v)) ht,
  rwa [max_degree, ht, option.get_or_else_some],
end

/--
In a graph, if `k` is at least the degree of every vertex, then it is at least the maximum
degree.
-/
lemma max_degree_le_of_forall_degree_le [decidable_rel G.adj] (k : ℕ)
  (h : ∀ v, G.degree v ≤ k) :
  G.max_degree ≤ k :=
begin
  by_cases hV : (univ : finset V).nonempty,
  { haveI : nonempty V := univ_nonempty_iff.mp hV,
    obtain ⟨v, hv⟩ := G.exists_maximal_degree_vertex,
    rw hv,
    apply h },
  { rw not_nonempty_iff_eq_empty at hV,
    rw [max_degree, hV, image_empty],
    exact zero_le k },
end

lemma degree_lt_card_verts [decidable_rel G.adj] (v : V) : G.degree v < fintype.card V :=
begin
  classical,
  apply finset.card_lt_card,
  rw finset.ssubset_iff,
  exact ⟨v, by simp, finset.subset_univ _⟩,
end

/--
The maximum degree of a nonempty graph is less than the number of vertices. Note that the assumption
that `V` is nonempty is necessary, as otherwise this would assert the existence of a
natural number less than zero.
-/
lemma max_degree_lt_card_verts [decidable_rel G.adj] [nonempty V] : G.max_degree < fintype.card V :=
begin
  cases G.exists_maximal_degree_vertex with v hv,
  rw hv,
  apply G.degree_lt_card_verts v,
end

lemma card_common_neighbors_le_degree_left [decidable_rel G.adj] (v w : V) :
  fintype.card (G.common_neighbors v w) ≤ G.degree v :=
begin
  rw [←card_neighbor_set_eq_degree],
  exact set.card_le_of_subset (set.inter_subset_left _ _),
end

lemma card_common_neighbors_le_degree_right [decidable_rel G.adj] (v w : V) :
  fintype.card (G.common_neighbors v w) ≤ G.degree w :=
begin
  convert G.card_common_neighbors_le_degree_left w v using 3,
  apply common_neighbors_symm,
end

lemma card_common_neighbors_lt_card_verts [decidable_rel G.adj] (v w : V) :
  fintype.card (G.common_neighbors v w) < fintype.card V :=
nat.lt_of_le_of_lt (G.card_common_neighbors_le_degree_left _ _) (G.degree_lt_card_verts v)

/--
If the condition `G.adj v w` fails, then `card_common_neighbors_le_degree` is
the best we can do in general.
-/
lemma adj.card_common_neighbors_lt_degree {G : simple_graph V} [decidable_rel G.adj]
  {v w : V} (h : G.adj v w) :
  fintype.card (G.common_neighbors v w) < G.degree v :=
begin
  classical,
  erw [←set.to_finset_card],
  apply finset.card_lt_card,
  rw finset.ssubset_iff,
  use w,
  split,
  { rw set.mem_to_finset,
    apply not_mem_common_neighbors_right },
  { rw finset.insert_subset,
    split,
    { simpa, },
    { rw [neighbor_finset, ← set.subset_iff_to_finset_subset],
      apply common_neighbors_subset_neighbor_set } },
end

end finite

section maps

/--
A graph homomorphism is a map on vertex sets that respects adjacency relations.

The notation `G →g G'` represents the type of graph homomorphisms.
-/
abbreviation hom := rel_hom G.adj G'.adj

/--
A graph embedding is an embedding `f` such that for vertices `v w : V`,
`G.adj f(v) f(w) ↔ G.adj v w `. Its image is an induced subgraph of G'.

The notation `G ↪g G'` represents the type of graph embeddings.
-/
abbreviation embedding := rel_embedding G.adj G'.adj

/--
A graph isomorphism is an bijective map on vertex sets that respects adjacency relations.

The notation `G ≃g G'` represents the type of graph isomorphisms.
-/
abbreviation iso := rel_iso G.adj G'.adj

infix ` →g ` : 50 := hom
infix ` ↪g ` : 50 := embedding
infix ` ≃g ` : 50 := iso

namespace hom
variables {G G'} (f : G →g G')

/-- The identity homomorphism from a graph to itself. -/
abbreviation id : G →g G := rel_hom.id _

lemma map_adj {v w : V} (h : G.adj v w) : G'.adj (f v) (f w) := f.map_rel' h

lemma map_mem_edge_set {e : sym2 V} (h : e ∈ G.edge_set) : e.map f ∈ G'.edge_set :=
quotient.ind (λ e h, sym2.from_rel_prop.mpr (f.map_rel' h)) e h

lemma apply_mem_neighbor_set {v w : V} (h : w ∈ G.neighbor_set v) : f w ∈ G'.neighbor_set (f v) :=
map_adj f h

/-- The map between edge sets induced by a homomorphism.
The underlying map on edges is given by `sym2.map`. -/
@[simps] def map_edge_set (e : G.edge_set) : G'.edge_set :=
⟨sym2.map f e, f.map_mem_edge_set e.property⟩

/-- The map between neighbor sets induced by a homomorphism. -/
@[simps] def map_neighbor_set (v : V) (w : G.neighbor_set v) : G'.neighbor_set (f v) :=
⟨f w, f.apply_mem_neighbor_set w.property⟩

lemma map_edge_set.injective (hinj : function.injective f) : function.injective f.map_edge_set :=
begin
  rintros ⟨e₁, h₁⟩ ⟨e₂, h₂⟩,
  dsimp [hom.map_edge_set],
  repeat { rw subtype.mk_eq_mk },
  apply sym2.map.injective hinj,
end

variable {G'' : simple_graph X}

/-- Composition of graph homomorphisms. -/
abbreviation comp (f' : G' →g G'') (f : G →g G') : G →g G'' := f'.comp f

@[simp] lemma coe_comp (f' : G' →g G'') (f : G →g G') : ⇑(f'.comp f) = f' ∘ f := rfl

end hom

namespace embedding
variables {G G'} (f : G ↪g G')

/-- The identity embedding from a graph to itself. -/
abbreviation refl : G ↪g G := rel_embedding.refl _

/-- An embedding of graphs gives rise to a homomorphism of graphs. -/
abbreviation to_hom : G →g G' := f.to_rel_hom

lemma map_adj_iff {v w : V} : G'.adj (f v) (f w) ↔ G.adj v w := f.map_rel_iff

lemma map_mem_edge_set_iff {e : sym2 V} : e.map f ∈ G'.edge_set ↔ e ∈ G.edge_set :=
quotient.ind (λ ⟨v, w⟩, f.map_adj_iff) e

lemma apply_mem_neighbor_set_iff {v w : V} : f w ∈ G'.neighbor_set (f v) ↔ w ∈ G.neighbor_set v :=
map_adj_iff f

/-- A graph embedding induces an embedding of edge sets. -/
@[simps] def map_edge_set : G.edge_set ↪ G'.edge_set :=
{ to_fun := hom.map_edge_set f,
  inj' := hom.map_edge_set.injective f f.inj' }

/-- A graph embedding induces an embedding of neighbor sets. -/
@[simps] def map_neighbor_set (v : V) : G.neighbor_set v ↪ G'.neighbor_set (f v) :=
{ to_fun := λ w, ⟨f w, f.apply_mem_neighbor_set_iff.mpr w.2⟩,
  inj' := begin
    rintros ⟨w₁, h₁⟩ ⟨w₂, h₂⟩ h,
    rw subtype.mk_eq_mk at h ⊢,
    exact f.inj' h,
  end }

variables {G'' : simple_graph X}

/-- Composition of graph embeddings. -/
abbreviation comp (f' : G' ↪g G'') (f : G ↪g G') : G ↪g G'' := f.trans f'

@[simp] lemma coe_comp (f' : G' ↪g G'') (f : G ↪g G') : ⇑(f'.comp f) = f' ∘ f := rfl

end embedding

namespace iso
variables {G G'} (f : G ≃g G')

/-- The identity isomorphism of a graph with itself. -/
abbreviation refl : G ≃g G := rel_iso.refl _

/-- An isomorphism of graphs gives rise to an embedding of graphs. -/
abbreviation to_embedding : G ↪g G' := f.to_rel_embedding

/-- An isomorphism of graphs gives rise to a homomorphism of graphs. -/
abbreviation to_hom : G →g G' := f.to_embedding.to_hom

/-- The inverse of a graph isomorphism. --/
abbreviation symm : G' ≃g G := f.symm

lemma map_adj_iff {v w : V} : G'.adj (f v) (f w) ↔ G.adj v w := f.map_rel_iff

lemma map_mem_edge_set_iff {e : sym2 V} : e.map f ∈ G'.edge_set ↔ e ∈ G.edge_set :=
quotient.ind (λ ⟨v, w⟩, f.map_adj_iff) e

lemma apply_mem_neighbor_set_iff {v w : V} : f w ∈ G'.neighbor_set (f v) ↔ w ∈ G.neighbor_set v :=
map_adj_iff f

/-- An isomorphism of graphs induces an equivalence of edge sets. -/
@[simps] def map_edge_set : G.edge_set ≃ G'.edge_set :=
{ to_fun := hom.map_edge_set f,
  inv_fun := hom.map_edge_set f.symm,
  left_inv := begin
    rintro ⟨e, h⟩,
    simp only [hom.map_edge_set, sym2.map_map, rel_iso.coe_coe_fn,
      rel_embedding.coe_coe_fn, subtype.mk_eq_mk, subtype.coe_mk, coe_coe],
    apply congr_fun,
    convert sym2.map_id,
    exact funext (λ _, rel_iso.symm_apply_apply _ _),
  end,
  right_inv := begin
    rintro ⟨e, h⟩,
    simp only [hom.map_edge_set, sym2.map_map, rel_iso.coe_coe_fn,
      rel_embedding.coe_coe_fn, subtype.mk_eq_mk, subtype.coe_mk, coe_coe],
    apply congr_fun,
    convert sym2.map_id,
    exact funext (λ _, rel_iso.apply_symm_apply _ _),
  end }

/-- A graph isomorphism induces an equivalence of neighbor sets. -/
@[simps] def map_neighbor_set (v : V) : G.neighbor_set v ≃ G'.neighbor_set (f v) :=
{ to_fun := λ w, ⟨f w, f.apply_mem_neighbor_set_iff.mpr w.2⟩,
  inv_fun := λ w, ⟨f.symm w, begin
    convert f.symm.apply_mem_neighbor_set_iff.mpr w.2,
    simp only [rel_iso.symm_apply_apply],
  end⟩,
  left_inv := λ w, by simp,
  right_inv := λ w, by simp }

lemma card_eq_of_iso [fintype V] [fintype W] (f : G ≃g G') : fintype.card V = fintype.card W :=
by convert (fintype.of_equiv_card f.to_equiv).symm

variables {G'' : simple_graph X}

/-- Composition of graph isomorphisms. -/
abbreviation comp (f' : G' ≃g G'') (f : G ≃g G') : G ≃g G'' := f.trans f'

@[simp] lemma coe_comp (f' : G' ≃g G'') (f : G ≃g G') : ⇑(f'.comp f) = f' ∘ f := rfl

end iso

end maps

end simple_graph<|MERGE_RESOLUTION|>--- conflicted
+++ resolved
@@ -5,10 +5,7 @@
 -/
 import data.fintype.basic
 import data.set.finite
-<<<<<<< HEAD
-=======
 import data.sym.sym2
->>>>>>> ee8e447e
 
 /-!
 # Simple graphs
