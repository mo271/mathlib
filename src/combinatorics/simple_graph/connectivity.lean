--- conflicted
+++ resolved
@@ -5,11 +5,7 @@
 -/
 import combinatorics.simple_graph.basic
 import combinatorics.simple_graph.subgraph
-<<<<<<< HEAD
-import combinatorics.simple_graph.move_somewhere
-=======
 import data.list
->>>>>>> 7ec52a1c
 /-!
 
 # Graph connectivity
@@ -43,14 +39,6 @@
 
 * `simple_graph.path`
 
-<<<<<<< HEAD
-* `simple_graph.reachable`, `simple_graph.connected`,
-  and `simple_graph.connected_component`
-
-* `simple_graph.is_acyclic` and `simple_graph.is_tree`
-
-* `simple_graph.edge_connected` for k-edge-connectivity of a graph
-=======
 * `simple_graph.reachable` for the relation of whether there exists
   a walk between a given pair of vertices
 
@@ -60,17 +48,36 @@
 
 * `simple_graph.subgraph.connected` gives subgraphs the connectivity
   predicate via `simple_graph.subgraph.coe`.
->>>>>>> 7ec52a1c
+
+* `simple_graph.connected_component`
+
+* `simple_graph.is_acyclic` and `simple_graph.is_tree`
+
+* `simple_graph.edge_connected` for k-edge-connectivity of a graph
 
 ## Tags
 walks, trails, paths, circuits, cycles
 
 -/
 
+@[simp] lemma function.injective.mem_list_map_iff {α β : Type*} {f : α → β} {l : list α} {a : α}
+  (hf : function.injective f) :
+  f a ∈ l.map f ↔ a ∈ l :=
+begin
+  refine ⟨λ h, _, list.mem_map_of_mem f⟩,
+  obtain ⟨y, hy, heq⟩ := list.mem_map.1 h,
+  exact hf heq ▸ hy,
+end
+
 universes u
 
+open function
+
 namespace simple_graph
-variables {V : Type u} (G : simple_graph V)
+variables {V : Type u} {V' : Type*} (G : simple_graph V)
+
+lemma dart.to_prod_injective {G : simple_graph V} : injective (dart.to_prod : G.dart → V × V) :=
+λ d e h, by { cases d, cases e, congr' }
 
 /-- A walk is a sequence of adjacent vertices.  For vertices `u v : V`,
 the type `walk u v` consists of all walks starting at `u` and ending at `v`.
@@ -90,7 +97,7 @@
 instance walk.inhabited (v : V) : inhabited (G.walk v v) := ⟨by refl⟩
 
 namespace walk
-variables {G}
+variables {G} {u v w : V} {p : G.walk u v} {d : G.dart}
 
 /-- Pattern to get `walk.nil` with the vertex as an explicit argument. -/
 @[pattern] abbreviation nil' (u : V) : G.walk u u := walk.nil
@@ -826,402 +833,78 @@
   (p.to_path : G.walk u v).edges ⊆ p.edges :=
 edges_bypass_subset _
 
+variables {G}
+
+/-- Whether or not the path `p` is a prefix of the path `q`. -/
+def prefix_of : Π {u v w : V} (p : G.walk u v) (q : G.walk u w), Prop
+| u v w nil _ := true
+| u v w (cons _ _) nil := false
+| u v w (@cons _ _ _ x _ r p) (@cons _ _ _ y _ s q) :=
+  if h : x = y
+  then by { subst y, exact prefix_of p q }
+  else false
+
 end walk
 
-<<<<<<< HEAD
--- ^^^ in mathlib ^^^
-
 namespace walk
-variables {G}
-
-lemma mem_support_nil_iff {u v : V} : u ∈ (nil : G.walk v v).support ↔ u = v :=
-by simp
-
-end walk
-
--- ^^^ in a PR ^^^
-
-/-- Two vertices are *reachable* if there is a walk between them.
-
-=======
-/-! ## `reachable` and `connected` -/
-
-/-- Two vertices are *reachable* if there is a walk between them.
->>>>>>> 7ec52a1c
-This is equivalent to `relation.refl_trans_gen` of `G.adj`.
-See `simple_graph.reachable_iff_refl_trans_gen`. -/
-def reachable (u v : V) : Prop := nonempty (G.walk u v)
-
-variables {G}
-
-<<<<<<< HEAD
-=======
-lemma reachable_iff_nonempty_univ {u v : V} :
-  G.reachable u v ↔ (set.univ : set (G.walk u v)).nonempty :=
-set.nonempty_iff_univ_nonempty
-
->>>>>>> 7ec52a1c
-protected lemma reachable.elim {p : Prop} {u v : V}
-  (h : G.reachable u v) (hp : G.walk u v → p) : p :=
-nonempty.elim h hp
-
-<<<<<<< HEAD
-@[refl] lemma reachable.refl {u : V} : G.reachable u u := by { fsplit, refl }
-
-@[symm] lemma reachable.symm {u v : V} (huv : G.reachable u v) : G.reachable v u :=
-huv.elim (λ p, ⟨p.reverse⟩)
-
-@[trans] lemma reachable.trans {u v w : V} (huv : G.reachable u v) (hvw : G.reachable v w) :
-=======
-protected lemma reachable.elim_path {p : Prop} {u v : V}
-  (h : G.reachable u v) (hp : G.path u v → p) : p :=
-begin
-  classical,
-  exact h.elim (λ q, hp q.to_path),
-end
-
-@[refl] protected lemma reachable.refl {u : V} : G.reachable u u := by { fsplit, refl }
-
-@[symm] protected lemma reachable.symm {u v : V} (huv : G.reachable u v) : G.reachable v u :=
-huv.elim (λ p, ⟨p.reverse⟩)
-
-@[trans] protected lemma reachable.trans {u v w : V}
-  (huv : G.reachable u v) (hvw : G.reachable v w) :
->>>>>>> 7ec52a1c
-  G.reachable u w :=
-huv.elim (λ puv, hvw.elim (λ pvw, ⟨puv.append pvw⟩))
-
-lemma reachable_iff_refl_trans_gen (u v : V) :
-  G.reachable u v ↔ relation.refl_trans_gen G.adj u v :=
-begin
-  split,
-  { rintro ⟨h⟩,
-    induction h,
-    { refl, },
-    { exact (relation.refl_trans_gen.single h_h).trans h_ih, }, },
-  { intro h,
-    induction h with _ _ _ ha hr,
-    { refl, },
-    { exact reachable.trans hr ⟨walk.cons ha walk.nil⟩, }, },
-end
-
-variables (G)
-
-lemma reachable_is_equivalence : equivalence G.reachable :=
-mk_equivalence _ (@reachable.refl _ G) (@reachable.symm _ G) (@reachable.trans _ G)
-
-/-- The equivalence relation on vertices given by `simple_graph.reachable`. -/
-def reachable_setoid : setoid V := setoid.mk _ G.reachable_is_equivalence
-
-<<<<<<< HEAD
-/-- The connected components of a graph are elements of the quotient of vertices by
-the `simple_graph.reachable` relation. -/
-def connected_component := quot G.reachable
-
-/-- A graph is preconnected if every pair of vertices is reachable from one another. -/
-def preconnected : Prop := ∀ (u v : V), G.reachable u v
-
-/-- A graph is connected if it's preconnected and contains at least one vertex. -/
-=======
-/-- A graph is preconnected if every pair of vertices is reachable from one another. -/
-def preconnected : Prop := ∀ (u v : V), G.reachable u v
-
-/-- A graph is connected if it's preconnected and contains at least one vertex.
-This follows the convention observed by mathlib that something is connected iff it has
-exactly one connected component.
-
-There is a `has_coe_to_fun` instance so that `h u v` can be used instead
-of `h.preconnected u v`. -/
->>>>>>> 7ec52a1c
-@[protect_proj]
-structure connected : Prop :=
-(preconnected : G.preconnected)
-(nonempty : nonempty V)
-
-<<<<<<< HEAD
-/-- Gives the connected component containing a particular vertex. -/
-def connected_component_of (v : V) : G.connected_component := quot.mk G.reachable v
-
-instance connected_components.inhabited [inhabited V] : inhabited G.connected_component :=
-⟨G.connected_component_of (default _)⟩
-
-lemma connected_component.subsingleton_of_connected (h : G.preconnected) :
-  subsingleton G.connected_component :=
-⟨λ c d, quot.ind (λ v d, quot.ind (λ w, quot.sound (h v w)) d) c d⟩
-=======
-instance : has_coe_to_fun G.connected (λ _, Π (u v : V), G.reachable u v) :=
-⟨λ h, h.preconnected⟩
->>>>>>> 7ec52a1c
-
-/-- A subgraph is connected if it is connected as a simple graph. -/
-abbreviation subgraph.connected {G : simple_graph V} (H : G.subgraph) : Prop := H.coe.connected
-
-<<<<<<< HEAD
-/-- A graph is *k-edge-connected* if it remains connected whenever
-fewer than k edges are removed. -/
-def edge_connected (k : ℕ) : Prop :=
-∀ (s : finset (sym2 V)), ↑s ⊆ G.edge_set → s.card < k → (G.delete_edges ↑s).connected
-
-section walk_to_path
-
-/-- The type of paths between two vertices. -/
-abbreviation path (u v : V) := {p : G.walk u v // p.is_path}
-
-namespace walk
-variables {G}
-
-variables [decidable_eq V]
-
-/-- Given a vertex in the support of a path, give the path up until that vertex. -/
-def take_until : Π {v w : V} (p : G.walk v w) (u : V) (h : u ∈ p.support), G.walk v u
-| v w nil u h := by rw mem_support_nil_iff.mp h
-| v w (cons r p) u h :=
-  if hx : v = u
-  then by subst u
-  else cons r (take_until p _ $ h.cases_on (λ h', (hx h'.symm).elim) id)
-
-/-- Given a vertex in the support of a path, give the path from that vertex to the end. -/
-def drop_until : Π {v w : V} (p : G.walk v w) (u : V) (h : u ∈ p.support), G.walk u w
-| v w nil u h := by rw mem_support_nil_iff.mp h
-| v w (cons r p) u h :=
-  if hx : v = u
-  then by { subst u, exact cons r p }
-  else drop_until p _ $ h.cases_on (λ h', (hx h'.symm).elim) id
-
-/-- The `take_until` and `drop_until` functions split a walk into two pieces.
-The lemma `count_support_take_until_eq_one` specifies where this split occurs. -/
-@[simp]
-lemma take_spec {u v w : V} (p : G.walk v w) (h : u ∈ p.support) :
-  (p.take_until u h).append (p.drop_until u h) = p :=
+
+/-- Given a walk that avoids an edge, create a walk in the subgraph with that edge deleted. -/
+def walk_of_avoiding_walk {v w : V} (e : sym2 V) (p : G.walk v w) (hp : e ∉ p.edges) :
+  (G.delete_edges {e}).walk v w :=
 begin
   induction p,
-  { rw mem_support_nil_iff at h,
-    subst u,
-    refl, },
-  { obtain (rfl|h) := h,
-    { simp! },
-    { simp! only,
-      split_ifs with h'; subst_vars; simp [*], } },
-end
-
-@[simp]
-lemma count_support_take_until_eq_one {u v w : V} (p : G.walk v w) (h : u ∈ p.support) :
-  (p.take_until u h).support.count u = 1 :=
-begin
-  induction p,
-  { rw mem_support_nil_iff at h,
-    subst u,
-    simp!, },
-  { obtain (rfl|h) := h,
-    { simp! },
-    { simp! only,
-      split_ifs with h'; rw eq_comm at h'; subst_vars; simp! [*, list.count_cons], } },
-end
-
-lemma count_edges_take_until_le_one {u v w : V} (p : G.walk v w) (h : u ∈ p.support) (x : V) :
-  (p.take_until u h).edges.count ⟦(u, x)⟧ ≤ 1 :=
-begin
-  induction p with u' u' v' w' ha p' ih,
-  { rw mem_support_nil_iff at h,
-    subst u,
-    simp!, },
-  { obtain (rfl|h) := h,
-    { simp!, },
-    { simp! only,
-      split_ifs with h',
-      { subst h',
-        simp, },
-      { rw [edges_cons, list.count_cons],
-        split_ifs with h'',
-        { rw sym2.eq_iff at h'',
-          obtain (⟨rfl,rfl⟩|⟨rfl,rfl⟩) := h'',
-          { exact (h' rfl).elim },
-          { cases p'; simp! } },
-        { apply ih, } } } },
-end
-
-lemma support_take_until_subset {u v w : V} (p : G.walk v w) (h : u ∈ p.support) :
-  (p.take_until u h).support ⊆ p.support :=
-λ x hx, by { rw [← take_spec p h, mem_support_append_iff], exact or.inl hx }
-
-lemma support_drop_until_subset {u v w : V} (p : G.walk v w) (h : u ∈ p.support) :
-  (p.drop_until u h).support ⊆ p.support :=
-λ x hx, by { rw [← take_spec p h, mem_support_append_iff], exact or.inr hx }
-
-lemma edges_take_until_subset {u v w : V} (p : G.walk v w) (h : u ∈ p.support) :
-  (p.take_until u h).edges ⊆ p.edges :=
-λ x hx, by { rw [← take_spec p h, edges_append, list.mem_append], exact or.inl hx }
-
-lemma edges_drop_until_subset {u v w : V} (p : G.walk v w) (h : u ∈ p.support) :
-  (p.drop_until u h).edges ⊆ p.edges :=
-λ x hx, by { rw [← take_spec p h, edges_append, list.mem_append], exact or.inr hx }
-
-lemma is_trail.take_until {u v w : V} {p : G.walk v w} (hc : p.is_trail) (h : u ∈ p.support) :
-  (p.take_until u h).is_trail :=
-is_trail.of_append_left (by rwa ← take_spec _ h at hc)
-
-lemma is_trail.drop_until {u v w : V} {p : G.walk v w} (hc : p.is_trail) (h : u ∈ p.support) :
-  (p.drop_until u h).is_trail :=
-is_trail.of_append_right (by rwa ← take_spec _ h at hc)
-
-lemma is_path.take_until {u v w : V} {p : G.walk v w} (hc : p.is_path) (h : u ∈ p.support) :
-  (p.take_until u h).is_path :=
-is_path.of_append_left (by rwa ← take_spec _ h at hc)
-
-lemma is_path.drop_until {u v w : V} (p : G.walk v w) (hc : p.is_path) (h : u ∈ p.support) :
-  (p.drop_until u h).is_path :=
-is_path.of_append_right (by rwa ← take_spec _ h at hc)
-
-/-- Given a vertex in the tail support of a path, give the path up until that vertex.
-Useful for when `u` might equal `v`. -/
-def take_until' : Π {v w : V} (p : G.walk v w) (u : V) (h : u ∈ p.support.tail), G.walk v u
-| v w nil u h := by simpa using h
-| v w (cons r p) u h := cons r (p.take_until u h)
-
-/-- Given a vertex in the tail support of a path, give the path from that vertex to the end.
-Useful for when `u` might equal `v`. -/
-def drop_until' : Π {v w : V} (p : G.walk v w) (u : V) (h : u ∈ p.support.tail), G.walk u w
-| v w nil u h := by simpa using h
-| v w (cons r p) u h := p.drop_until u h
-
-lemma take_spec' {u v w : V} (p : G.walk v w) (h : u ∈ p.support.tail) :
-  (p.take_until' u h).append (p.drop_until' u h) = p :=
-begin
-  cases p,
-  { simpa using h, },
-  { simp!, },
-end
-
-/-- Rotate a loop walk such that it is centered at the given vertex. -/
-def rotate {u v : V} (c : G.walk v v) (h : u ∈ c.support) : G.walk u u :=
-(c.drop_until u h).append (c.take_until u h)
-
-@[simp]
-lemma rotate_support {u v : V} (c : G.walk v v) (h : u ∈ c.support) :
-  (c.rotate h).support.tail ~r c.support.tail :=
-begin
-  simp only [rotate, tail_support_append],
-  apply list.is_rotated.trans list.is_rotated_append,
-  rw [←tail_support_append, take_spec],
-end
-
-lemma rotate_edges {u v : V} (c : G.walk v v) (h : u ∈ c.support) :
-  (c.rotate h).edges ~r c.edges :=
-begin
-  simp only [rotate, edges_append],
-  apply list.is_rotated.trans list.is_rotated_append,
-  rw [←edges_append, take_spec],
-end
-
-lemma is_trail.rotate {u v : V} {c : G.walk v v} (hc : c.is_trail) (h : u ∈ c.support) :
-  (c.rotate h).is_trail :=
-begin
-  rw [is_trail_def, (c.rotate_edges h).perm.nodup_iff],
-  exact hc.edges_nodup,
-end
-
-lemma is_circuit.rotate {u v : V} {c : G.walk v v} (hc : c.is_circuit) (h : u ∈ c.support) :
-  (c.rotate h).is_circuit :=
-begin
-  refine ⟨hc.to_trail.rotate _, _⟩,
-  cases c,
-  { exact (hc.ne_nil rfl).elim, },
-  { intro hn,
-    have hn' := congr_arg length hn,
-    rw [rotate, length_append, add_comm, ← length_append, take_spec] at hn',
-    simpa using hn', },
-end
-
-lemma is_cycle.rotate {u v : V} {c : G.walk v v} (hc : c.is_cycle) (h : u ∈ c.support) :
-  (c.rotate h).is_cycle :=
-begin
-  refine ⟨hc.to_circuit.rotate _, _⟩,
-  rw list.is_rotated.nodup_iff (rotate_support _ _),
-  exact hc.support_nodup,
-end
-
-/-- Given a walk, produces a walk with the same endpoints and no repeated vertices. -/
-def to_path_aux : Π {u v : V}, G.walk u v → G.walk u v
-| u v nil := nil
-| u v (cons ha p) :=
-  let p' := p.to_path_aux
-  in if hs : u ∈ p'.support
-     then p'.drop_until u hs
-     else cons ha p'
-
-lemma to_path_aux_is_path {u v : V} (p : G.walk u v) : p.to_path_aux.is_path :=
-begin
-  induction p,
-  { simp!, },
-  { simp! only,
-    split_ifs,
-    { apply is_path.drop_until,
-      assumption, },
-    { simp [*, cons_is_path_iff], } },
-end
-
-/-- Given a walk, produces a path with the same endpoints using `simple_graph.walk.to_path_aux`. -/
-def to_path {u v : V} (p : G.walk u v) : G.path u v := ⟨p.to_path_aux, p.to_path_aux_is_path⟩
-
-lemma support_to_path_aux_subset {u v : V} (p : G.walk u v) : p.to_path_aux.support ⊆ p.support :=
-begin
-  induction p,
-  { simp!, },
-  { simp! only,
-    split_ifs,
-    { apply list.subset.trans (support_drop_until_subset _ _),
-      apply list.subset_cons_of_subset,
-      assumption, },
-    { rw support_cons,
-      apply list.cons_subset_cons,
-      assumption, }, },
-end
-
-lemma support_to_path_subset {u v : V} (p : G.walk u v) :
-  (p.to_path : G.walk u v).support ⊆ p.support :=
-by simp [to_path, support_to_path_aux_subset]
-
-lemma edges_to_path_aux_subset {u v : V} (p : G.walk u v) : p.to_path_aux.edges ⊆ p.edges :=
-begin
-  induction p,
-  { simp [to_path_aux], },
-  { simp [to_path_aux],
-    split_ifs,
-    { apply list.subset.trans (edges_drop_until_subset _ _),
-      apply list.subset_cons_of_subset _ p_ih, },
-    { rw edges_cons,
-      exact list.cons_subset_cons _ p_ih, }, },
-end
-
-lemma edges_to_path_subset {u v : V} (p : G.walk u v) :
-  (p.to_path : G.walk u v).edges ⊆ p.edges :=
-by simp [to_path, edges_to_path_aux_subset]
-
-end walk
-
-namespace walk
-variables {G}
-
-/-- Given a walk that avoids an edge, create a walk in the subgraph with that edge deleted. -/
-def walk_of_avoiding_walk {v w : V} (e : sym2 V)
-  (p : G.walk v w) (hp : e ∉ p.edges) :
-  (G.delete_edges {e}).walk v w :=
+  { refl },
+  { simp only [walk.edges, list.mem_cons_iff, list.mem_map] at hp,
+    push_neg at hp,
+    sorry;
+    apply walk.cons _ (p_ih hp.2);
+    simp [*, hp.1.symm] }
+end
+
+section map
+variables {G} {G' : simple_graph V'}
+
+/-- Given a graph homomorphism, map walks to walks. -/
+def map (f : G →g G') : Π {u v : V}, G.walk u v → G'.walk (f u) (f v)
+| _ _ nil := nil
+| _ _ (cons h p) := cons (f.map_adj h) (map p)
+
+lemma map_append (f : G →g G') {u v w : V} (p : G.walk u v) (q : G.walk v w) :
+  (p.append q).map f = (p.map f).append (q.map f) :=
 begin
   induction p,
   { refl, },
-  { simp only [edges, list.mem_cons_iff] at hp,
-    push_neg at hp,
-    apply walk.cons _ (p_ih hp.2),
-    simp [*, hp.1.symm], },
-end
-
-/-- Helpful for replacing walks in an expression with paths. -/
-lemma coe_path {u v : V} (p : G.walk u v) (h : p.is_path) : p = (⟨p, h⟩ : G.path u v) := rfl
+  { simp [map, p_ih], },
+end
+
+@[simp]
+lemma map_support_eq (f : G →g G') {u v : V} (p : G.walk u v) :
+  (p.map f).support = p.support.map f :=
+begin
+  induction p,
+  { refl, },
+  { simp [map, p_ih], },
+end
+
+/-- Note: this is using the underlying map for `simple_graph.map_edge_set`. -/
+@[simp]
+lemma map_edges_eq (f : G →g G') {u v : V} (p : G.walk u v) :
+  (p.map f).edges = p.edges.map (λ e, sym2.map f e) :=
+begin
+  induction p,
+  { refl },
+  { simp only [map, edges, p_ih],
+    sorry }
+end
+
+end map
 
 end walk
 
 namespace path
-variables {G}
+variables {G} {G' : simple_graph V'}
+
+@[simp] lemma coe_mk {u v : V} (p : G.walk u v) (h : p.is_path) : ↑(⟨p, h⟩ : G.path u v) = p := rfl
 
 @[simp] lemma path_is_path {u v : V} (p : G.path u v) : walk.is_path (p : G.walk u v) := p.property
 
@@ -1251,46 +934,8 @@
   (hw : e ∈ (p : G.walk u v).edges) : (p : G.walk u v).edges.count e = 1 :=
 list.count_eq_one_of_mem p.property.to_trail.edges_nodup hw
 
-end path
-
-section map
-variables {G} {V' : Type*} {G' : simple_graph V'}
-
-/-- Given a graph homomorphism, map walks to walks. -/
-def walk.map (f : G →g G') : Π {u v : V}, G.walk u v → G'.walk (f u) (f v)
-| _ _ walk.nil := walk.nil
-| _ _ (walk.cons h p) := walk.cons (f.map_adj h) (walk.map p)
-
-lemma walk.map_append (f : G →g G') {u v w : V} (p : G.walk u v) (q : G.walk v w) :
-  (p.append q).map f = (p.map f).append (q.map f) :=
-begin
-  induction p,
-  { refl, },
-  { simp [walk.map, p_ih], },
-end
-
-@[simp]
-lemma walk.map_support_eq (f : G →g G') {u v : V} (p : G.walk u v) :
-  (p.map f).support = p.support.map f :=
-begin
-  induction p,
-  { refl, },
-  { simp [walk.map, p_ih], },
-end
-
-/-- Note: this is using the underlying map for `simple_graph.map_edge_set`. -/
-@[simp]
-lemma walk.map_edges_eq (f : G →g G') {u v : V} (p : G.walk u v) :
-  (p.map f).edges = p.edges.map (λ e, sym2.map f e) :=
-begin
-  induction p,
-  { refl, },
-  { simp only [walk.map, walk.edges, p_ih],
-    refl, },
-end
-
 /-- Given an injective graph homomorphism, map paths to paths. -/
-def path.map (f : G →g G') (hinj : function.injective f) {u v : V} (p : G.path u v) :
+def map (f : G →g G') (hinj : function.injective f) {u v : V} (p : G.path u v) :
   G'.path (f u) (f v) :=
 ⟨walk.map f p, begin
   cases p with p hp,
@@ -1307,6 +952,115 @@
     exact hp.2 hx, },
 end⟩
 
+end path
+
+/-! ## `reachable` and `connected` -/
+
+/-- Two vertices are *reachable* if there is a walk between them.
+This is equivalent to `relation.refl_trans_gen` of `G.adj`.
+See `simple_graph.reachable_iff_refl_trans_gen`. -/
+def reachable (u v : V) : Prop := nonempty (G.walk u v)
+
+variables {G}
+
+lemma reachable_iff_nonempty_univ {u v : V} :
+  G.reachable u v ↔ (set.univ : set (G.walk u v)).nonempty :=
+set.nonempty_iff_univ_nonempty
+
+protected lemma reachable.elim {p : Prop} {u v : V}
+  (h : G.reachable u v) (hp : G.walk u v → p) : p :=
+nonempty.elim h hp
+
+protected lemma reachable.elim_path {p : Prop} {u v : V}
+  (h : G.reachable u v) (hp : G.path u v → p) : p :=
+begin
+  classical,
+  exact h.elim (λ q, hp q.to_path),
+end
+
+@[refl] protected lemma reachable.refl {u : V} : G.reachable u u := by { fsplit, refl }
+
+@[symm] protected lemma reachable.symm {u v : V} (huv : G.reachable u v) : G.reachable v u :=
+huv.elim (λ p, ⟨p.reverse⟩)
+
+@[trans] protected lemma reachable.trans {u v w : V}
+  (huv : G.reachable u v) (hvw : G.reachable v w) :
+  G.reachable u w :=
+huv.elim (λ puv, hvw.elim (λ pvw, ⟨puv.append pvw⟩))
+
+lemma reachable_iff_refl_trans_gen (u v : V) :
+  G.reachable u v ↔ relation.refl_trans_gen G.adj u v :=
+begin
+  split,
+  { rintro ⟨h⟩,
+    induction h,
+    { refl, },
+    { exact (relation.refl_trans_gen.single h_h).trans h_ih, }, },
+  { intro h,
+    induction h with _ _ _ ha hr,
+    { refl, },
+    { exact reachable.trans hr ⟨walk.cons ha walk.nil⟩, }, },
+end
+
+variables (G)
+
+lemma reachable_is_equivalence : equivalence G.reachable :=
+mk_equivalence _ (@reachable.refl _ G) (@reachable.symm _ G) (@reachable.trans _ G)
+
+/-- The equivalence relation on vertices given by `simple_graph.reachable`. -/
+def reachable_setoid : setoid V := setoid.mk _ G.reachable_is_equivalence
+
+/-- The connected components of a graph are elements of the quotient of vertices by
+the `simple_graph.reachable` relation. -/
+def connected_component := quot G.reachable
+/-- A graph is preconnected if every pair of vertices is reachable from one another. -/
+def preconnected : Prop := ∀ (u v : V), G.reachable u v
+
+/-- A graph is connected if it's preconnected and contains at least one vertex.
+This follows the convention observed by mathlib that something is connected iff it has
+exactly one connected component.
+
+There is a `has_coe_to_fun` instance so that `h u v` can be used instead
+of `h.preconnected u v`. -/
+@[protect_proj]
+structure connected : Prop :=
+(preconnected : G.preconnected)
+(nonempty : nonempty V)
+
+/-- Gives the connected component containing a particular vertex. -/
+def connected_component_of (v : V) : G.connected_component := quot.mk G.reachable v
+
+instance connected_components.inhabited [inhabited V] : inhabited G.connected_component :=
+⟨G.connected_component_of default⟩
+
+lemma connected_component.subsingleton_of_connected (h : G.preconnected) :
+  subsingleton G.connected_component :=
+⟨λ c d, quot.ind (λ v d, quot.ind (λ w, quot.sound (h v w)) d) c d⟩
+
+instance : has_coe_to_fun G.connected (λ _, Π (u v : V), G.reachable u v) :=
+⟨λ h, h.preconnected⟩
+
+/-- A subgraph is connected if it is connected as a simple graph. -/
+abbreviation subgraph.connected {G : simple_graph V} (H : G.subgraph) : Prop := H.coe.connected
+
+variables {G}
+
+lemma preconnected.set_univ_walk_nonempty (hconn : G.preconnected) (u v : V) :
+  (set.univ : set (G.walk u v)).nonempty :=
+by { rw ← set.nonempty_iff_univ_nonempty, exact hconn u v }
+
+lemma connected.set_univ_walk_nonempty (hconn : G.connected) (u v : V) :
+  (set.univ : set (G.walk u v)).nonempty := hconn.preconnected.set_univ_walk_nonempty u v
+
+variables (G)
+
+/-- A graph is *k-edge-connected* if it remains connected whenever
+fewer than k edges are removed. -/
+def edge_connected (k : ℕ) : Prop :=
+∀ (s : finset (sym2 V)), ↑s ⊆ G.edge_set → s.card < k → (G.delete_edges ↑s).connected
+
+variables {G}
+
 lemma edge_connected.to_preconnected {k : ℕ} (h : G.edge_connected k) (hk : 0 < k) :
   G.preconnected :=
 begin
@@ -1321,23 +1075,7 @@
 { preconnected := by simpa using C'.preconnected,
   nonempty := C'.nonempty }
 
-end map
-
-end walk_to_path
-
-namespace walk
-variables {G}
-
-/-- Whether or not the path `p` is a prefix of the path `q`. -/
-def prefix_of [decidable_eq V] : Π {u v w : V} (p : G.walk u v) (q : G.walk u w), Prop
-| u v w nil _ := true
-| u v w (cons _ _) nil := false
-| u v w (@cons _ _ _ x _ r p) (@cons _ _ _ y _ s q) :=
-  if h : x = y
-  then by { subst y, exact prefix_of p q }
-  else false
-
-end walk
+variables (G)
 
 section
 variables [decidable_eq V]
@@ -1379,13 +1117,10 @@
 lemma is_bridge_iff_walks_contain {v w : V} :
   G.is_bridge v w ↔ ∀ (p : G.walk v w), ⟦(v, w)⟧ ∈ p.edges :=
 begin
-  split,
-  { intros hb p,
-    by_contra he,
-    apply hb,
-    exact ⟨p.walk_of_avoiding_walk _ he⟩, },
-  { intro hpe,
-    rintro ⟨p'⟩,
+  refine ⟨λ  hb p, _, _⟩,
+  { by_contra he,
+    exact hb ⟨p.walk_of_avoiding_walk _ _ he⟩ },
+  { rintro hpe ⟨p'⟩,
     specialize hpe (p'.map (hom.map_spanning_subgraphs (G.delete_edges_le _))),
     simp only [set_coe.exists, walk.map_edges_eq, list.mem_map] at hpe,
     obtain ⟨z, he, hd⟩ := hpe,
@@ -1394,7 +1129,7 @@
     simp only [id.def, sym2.map_id] at hd,
     subst z,
     have := p'.edges_subset_edge_set he,
-    simpa using this, },
+    simpa using this }
 end
 
 variables [decidable_eq V]
@@ -1425,13 +1160,13 @@
     rw [add_assoc ↑p11.edges, add_comm ↑p12.edges, ←add_assoc],
     congr' 1,
     rw add_comm,
-    exact hc.count_edges_eq_one he, },
+    exact hc.count_edges_eq_one he },
   have this'' : multiset.count ⟦(v, w)⟧ (p2.append p11).edges
                   + multiset.count ⟦(v, w)⟧ p12.edges = 1,
   { convert this',
     rw walk.edges_append,
     symmetry,
-    apply multiset.count_add, },
+    apply multiset.count_add },
   have hA : multiset.count ⟦(v, w)⟧ (p2.append p11).edges = 1,
   { apply walk.is_trail.count_edges_eq_one,
     have hr := hc.rotate hv,
@@ -1439,17 +1174,17 @@
     { simp [walk.rotate],
       rw ←walk.append_assoc,
       congr' 1,
-      simp, },
+      simp },
     rw this at hr,
     apply walk.is_trail.of_append_left hr,
-    assumption, },
+    assumption },
   have hB : multiset.count ⟦(v, w)⟧ p12.edges = 1,
   { apply walk.is_trail.count_edges_eq_one,
     apply walk.is_trail.of_append_right,
     apply walk.is_trail.of_append_left,
     rw this,
     exact hc,
-    simpa using hpq', },
+    simpa using hpq' },
   rw [hA, hB] at this'',
   simpa using this'',
 end
@@ -1462,17 +1197,17 @@
     rw is_bridge_iff_walks_contain at hb,
     have hv : v ∈ c.support := walk.mem_support_of_mem_edges c he,
     have hwc : w ∈ c.support := walk.mem_support_of_mem_edges c
-                                (by { rw sym2.eq_swap, exact he, }),
+                                (by { rw sym2.eq_swap, exact he }),
     let p1 := c.take_until v hv,
     let p2 := c.drop_until v hv,
     by_cases hw : w ∈ p1.support,
-    { exact is_bridge_iff_no_cycle_contains.aux1 G c he hb hc.to_trail hv hw, },
+    { exact is_bridge_iff_no_cycle_contains.aux1 G c he hb hc.to_trail hv hw },
     { have hw' : w ∈ p2.support,
       { have : c = p1.append p2 := by simp,
         rw [this, walk.mem_support_append_iff] at hwc,
         cases hwc,
         { exact (hw hwc).elim },
-        { exact hwc }, },
+        { exact hwc } },
       apply is_bridge_iff_no_cycle_contains.aux1 G (p2.append p1)
         (by { rw [walk.edges_append, list.mem_append, or_comm,
                   ←list.mem_append, ←walk.edges_append, walk.take_spec,
@@ -1481,12 +1216,12 @@
         _ (hc.to_trail.rotate hv),
       swap,
       { rw walk.mem_support_append_iff,
-        exact or.inl hw', },
-      { simp, },
+        exact or.inl hw' },
+      { simp },
       { intro p,
         specialize hb p.reverse,
         rw sym2.eq_swap,
-        simpa using hb, }, }, },
+        simpa using hb } } },
   { intro hc,
     rw is_bridge_iff_walks_contain,
     intro p,
@@ -1497,12 +1232,12 @@
       { intro h,
         apply hne,
         rw sym2.eq_swap at h,
-        exact walk.edges_to_path_subset _ h, },
-      { exact p.to_path.property.2, }, },
+        exact walk.edges_to_path_subset _ h },
+      { exact p.to_path.property.2 } },
     simp [-quotient.eq] at hc,
     push_neg at hc,
     apply hc.1,
-    rw sym2.eq_swap, },
+    rw sym2.eq_swap },
 end
 
 lemma is_acyclic_iff_all_bridges : G.is_acyclic ↔ ∀ {v w : V}, G.adj v w → G.is_bridge v w :=
@@ -1511,15 +1246,15 @@
   { intros ha v w hvw,
     rw is_bridge_iff_no_cycle_contains _ hvw,
     intros u p hp,
-    exact (ha _ p hp).elim, },
+    exact (ha _ p hp).elim },
   { intros hb v p hp,
     cases p,
-    { simpa [walk.is_cycle_def] using hp, },
+    { simpa [walk.is_cycle_def] using hp },
     { specialize hb p_h,
       rw is_bridge_iff_no_cycle_contains _ p_h at hb,
       apply hb _ hp,
       rw [walk.edges_cons],
-      apply list.mem_cons_self, }, },
+      apply list.mem_cons_self } },
 end
 
 lemma unique_path_if_is_acyclic (h : G.is_acyclic) {v w : V} (p q : G.path v w) : p = q :=
@@ -1529,11 +1264,11 @@
   simp only,
   induction p generalizing q,
   { by_cases hnq : q = walk.nil,
-    { subst q, },
+    { subst q },
     { exfalso,
       cases q,
       exact (hnq rfl).elim,
-      simpa [walk.is_path_def] using hq, }, },
+      simpa [walk.is_path_def] using hq } },
   { rw is_acyclic_iff_all_bridges at h,
     specialize h p_h,
     rw is_bridge_iff_walks_contain at h,
@@ -1542,20 +1277,22 @@
     cases h,
     { cases q,
       { exfalso,
-        simpa [walk.is_path_def] using hp, },
+        simpa [walk.is_path_def] using hp },
       { rw walk.cons_is_path_iff at hp hq,
         simp [walk.edges] at h,
         cases h,
         { cases h,
           { congr,
-            exact p_ih hp.1 _ hq.1, },
+            exact p_ih hp.1 _ hq.1 },
           { exfalso,
             apply hq.2,
-            simp, }, },
-        { exfalso,
-          apply hq.2 (walk.mem_support_of_mem_edges _ h), }, }, },
+            simp } },
+        { obtain ⟨a, ha, h⟩ := h,
+          sorry -- some glue missing again?
+          -- refine (hq.2 $ walk.mem_support_of_mem_edges _ _).elim,
+           } } },
     { rw walk.cons_is_path_iff at hp,
-      exact (hp.2 (walk.mem_support_of_mem_edges _ h)).elim, }, },
+      exact (hp.2 (walk.mem_support_of_mem_edges _ h)).elim } }
 end
 
 lemma is_acyclic_if_unique_path (h : ∀ (v w : V) (p q : G.path v w), p = q) : G.is_acyclic :=
@@ -1568,18 +1305,18 @@
     have hp : c_p.is_path,
     { cases_matching* [_ ∧ _],
       simp only [walk.is_path_def],
-      assumption, },
+      assumption },
     specialize h _ _ ⟨c_p, hp⟩ (path.singleton (G.symm c_h)),
     simp [path.singleton] at h,
     subst c_p,
-    simpa [walk.edges, -quotient.eq, sym2.eq_swap] using hc, },
+    simpa [walk.edges, -quotient.eq, sym2.eq_swap] using hc },
 end
 
 lemma is_acyclic_iff : G.is_acyclic ↔ ∀ (v w : V) (p q : G.path v w), p = q :=
 begin
   split,
-  { apply unique_path_if_is_acyclic, },
-  { apply is_acyclic_if_unique_path, },
+  { apply unique_path_if_is_acyclic },
+  { apply is_acyclic_if_unique_path }
 end
 
 lemma is_tree_iff : G.is_tree ↔ nonempty V ∧ ∀ (v w : V), ∃!(p : G.walk v w), p.is_path :=
@@ -1589,7 +1326,7 @@
   { intro h,
     split,
     { cases h with h hne,
-      simp [h.2], },
+      simp [h.2] },
     intros v w,
     cases h with hc hu,
     let q := (hc.1 v w).some.to_path,
@@ -1598,7 +1335,7 @@
     intros p hp,
     specialize hu v w ⟨p, hp⟩ q,
     rw ←hu,
-    refl, },
+    refl },
   { intro h,
     split,
     { split,
@@ -1608,7 +1345,7 @@
       simp [h]},
     { rintros v w ⟨p, hp⟩ ⟨q, hq⟩,
       simp only,
-      exact unique_of_exists_unique (h.2 v w) hp hq, }, },
+      exact unique_of_exists_unique (h.2 v w) hp hq } },
 end
 
 /-- Get the unique path between two vertices in the tree. -/
@@ -1657,15 +1394,15 @@
   rw walk.coe_support_append' at hs,
   have : multiset.count w {v} = 0,
   { simp only [multiset.singleton_eq_cons, multiset.count_eq_zero, multiset.mem_singleton],
-    simpa using ne.symm hne, },
+    simpa using ne.symm hne },
   rw [multiset.count_sub, this, tsub_zero, multiset.count_add] at hs,
   simp_rw [multiset.coe_count] at hs,
   rw [path.support_count_eq_one] at hs,
-  swap, { simp, },
-  rw walk.coe_path (walk.take_until _ _ _) at hs,
-  swap, { apply walk.is_path.take_until, apply path.path_is_path, },
-  rw walk.coe_path (walk.drop_until _ _ _) at hs,
-  swap, { apply walk.is_path.drop_until, apply path.path_is_path, },
+  swap, { simp },
+  rw ←path.coe_mk (walk.take_until _ _ _) at hs,
+  swap, { apply walk.is_path.take_until, apply path.path_is_path },
+  rw ←path.coe_mk (walk.drop_until _ _ _) at hs,
+  swap, { apply walk.is_path.drop_until, apply path.path_is_path },
   rw [path.support_count_eq_one, path.support_count_eq_one] at hs,
   simpa using hs,
   apply walk.mem_support_of_mem_edges _ (by { rw [sym2.eq_swap], exact hvw }),
@@ -1706,9 +1443,9 @@
 begin
   cases p with p hp,
   cases p,
-  { exact h, },
+  { exact h },
   { cases hp,
-    simpa using hp_support_nodup, },
+    simpa using hp_support_nodup },
 end
 
 lemma eq_next_edge_if_mem_path {u v w : V}
@@ -1725,9 +1462,9 @@
     congr,
     simp only [list.mem_cons_iff, subtype.coe_mk, simple_graph.walk.edges_cons, sym2.eq_iff] at h,
     cases h,
-    { obtain (⟨_,rfl⟩|⟨rfl,rfl⟩) := h; refl, },
+    { obtain (⟨_,rfl⟩|⟨rfl,rfl⟩) := h; refl },
     { have h := walk.mem_support_of_mem_edges _ h,
-      exact (hp_support_nodup.1 h).elim, }, },
+      exact (hp_support_nodup.1 h).elim } },
 end
 
 lemma next_edge_mem_edges (G : simple_graph V) (v w : V) (h : v ≠ w) (p : G.walk v w) :
@@ -1753,7 +1490,7 @@
   { rintros ⟨u₁, h₁⟩ ⟨u₂, h₂⟩,
     by_cases hne : u₁ = u₂,
     { subst u₂,
-      simp, },
+      simp },
     simp only [subtype.mk_eq_mk, subtype.coe_mk],
     generalize he₁ : G.next_edge _ _ _ _ = e₁,
     generalize he₂ : G.next_edge _ _ _ _ = e₂,
@@ -1771,17 +1508,17 @@
       obtain (rfl|rfl) := heu₁_adj;
       obtain (rfl|rfl) := heu₂_adj;
       try { exact (hne rfl).elim };
-      simp [sym2.eq_swap], },
+      simp [sym2.eq_swap] },
     subst e₁,
     apply is_rootward_antisymm h root,
     { split,
       exact heu₂_edge,
       convert G.next_edge_mem_edges _ _ h₁ _,
-      erw he₁, refl, },
+      erw he₁, refl },
     { split,
       exact G.symm heu₂_edge,
       convert G.next_edge_mem_edges _ _ h₂ _,
-      erw he₂, simp [sym2.eq_swap], }, },
+      erw he₂, simp [sym2.eq_swap] } },
   have fsurj : function.surjective f,
   { intro e,
     cases e with e he,
@@ -1801,18 +1538,8 @@
       exact nonempty_path_not_loop _ hr.2,
       cases hr,
       simp only [f],
-      erw eq_next_edge_if_mem_path _ ⟨_ , _⟩ _ hr_right; simp [he, sym2.eq_swap], }, },
+      erw eq_next_edge_if_mem_path _ ⟨_ , _⟩ _ hr_right; simp [he, sym2.eq_swap] } },
   exact (card_of_bijective ⟨finj, fsurj⟩).symm,
 end
-=======
-variables {G}
-
-lemma preconnected.set_univ_walk_nonempty (hconn : G.preconnected) (u v : V) :
-  (set.univ : set (G.walk u v)).nonempty :=
-by { rw ← set.nonempty_iff_univ_nonempty, exact hconn u v }
-
-lemma connected.set_univ_walk_nonempty (hconn : G.connected) (u v : V) :
-  (set.univ : set (G.walk u v)).nonempty := hconn.preconnected.set_univ_walk_nonempty u v
->>>>>>> 7ec52a1c
 
 end simple_graph