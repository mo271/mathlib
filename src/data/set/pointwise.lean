/-
Copyright (c) 2019 Johan Commelin. All rights reserved.
Released under Apache 2.0 license as described in the file LICENSE.
Authors: Johan Commelin, Floris van Doorn
-/
import algebra.module.basic
import data.set.finite
import group_theory.submonoid.basic

/-!
# Pointwise operations of sets

This file defines pointwise algebraic operations on sets.

## Main declarations

For sets `s` and `t` and scalar `a`:
* `s * t`: Multiplication, set of all `x * y` where `x ∈ s` and `y ∈ t`.
* `s + t`: Addition, set of all `x + y` where `x ∈ s` and `y ∈ t`.
* `s⁻¹`: Inversion, set of all `x⁻¹` where `x ∈ s`.
* `-s`: Negation, set of all `-x` where `x ∈ s`.
* `s / t`: Division, set of all `x / y` where `x ∈ s` and `y ∈ t`.
* `s - t`: Subtraction, set of all `x - y` where `x ∈ s` and `y ∈ t`.
* `s • t`: Scalar multiplication, set of all `x • y` where `x ∈ s` and `y ∈ t`.
* `s +ᵥ t`: Scalar addition, set of all `x +ᵥ y` where `x ∈ s` and `y ∈ t`.
* `s -ᵥ t`: Scalar subtraction, set of all `x -ᵥ y` where `x ∈ s` and `y ∈ t`.
* `a • s`: Scaling, set of all `a • x` where `x ∈ s`.
* `a +ᵥ s`: Translation, set of all `a +ᵥ x` where `x ∈ s`.

For `α` a semigroup/monoid, `set α` is a semigroup/monoid.
As an unfortunate side effect, this means that `n • s`, where `n : ℕ`, is ambiguous between
pointwise scaling and repeated pointwise addition; the former has `(2 : ℕ) • {1, 2} = {2, 4}`, while
the latter has `(2 : ℕ) • {1, 2} = {2, 3, 4}`.

We define `set_semiring α`, an alias of `set α`, which we endow with `∪` as addition and `*` as
multiplication. If `α` is a (commutative) monoid, `set_semiring α` is a (commutative) semiring.

Appropriate definitions and results are also transported to the additive theory via `to_additive`.

## Implementation notes

* The following expressions are considered in simp-normal form in a group:
  `(λ h, h * g) ⁻¹' s`, `(λ h, g * h) ⁻¹' s`, `(λ h, h * g⁻¹) ⁻¹' s`, `(λ h, g⁻¹ * h) ⁻¹' s`,
  `s * t`, `s⁻¹`, `(1 : set _)` (and similarly for additive variants).
  Expressions equal to one of these will be simplified.
* We put all instances in the locale `pointwise`, so that these instances are not available by
  default. Note that we do not mark them as reducible (as argued by note [reducible non-instances])
  since we expect the locale to be open whenever the instances are actually used (and making the
  instances reducible changes the behavior of `simp`.

## Tags

set multiplication, set addition, pointwise addition, pointwise multiplication,
pointwise subtraction
-/

open function

variables {F α β γ : Type*}

namespace set

/-! ### `0`/`1` as sets -/

section one
variables [has_one α] {s : set α} {a : α}

/-- The set `(1 : set α)` is defined as `{1}` in locale `pointwise`. -/
@[to_additive
/-"The set `(0 : set α)` is defined as `{0}` in locale `pointwise`. "-/]
protected def has_one : has_one (set α) := ⟨{1}⟩

localized "attribute [instance] set.has_one set.has_zero" in pointwise

@[to_additive] lemma singleton_one : ({1} : set α) = 1 := rfl
@[simp, to_additive] lemma mem_one : a ∈ (1 : set α) ↔ a = 1 := iff.rfl
@[to_additive] lemma one_mem_one : (1 : α) ∈ (1 : set α) := eq.refl _
@[simp, to_additive] lemma one_subset : 1 ⊆ s ↔ (1 : α) ∈ s := singleton_subset_iff
@[to_additive] lemma one_nonempty : (1 : set α).nonempty := ⟨1, rfl⟩
@[simp, to_additive] lemma image_one {f : α → β} : f '' 1 = {f 1} := image_singleton
@[to_additive] lemma subset_one_iff_eq : s ⊆ 1 ↔ s = ∅ ∨ s = 1 := subset_singleton_iff_eq
@[to_additive] lemma nonempty.subset_one_iff (h : s.nonempty) : s ⊆ 1 ↔ s = 1 :=
h.subset_singleton_iff

end one

open_locale pointwise

/-! ### Set addition/multiplication -/

section mul
variables {s s₁ s₂ t t₁ t₂ u : set α} {a b : α}

/-- The set `(s * t : set α)` is defined as `{x * y | x ∈ s, y ∈ t}` in locale `pointwise`. -/
@[to_additive
/-" The set `(s + t : set α)` is defined as `{x + y | x ∈ s, y ∈ t}` in locale `pointwise`."-/]
protected def has_mul [has_mul α] : has_mul (set α) := ⟨image2 has_mul.mul⟩

localized "attribute [instance] set.has_mul set.has_add" in pointwise

section has_mul
variables {ι : Sort*} {κ : ι → Sort*} [has_mul α]

@[simp, to_additive]
lemma image2_mul : image2 has_mul.mul s t = s * t := rfl

@[to_additive]
lemma mem_mul : a ∈ s * t ↔ ∃ x y, x ∈ s ∧ y ∈ t ∧ x * y = a := iff.rfl

<<<<<<< HEAD
@[to_additive]
lemma mul_mem_mul (ha : a ∈ s) (hb : b ∈ t) : a * b ∈ s * t := mem_image2_of_mem ha hb
=======
@[to_additive] lemma mul_mem_mul : a ∈ s → b ∈ t → a * b ∈ s * t := mem_image2_of_mem
>>>>>>> 28e0d635

@[to_additive add_image_prod]
lemma image_mul_prod : (λ x : α × α, x.fst * x.snd) '' s ×ˢ t = s * t := image_prod _

@[simp, to_additive] lemma empty_mul : ∅ * s = ∅ := image2_empty_left
@[simp, to_additive] lemma mul_empty : s * ∅ = ∅ := image2_empty_right
@[simp, to_additive] lemma mul_eq_empty : s * t = ∅ ↔ s = ∅ ∨ t = ∅ := image2_eq_empty_iff
@[simp, to_additive] lemma mul_nonempty : (s * t).nonempty ↔ s.nonempty ∧ t.nonempty :=
image2_nonempty_iff
@[to_additive] lemma nonempty.mul : s.nonempty → t.nonempty → (s * t).nonempty := nonempty.image2
@[to_additive] lemma nonempty.of_mul_left : (s * t).nonempty → s.nonempty := nonempty.of_image2_left
@[to_additive] lemma nonempty.of_mul_right : (s * t).nonempty → t.nonempty :=
nonempty.of_image2_right
<<<<<<< HEAD

=======
>>>>>>> 28e0d635
@[simp, to_additive] lemma mul_singleton : s * {b} = (* b) '' s := image2_singleton_right
@[simp, to_additive] lemma singleton_mul : {a} * t = ((*) a) '' t := image2_singleton_left
@[simp, to_additive] lemma singleton_mul_singleton : ({a} : set α) * {b} = {a * b} :=
image2_singleton

@[to_additive, mono] lemma mul_subset_mul : s₁ ⊆ t₁ → s₂ ⊆ t₂ → s₁ * s₂ ⊆ t₁ * t₂ := image2_subset
@[to_additive] lemma mul_subset_mul_left : t₁ ⊆ t₂ → s * t₁ ⊆ s * t₂ := image2_subset_left
@[to_additive] lemma mul_subset_mul_right : s₁ ⊆ s₂ → s₁ * t ⊆ s₂ * t := image2_subset_right
@[to_additive] lemma mul_subset_iff : s * t ⊆ u ↔ ∀ (x ∈ s) (y ∈ t), x * y ∈ u := image2_subset_iff

<<<<<<< HEAD
@[to_additive] lemma mul_subset_mul : s₁ ⊆ t₁ → s₂ ⊆ t₂ → s₁ * s₂ ⊆ t₁ * t₂ := image2_subset
@[to_additive] lemma mul_subset_mul_left : t₁ ⊆ t₂ → s * t₁ ⊆ s * t₂ := image2_subset_left
@[to_additive] lemma mul_subset_mul_right : s₁ ⊆ s₂ → s₁ * t ⊆ s₂ * t := image2_subset_right
=======
attribute [mono] add_subset_add
>>>>>>> 28e0d635

@[to_additive] lemma union_mul : (s₁ ∪ s₂) * t = s₁ * t ∪ s₂ * t := image2_union_left
@[to_additive] lemma mul_union : s * (t₁ ∪ t₂) = s * t₁ ∪ s * t₂ := image2_union_right
@[to_additive] lemma inter_mul_subset : (s₁ ∩ s₂) * t ⊆ s₁ * t ∩ (s₂ * t) :=
image2_inter_subset_left
@[to_additive] lemma mul_inter_subset : s * (t₁ ∩ t₂) ⊆ s * t₁ ∩ (s * t₂) :=
image2_inter_subset_right

@[to_additive] lemma Union_mul_left_image : (⋃ a ∈ s, ((*) a) '' t) = s * t := Union_image_left _
@[to_additive] lemma Union_mul_right_image : (⋃ a ∈ t, (* a) '' s) = s * t := Union_image_right _

@[to_additive] lemma Union_mul (s : ι → set α) (t : set α) : (⋃ i, s i) * t = ⋃ i, s i * t :=
image2_Union_left _ _ _
@[to_additive] lemma mul_Union (s : set α) (t : ι → set α) : s * (⋃ i, t i) = ⋃ i, s * t i :=
image2_Union_right _ _ _

@[to_additive]
lemma Union₂_mul (s : Π i, κ i → set α) (t : set α) : (⋃ i j, s i j) * t = ⋃ i j, s i j * t :=
image2_Union₂_left _ _ _

@[to_additive]
lemma mul_Union₂ (s : set α) (t : Π i, κ i → set α) : s * (⋃ i j, t i j) = ⋃ i j, s * t i j :=
image2_Union₂_right _ _ _

@[to_additive]
lemma Inter_mul_subset (s : ι → set α) (t : set α) : (⋂ i, s i) * t ⊆ ⋂ i, s i * t :=
image2_Inter_subset_left _ _ _

@[to_additive]
lemma mul_Inter_subset (s : set α) (t : ι → set α) : s * (⋂ i, t i) ⊆ ⋂ i, s * t i :=
image2_Inter_subset_right _ _ _

@[to_additive]
lemma Inter₂_mul_subset (s : Π i, κ i → set α) (t : set α) :
  (⋂ i j, s i j) * t ⊆ ⋂ i j, s i j * t :=
image2_Inter₂_subset_left _ _ _

@[to_additive]
lemma mul_Inter₂_subset (s : set α) (t : Π i, κ i → set α) :
  s * (⋂ i j, t i j) ⊆ ⋂ i j, s * t i j :=
image2_Inter₂_subset_right _ _ _

@[to_additive] lemma finite.mul : finite s → finite t → finite (s * t) := finite.image2 _

/-- Under `[has_mul M]`, the `singleton` map from `M` to `set M` as a `mul_hom`, that is, a map
which preserves multiplication. -/
@[to_additive "Under `[has_add A]`, the `singleton` map from `A` to `set A` as an `add_hom`,
that is, a map which preserves addition.", simps]
def singleton_mul_hom : α →ₙ* (set α) :=
{ to_fun := singleton,
  map_mul' := λ a b, singleton_mul_singleton.symm }

open mul_opposite

@[simp, to_additive]
lemma image_op_mul : op '' (s * t) = op '' t * op '' s := image_image2_antidistrib op_mul

end has_mul

@[simp, to_additive]
lemma image_mul_left [group α] : ((*) a) '' t = ((*) a⁻¹) ⁻¹' t :=
by { rw image_eq_preimage_of_inverse; intro c; simp }

@[simp, to_additive]
lemma image_mul_right [group α] : (* b) '' t = (* b⁻¹) ⁻¹' t :=
by { rw image_eq_preimage_of_inverse; intro c; simp }

@[to_additive]
lemma image_mul_left' [group α] : (λ b, a⁻¹ * b) '' t = (λ b, a * b) ⁻¹' t := by simp

@[to_additive]
lemma image_mul_right' [group α] : (* b⁻¹) '' t = (* b) ⁻¹' t := by simp

@[simp, to_additive]
lemma preimage_mul_left_singleton [group α] : ((*) a) ⁻¹' {b} = {a⁻¹ * b} :=
by rw [← image_mul_left', image_singleton]

@[simp, to_additive]
lemma preimage_mul_right_singleton [group α] : (* a) ⁻¹' {b} = {b * a⁻¹} :=
by rw [← image_mul_right', image_singleton]

@[simp, to_additive]
lemma preimage_mul_left_one [group α] : ((*) a) ⁻¹' 1 = {a⁻¹} :=
by rw [← image_mul_left', image_one, mul_one]

@[simp, to_additive]
lemma preimage_mul_right_one [group α] : (* b) ⁻¹' 1 = {b⁻¹} :=
by rw [← image_mul_right', image_one, one_mul]

@[to_additive]
lemma preimage_mul_left_one' [group α] : (λ b, a⁻¹ * b) ⁻¹' 1 = {a} := by simp

@[to_additive]
lemma preimage_mul_right_one' [group α] : (* b⁻¹) ⁻¹' 1 = {b} := by simp

/-- `set α` is a `mul_one_class` under pointwise operations if `α` is. -/
@[to_additive /-"`set α` is an `add_zero_class` under pointwise operations if `α` is."-/]
protected def mul_one_class [mul_one_class α] : mul_one_class (set α) :=
{ mul_one := λ s, by { simp only [← singleton_one, mul_singleton, mul_one, image_id'] },
  one_mul := λ s, by { simp only [← singleton_one, singleton_mul, one_mul, image_id'] },
  ..set.has_one, ..set.has_mul }

/-- `set α` is a `semigroup` under pointwise operations if `α` is. -/
@[to_additive /-"`set α` is an `add_semigroup` under pointwise operations if `α` is. "-/]
protected def semigroup [semigroup α] : semigroup (set α) :=
{ mul_assoc := λ _ _ _, image2_assoc mul_assoc,
  ..set.has_mul }

/-- `set α` is a `comm_semigroup` under pointwise operations if `α` is. -/
@[to_additive "`set α` is an `add_comm_semigroup` under pointwise operations if `α` is."]
protected def comm_semigroup [comm_semigroup α] : comm_semigroup (set α) :=
{ mul_comm := λ s t, image2_comm mul_comm
  ..set.semigroup }

/-- `set α` is a `monoid` under pointwise operations if `α` is. -/
@[to_additive /-"`set α` is an `add_monoid` under pointwise operations if `α` is. "-/]
protected def monoid [monoid α] : monoid (set α) :=
{ ..set.semigroup,
  ..set.mul_one_class }

/-- `set α` is a `comm_monoid` under pointwise operations if `α` is. -/
@[to_additive /-"`set α` is an `add_comm_monoid` under pointwise operations if `α` is. "-/]
protected def comm_monoid [comm_monoid α] : comm_monoid (set α) :=
{ ..set.monoid, ..set.comm_semigroup }

localized "attribute [instance] set.mul_one_class set.add_zero_class set.semigroup set.add_semigroup
  set.comm_semigroup set.add_comm_semigroup set.monoid set.add_monoid set.comm_monoid
  set.add_comm_monoid" in pointwise

section mul_one_class
variables [mul_one_class α]

@[to_additive] lemma subset_mul_left (s : set α) {t : set α} (ht : (1 : α) ∈ t) : s ⊆ s * t :=
λ x hx, ⟨x, 1, hx, ht, mul_one _⟩

@[to_additive] lemma subset_mul_right {s : set α} (t : set α) (hs : (1 : α) ∈ s) : t ⊆ s * t :=
λ x hx, ⟨1, x, hs, hx, one_mul _⟩

end mul_one_class

section monoid
variables [monoid α]

/-- If `u` is a unit in `α`, then `{u}` is a unit in `set α`. -/
@[to_additive "If `u` is an additive unit in `α`, then `{u}` is an additive unit in `set α`.",
simps coe] protected def _root_.units.set (u : αˣ) : (set α)ˣ :=
{ val := {u},
  inv := {(u⁻¹ : αˣ)},
  val_inv := by rw [singleton_mul_singleton, units.mul_inv, singleton_one],
  inv_val := by rw [singleton_mul_singleton, units.inv_mul, singleton_one] }

@[simp, to_additive] lemma _root_.is_unit.inv_set (u : αˣ) : u.set⁻¹ = u⁻¹.set := rfl

@[to_additive] protected lemma _root_.is_unit.set (ha : is_unit a) : is_unit ({a} : set α) :=
by { obtain ⟨u, rfl⟩ := ha, exact ⟨u.set, rfl⟩ }

@[to_additive] lemma pow_mem_pow (ha : a ∈ s) : ∀ n : ℕ, a ^ n ∈ s ^ n
| 0 := by { rw pow_zero, exact one_mem_one }
| (n + 1) := by { rw pow_succ, exact mul_mem_mul ha (pow_mem_pow _) }

@[to_additive] lemma pow_subset_pow (hst : s ⊆ t) : ∀ n : ℕ, s ^ n ⊆ t ^ n
| 0 := by { rw pow_zero, exact subset.rfl }
| (n + 1) := by { rw pow_succ, exact mul_subset_mul hst (pow_subset_pow _) }

@[to_additive] lemma empty_pow (n : ℕ) (hn : n ≠ 0) : (∅ : set α) ^ n = ∅ :=
by rw [← tsub_add_cancel_of_le (nat.succ_le_of_lt $ nat.pos_of_ne_zero hn), pow_succ, empty_mul]

-- can be generalized to `[fintype s] [fintype t]`
@[to_additive]
instance decidable_mem_mul [fintype α] [decidable_eq α] [decidable_pred (∈ s)]
  [decidable_pred (∈ t)] :
  decidable_pred (∈ s * t) :=
λ _, decidable_of_iff _ mem_mul.symm

@[to_additive]
instance decidable_mem_pow [fintype α] [decidable_eq α] [decidable_pred (∈ s)] (n : ℕ) :
  decidable_pred (∈ (s ^ n)) :=
begin
  induction n with n ih,
  { simp_rw [pow_zero, mem_one], apply_instance },
  { letI := ih, rw pow_succ, apply_instance }
end

@[simp, to_additive] lemma univ_mul_univ : (univ : set α) * univ = univ :=
begin
  have : ∀ x, ∃ a b : α, a * b = x := λ x, ⟨x, 1, mul_one x⟩,
  simpa only [mem_mul, eq_univ_iff_forall, mem_univ, true_and]
end

--TODO: `to_additive` trips up on the `1 : ℕ` used in the pattern-matching.
@[simp] lemma nsmul_univ {α : Type*} [add_monoid α] : ∀ {n : ℕ}, n ≠ 0 → n • (univ : set α) = univ
| 0 := λ h, (h rfl).elim
| 1 := λ _, one_nsmul _
| (n + 2) := λ _, by { rw [succ_nsmul, nsmul_univ n.succ_ne_zero, univ_add_univ] }

@[simp] lemma univ_pow : ∀ {n : ℕ}, n ≠ 0 → (univ : set α) ^ n = univ
| 0 := λ h, (h rfl).elim
| 1 := λ _, pow_one _
| (n + 2) := λ _, by { rw [pow_succ, univ_pow n.succ_ne_zero, univ_mul_univ] }

end monoid

@[simp, to_additive]
lemma mul_univ [group α] (hs : s.nonempty) : s * (univ : set α) = univ :=
let ⟨a, ha⟩ := hs in eq_univ_of_forall $ λ b, ⟨a, a⁻¹ * b, ha, trivial, mul_inv_cancel_left _ _⟩

@[simp, to_additive]
lemma univ_mul [group α] (ht : t.nonempty) : (univ : set α) * t = univ :=
let ⟨a, ha⟩ := ht in eq_univ_of_forall $ λ b, ⟨b * a⁻¹, a, trivial, ha, inv_mul_cancel_right _ _⟩

/-- `singleton` is a monoid hom. -/
@[to_additive singleton_add_hom "singleton is an add monoid hom"]
def singleton_hom [monoid α] : α →* set α :=
{ to_fun := singleton, map_one' := rfl, map_mul' := λ a b, singleton_mul_singleton.symm }

/-- multiplication preserves finiteness -/
@[to_additive "addition preserves finiteness"]
def fintype_mul [has_mul α] [decidable_eq α] (s t : set α) [hs : fintype s] [ht : fintype t] :
  fintype (s * t : set α) :=
set.fintype_image2 _ s t

@[to_additive]
lemma bdd_above_mul [ordered_comm_monoid α] {A B : set α} :
  bdd_above A → bdd_above B → bdd_above (A * B) :=
begin
  rintro ⟨bA, hbA⟩ ⟨bB, hbB⟩,
  use bA * bB,
  rintro x ⟨xa, xb, hxa, hxb, rfl⟩,
  exact mul_le_mul' (hbA hxa) (hbB hxb),
end

end mul

open_locale pointwise

section big_operators
open_locale big_operators

variables {ι : Type*} [comm_monoid α]

/-- The n-ary version of `set.mem_mul`. -/
@[to_additive /-" The n-ary version of `set.mem_add`. "-/]
lemma mem_finset_prod (t : finset ι) (f : ι → set α) (a : α) :
  a ∈ ∏ i in t, f i ↔ ∃ (g : ι → α) (hg : ∀ {i}, i ∈ t → g i ∈ f i), ∏ i in t, g i = a :=
begin
  classical,
  induction t using finset.induction_on with i is hi ih generalizing a,
  { simp_rw [finset.prod_empty, set.mem_one],
    exact ⟨λ h, ⟨λ i, a, λ i, false.elim, h.symm⟩, λ ⟨f, _, hf⟩, hf.symm⟩ },
  rw [finset.prod_insert hi, set.mem_mul],
  simp_rw [finset.prod_insert hi],
  simp_rw ih,
  split,
  { rintro ⟨x, y, hx, ⟨g, hg, rfl⟩, rfl⟩,
    refine ⟨function.update g i x, λ j hj, _, _⟩,
    obtain rfl | hj := finset.mem_insert.mp hj,
    { rw function.update_same, exact hx },
    { rw update_noteq (ne_of_mem_of_not_mem hj hi), exact hg hj, },
    rw [finset.prod_update_of_not_mem hi, function.update_same], },
  { rintro ⟨g, hg, rfl⟩,
    exact ⟨g i, is.prod g, hg (is.mem_insert_self _),
      ⟨g, λ i hi, hg (finset.mem_insert_of_mem hi), rfl⟩, rfl⟩ },
end

/-- A version of `set.mem_finset_prod` with a simpler RHS for products over a fintype. -/
@[to_additive /-" A version of `set.mem_finset_sum` with a simpler RHS for sums over a fintype. "-/]
lemma mem_fintype_prod [fintype ι] (f : ι → set α) (a : α) :
  a ∈ ∏ i, f i ↔ ∃ (g : ι → α) (hg : ∀ i, g i ∈ f i), ∏ i, g i = a :=
by { rw mem_finset_prod, simp }

/-- The n-ary version of `set.mul_mem_mul`. -/
@[to_additive /-" The n-ary version of `set.add_mem_add`. "-/]
lemma finset_prod_mem_finset_prod (t : finset ι) (f : ι → set α)
  (g : ι → α) (hg : ∀ i ∈ t, g i ∈ f i) :
  ∏ i in t, g i ∈ ∏ i in t, f i :=
by { rw mem_finset_prod, exact ⟨g, hg, rfl⟩ }

/-- The n-ary version of `set.mul_subset_mul`. -/
@[to_additive /-" The n-ary version of `set.add_subset_add`. "-/]
lemma finset_prod_subset_finset_prod (t : finset ι) (f₁ f₂ : ι → set α)
  (hf : ∀ {i}, i ∈ t → f₁ i ⊆ f₂ i) :
  ∏ i in t, f₁ i ⊆ ∏ i in t, f₂ i :=
begin
  intro a,
  rw [mem_finset_prod, mem_finset_prod],
  rintro ⟨g, hg, rfl⟩,
  exact ⟨g, λ i hi, hf hi $ hg hi, rfl⟩
end

@[to_additive]
lemma finset_prod_singleton {M ι : Type*} [comm_monoid M] (s : finset ι) (I : ι → M) :
  ∏ (i : ι) in s, ({I i} : set M) = {∏ (i : ι) in s, I i} :=
begin
  letI := classical.dec_eq ι,
  refine finset.induction_on s _ _,
  { simpa },
  { intros _ _ H ih,
    rw [finset.prod_insert H, finset.prod_insert H, ih],
    simp }
end

/-! TODO: define `decidable_mem_finset_prod` and `decidable_mem_finset_sum`. -/

end big_operators

/-! ### Set negation/inversion -/

section inv

/-- The set `(s⁻¹ : set α)` is defined as `{x | x⁻¹ ∈ s}` in locale `pointwise`.
It is equal to `{x⁻¹ | x ∈ s}`, see `set.image_inv`. -/
@[to_additive
/-" The set `(-s : set α)` is defined as `{x | -x ∈ s}` in locale `pointwise`.
It is equal to `{-x | x ∈ s}`, see `set.image_neg`. "-/]
protected def has_inv [has_inv α] : has_inv (set α) :=
⟨preimage has_inv.inv⟩

localized "attribute [instance] set.has_inv set.has_neg" in pointwise

section has_inv
variables [has_inv α] {s t : set α} {a : α}

@[simp, to_additive] lemma inv_empty : (∅ : set α)⁻¹ = ∅ := rfl
@[simp, to_additive] lemma inv_univ : (univ : set α)⁻¹ = univ := rfl

@[simp, to_additive]
lemma mem_inv : a ∈ s⁻¹ ↔ a⁻¹ ∈ s := iff.rfl

@[simp, to_additive]
lemma inv_preimage : has_inv.inv ⁻¹' s = s⁻¹ := rfl

@[simp, to_additive]
lemma inter_inv : (s ∩ t)⁻¹ = s⁻¹ ∩ t⁻¹ := preimage_inter

@[simp, to_additive]
lemma union_inv : (s ∪ t)⁻¹ = s⁻¹ ∪ t⁻¹ := preimage_union

@[simp, to_additive]
lemma Inter_inv {ι : Sort*} (s : ι → set α) : (⋂ i, s i)⁻¹ = ⋂ i, (s i)⁻¹ :=
preimage_Inter

@[simp, to_additive]
lemma Union_inv {ι : Sort*} (s : ι → set α) : (⋃ i, s i)⁻¹ = ⋃ i, (s i)⁻¹ :=
preimage_Union

@[simp, to_additive]
lemma compl_inv : (sᶜ)⁻¹ = (s⁻¹)ᶜ := preimage_compl

end has_inv

section has_involutive_inv
variables [has_involutive_inv α] {s t : set α} {a : α}

@[to_additive] lemma inv_mem_inv : a⁻¹ ∈ s⁻¹ ↔ a ∈ s := by simp only [mem_inv, inv_inv]

@[simp, to_additive] lemma nonempty_inv : s⁻¹.nonempty ↔ s.nonempty :=
inv_involutive.surjective.nonempty_preimage

@[to_additive] lemma nonempty.inv (h : s.nonempty) : s⁻¹.nonempty := nonempty_inv.2 h

@[to_additive] lemma finite.inv (hs : finite s) : finite s⁻¹ :=
hs.preimage $ inv_injective.inj_on _

@[simp, to_additive]
lemma image_inv : has_inv.inv '' s = s⁻¹ :=
congr_fun (image_eq_preimage_of_inverse inv_involutive.left_inverse inv_involutive.right_inverse) _

@[simp, to_additive]
instance : has_involutive_inv (set α) :=
{ inv := has_inv.inv,
  inv_inv := λ s, by { simp only [← inv_preimage, preimage_preimage, inv_inv, preimage_id'] } }

@[simp, to_additive]
lemma inv_subset_inv : s⁻¹ ⊆ t⁻¹ ↔ s ⊆ t :=
(equiv.inv α).surjective.preimage_subset_preimage_iff

@[to_additive] lemma inv_subset : s⁻¹ ⊆ t ↔ s ⊆ t⁻¹ := by { rw [← inv_subset_inv, inv_inv] }

@[simp, to_additive] lemma inv_singleton (a : α) : ({a} : set α)⁻¹ = {a⁻¹} :=
by rw [←image_inv, image_singleton]

open mul_opposite

@[to_additive]
lemma image_op_inv : op '' s⁻¹ = (op '' s)⁻¹ := by simp_rw [←image_inv, image_comm op_inv]

end has_involutive_inv

@[to_additive] protected lemma mul_inv_rev [group α] (s t : set α) : (s * t)⁻¹ = t⁻¹ * s⁻¹ :=
by { simp_rw ←image_inv, exact image_image2_antidistrib mul_inv_rev }

protected lemma mul_inv_rev₀ [group_with_zero α] (s t : set α) : (s * t)⁻¹ = t⁻¹ * s⁻¹ :=
by { simp_rw ←image_inv, exact image_image2_antidistrib mul_inv_rev₀ }

end inv

open_locale pointwise

/-! ### Set multiplication/division -/

section div
variables {s s₁ s₂ t t₁ t₂ u : set α} {a b : α}

/-- The set `(s / t : set α)` is defined as `{x / y | x ∈ s, y ∈ t}` in locale `pointwise`. -/
@[to_additive "The set `(s - t : set α)` is defined as `{x - y | x ∈ s, y ∈ t}` in locale
`pointwise`."]
protected def has_div [has_div α] : has_div (set α) := ⟨image2 has_div.div⟩

localized "attribute [instance] set.has_div set.has_sub" in pointwise

section has_div
variables {ι : Sort*} {κ : ι → Sort*} [has_div α]

@[simp, to_additive]
lemma image2_div : image2 has_div.div s t = s / t := rfl

@[to_additive]
lemma mem_div : a ∈ s / t ↔ ∃ x y, x ∈ s ∧ y ∈ t ∧ x / y = a := iff.rfl

<<<<<<< HEAD
@[to_additive]
lemma div_mem_div (ha : a ∈ s) (hb : b ∈ t) : a / b ∈ s / t := mem_image2_of_mem ha hb
=======
@[to_additive] lemma div_mem_div : a ∈ s → b ∈ t → a / b ∈ s / t := mem_image2_of_mem
>>>>>>> 28e0d635

@[to_additive add_image_prod]
lemma image_div_prod : (λ x : α × α, x.fst / x.snd) '' s ×ˢ t = s / t := image_prod _

@[simp, to_additive] lemma empty_div : ∅ / s = ∅ := image2_empty_left
@[simp, to_additive] lemma div_empty : s / ∅ = ∅ := image2_empty_right
@[simp, to_additive] lemma div_eq_empty : s / t = ∅ ↔ s = ∅ ∨ t = ∅ := image2_eq_empty_iff
@[simp, to_additive] lemma div_nonempty : (s / t).nonempty ↔ s.nonempty ∧ t.nonempty :=
image2_nonempty_iff
@[to_additive] lemma nonempty.div : s.nonempty → t.nonempty → (s / t).nonempty := nonempty.image2
@[to_additive] lemma nonempty.of_div_left : (s / t).nonempty → s.nonempty := nonempty.of_image2_left
@[to_additive] lemma nonempty.of_div_right : (s / t).nonempty → t.nonempty :=
nonempty.of_image2_right
<<<<<<< HEAD

=======
>>>>>>> 28e0d635
@[simp, to_additive] lemma div_singleton : s / {b} = (/ b) '' s := image2_singleton_right
@[simp, to_additive] lemma singleton_div : {a} / t = ((/) a) '' t := image2_singleton_left
@[simp, to_additive] lemma singleton_div_singleton : ({a} : set α) / {b} = {a / b} :=
image2_singleton

<<<<<<< HEAD
@[to_additive] lemma div_subset_div : s₁ ⊆ t₁ → s₂ ⊆ t₂ → s₁ / s₂ ⊆ t₁ / t₂ := image2_subset
@[to_additive] lemma div_subset_div_left (h : t₁ ⊆ t₂) : s / t₁ ⊆ s / t₂ := image2_subset_left h
@[to_additive] lemma div_subset_div_right (h : s₁ ⊆ s₂) : s₁ / t ⊆ s₂ / t := image2_subset_right h
=======
@[to_additive, mono] lemma div_subset_div : s₁ ⊆ t₁ → s₂ ⊆ t₂ → s₁ / s₂ ⊆ t₁ / t₂ := image2_subset
@[to_additive] lemma div_subset_div_left : t₁ ⊆ t₂ → s / t₁ ⊆ s / t₂ := image2_subset_left
@[to_additive] lemma div_subset_div_right : s₁ ⊆ s₂ → s₁ / t ⊆ s₂ / t := image2_subset_right
@[to_additive] lemma div_subset_iff : s / t ⊆ u ↔ ∀ (x ∈ s) (y ∈ t), x / y ∈ u := image2_subset_iff

attribute [mono] sub_subset_sub
>>>>>>> 28e0d635

@[to_additive] lemma union_div : (s₁ ∪ s₂) / t = s₁ / t ∪ s₂ / t := image2_union_left
@[to_additive] lemma div_union : s / (t₁ ∪ t₂) = s / t₁ ∪ s / t₂ := image2_union_right
@[to_additive] lemma inter_div_subset : (s₁ ∩ s₂) / t ⊆ s₁ / t ∩ (s₂ / t) :=
image2_inter_subset_left
@[to_additive] lemma div_inter_subset : s / (t₁ ∩ t₂) ⊆ s / t₁ ∩ (s / t₂) :=
image2_inter_subset_right

<<<<<<< HEAD
@[to_additive]
lemma Union_div_left_image : (⋃ a ∈ s, (λ x, a / x) '' t) = s / t := Union_image_left _

@[to_additive]
lemma Union_div_right_image : (⋃ a ∈ t, (λ x, x / a) '' s) = s / t := Union_image_right _
=======
@[to_additive] lemma Union_div_left_image : (⋃ a ∈ s, ((/) a) '' t) = s / t := Union_image_left _
@[to_additive] lemma Union_div_right_image : (⋃ a ∈ t, (/ a) '' s) = s / t := Union_image_right _
>>>>>>> 28e0d635

@[to_additive] lemma Union_div (s : ι → set α) (t : set α) : (⋃ i, s i) / t = ⋃ i, s i / t :=
image2_Union_left _ _ _
@[to_additive] lemma div_Union (s : set α) (t : ι → set α) : s / (⋃ i, t i) = ⋃ i, s / t i :=
image2_Union_right _ _ _

@[to_additive]
lemma Union₂_div (s : Π i, κ i → set α) (t : set α) : (⋃ i j, s i j) / t = ⋃ i j, s i j / t :=
image2_Union₂_left _ _ _

@[to_additive]
lemma div_Union₂ (s : set α) (t : Π i, κ i → set α) : s / (⋃ i j, t i j) = ⋃ i j, s / t i j :=
image2_Union₂_right _ _ _

@[to_additive]
lemma Inter_div_subset (s : ι → set α) (t : set α) : (⋂ i, s i) / t ⊆ ⋂ i, s i / t :=
image2_Inter_subset_left _ _ _

@[to_additive]
lemma div_Inter_subset (s : set α) (t : ι → set α) : s / (⋂ i, t i) ⊆ ⋂ i, s / t i :=
image2_Inter_subset_right _ _ _

@[to_additive]
lemma Inter₂_div_subset (s : Π i, κ i → set α) (t : set α) :
  (⋂ i j, s i j) / t ⊆ ⋂ i j, s i j / t :=
image2_Inter₂_subset_left _ _ _

@[to_additive]
lemma div_Inter₂_subset (s : set α) (t : Π i, κ i → set α) :
  s / (⋂ i j, t i j) ⊆ ⋂ i j, s / t i j :=
image2_Inter₂_subset_right _ _ _

end has_div

/-- Repeated pointwise addition (not the same as pointwise repeated addition!) of a `finset`. -/
protected def has_nsmul [has_zero α] [has_add α] : has_scalar ℕ (set α) := ⟨nsmul_rec⟩

/-- Repeated pointwise multiplication (not the same as pointwise repeated multiplication!) of a
`set`. -/
@[to_additive]
protected def has_npow [has_one α] [has_mul α] : has_pow (set α) ℕ := ⟨λ s n, npow_rec n s⟩

/-- Repeated pointwise addition/subtraction (not the same as pointwise repeated
addition/subtraction!) of a `set`. -/
protected def has_zsmul [has_zero α] [has_add α] [has_neg α] : has_scalar ℤ (set α) := ⟨zsmul_rec⟩

/-- Repeated pointwise multiplication/division (not the same as pointwise repeated
multiplication/division!) of a `set`. -/
@[to_additive] protected def has_zpow [has_one α] [has_mul α] [has_inv α] : has_pow (set α) ℤ :=
⟨λ s n, zpow_rec n s⟩

/-TODO: The below instances are duplicate because there is no typeclass greater than
`div_inv_monoid` and `has_involutive_inv` but smaller than `group` and `group_with_zero`. -/

/-- `s / t = s * t⁻¹` for all `s t : set α` if `a / b = a * b⁻¹` for all `a b : α`. -/
@[to_additive "`s - t = s + -t` for all `s t : set α` if `a - b = a + -b` for all `a b : α`."]
protected def div_inv_monoid [group α] : div_inv_monoid (set α) :=
{ div_eq_mul_inv := λ s t,
    by { rw [←image_id (s / t), ←image_inv], exact image_image2_distrib_right div_eq_mul_inv },
  ..set.monoid, ..set.has_inv, ..set.has_div }

/-- `s / t = s * t⁻¹` for all `s t : set α` if `a / b = a * b⁻¹` for all `a b : α`. -/
protected def div_inv_monoid' [group_with_zero α] : div_inv_monoid (set α) :=
{ div_eq_mul_inv := λ s t,
    by { rw [←image_id (s / t), ←image_inv], exact image_image2_distrib_right div_eq_mul_inv },
  ..set.monoid, ..set.has_inv, ..set.has_div }

localized "attribute [instance] set.has_nsmul set.has_npow set.has_zsmul set.has_zpow
  set.div_inv_monoid set.div_inv_monoid' set.sub_neg_add_monoid" in pointwise

end div

section group
variables [group α] {s t : set α}

@[to_additive] protected lemma mul_eq_one_iff : s * t = 1 ↔ ∃ a b, s = {a} ∧ t = {b} ∧ a * b = 1 :=
begin
  refine ⟨λ h, _, _⟩,
  { have hst : (s * t).nonempty := h.symm.subst one_nonempty,
    obtain ⟨a, ha⟩ := hst.of_image2_left,
    obtain ⟨b, hb⟩ := hst.of_image2_right,
    have H : ∀ {a b}, a ∈ s → b ∈ t → a * b = (1 : α) :=
      λ a b ha hb, (h.subset $ mem_image2_of_mem ha hb),
    refine ⟨a, b, _, _, H ha hb⟩; refine eq_singleton_iff_unique_mem.2 ⟨‹_›, λ x hx, _⟩,
    { exact (eq_inv_of_mul_eq_one $ H hx hb).trans (eq_inv_of_mul_eq_one $ H ha hb).symm },
    { exact (inv_eq_of_mul_eq_one $ H ha hx).symm.trans (inv_eq_of_mul_eq_one $ H ha hb) } },
  { rintro ⟨b, c, rfl, rfl, h⟩,
    rw [singleton_mul_singleton, h, singleton_one] }
end

--TODO: Generalize to division monoids (#13860)
@[to_additive] lemma is_unit_iff : is_unit s ↔ ∃ a, s = {a} ∧ is_unit a :=
begin
  split,
  { rintro ⟨u, rfl⟩,
    obtain ⟨a, b, ha, hb, h⟩ := set.mul_eq_one_iff.1 u.mul_inv,
    refine ⟨a, ha, ⟨a, b, h, singleton_injective _⟩, rfl⟩,
    rw [←singleton_mul_singleton, ←ha, ←hb],
    exact u.inv_mul },
  { rintro ⟨a, rfl, ha⟩,
    exact ha.set }
end

@[to_additive] lemma is_unit_singleton (a : α) : is_unit ({a} : set α) := (group.is_unit a).set

@[simp, to_additive] lemma is_unit_iff_singleton : is_unit s ↔ ∃ a, s = {a} :=
by simp only [is_unit_iff, group.is_unit, and_true]

end group

/-! ### Translation/scaling of sets -/

section smul

/-- The scaling of a set `(x • s : set β)` by a scalar `x ∶ α` is defined as `{x • y | y ∈ s}`
in locale `pointwise`. -/
@[to_additive has_vadd_set "The translation of a set `(x +ᵥ s : set β)` by a scalar `x ∶ α` is
defined as `{x +ᵥ y | y ∈ s}` in locale `pointwise`."]
protected def has_scalar_set [has_scalar α β] : has_scalar α (set β) :=
⟨λ a, image (has_scalar.smul a)⟩

/-- The pointwise scalar multiplication `(s • t : set β)` by a set of scalars `s ∶ set α`
is defined as `{x • y | x ∈ s, y ∈ t}` in locale `pointwise`. -/
@[to_additive has_vadd "The pointwise translation `(s +ᵥ t : set β)` by a set of constants
`s ∶ set α` is defined as `{x +ᵥ y | x ∈ s, y ∈ t}` in locale `pointwise`."]
protected def has_scalar [has_scalar α β] : has_scalar (set α) (set β) :=
⟨image2 has_scalar.smul⟩

localized "attribute [instance] set.has_scalar_set set.has_scalar" in pointwise
localized "attribute [instance] set.has_vadd_set set.has_vadd" in pointwise

section has_scalar
variables {ι : Sort*} {κ : ι → Sort*} [has_scalar α β] {s s₁ s₂ : set α} {t t₁ t₂ u : set β} {a : α}
  {b : β}

@[simp, to_additive]
lemma image2_smul : image2 has_scalar.smul s t = s • t := rfl

@[to_additive add_image_prod]
lemma image_smul_prod : (λ x : α × β, x.fst • x.snd) '' s ×ˢ t = s • t := image_prod _

@[to_additive]
lemma mem_smul : b ∈ s • t ↔ ∃ x y, x ∈ s ∧ y ∈ t ∧ x • y = b := iff.rfl

<<<<<<< HEAD
@[to_additive]
lemma smul_mem_smul (ha : a ∈ s) (hb : b ∈ t) : a • b ∈ s • t := mem_image2_of_mem ha hb

@[to_additive] lemma smul_subset_iff : s • t ⊆ u ↔ ∀ (a ∈ s) (b ∈ t), a • b ∈ u := image2_subset_iff
=======
@[to_additive] lemma smul_mem_smul : a ∈ s → b ∈ t → a • b ∈ s • t := mem_image2_of_mem
>>>>>>> 28e0d635

@[simp, to_additive] lemma empty_smul : (∅ : set α) • t = ∅ := image2_empty_left
@[simp, to_additive] lemma smul_empty : s • (∅ : set β) = ∅ := image2_empty_right
@[simp, to_additive] lemma smul_eq_empty : s • t = ∅ ↔ s = ∅ ∨ t = ∅ := image2_eq_empty_iff
@[simp, to_additive] lemma smul_nonempty : (s • t).nonempty ↔ s.nonempty ∧ t.nonempty :=
image2_nonempty_iff
@[to_additive] lemma nonempty.smul : s.nonempty → t.nonempty → (s • t).nonempty := nonempty.image2
@[to_additive] lemma nonempty.of_smul_left : (s • t).nonempty → s.nonempty :=
nonempty.of_image2_left
@[to_additive] lemma nonempty.of_smul_right : (s • t).nonempty → t.nonempty :=
nonempty.of_image2_right
<<<<<<< HEAD

=======
>>>>>>> 28e0d635
@[simp, to_additive] lemma smul_singleton : s • {b} = (• b) '' s := image2_singleton_right
@[simp, to_additive] lemma singleton_smul : ({a} : set α) • t = a • t := image2_singleton_left
@[simp, to_additive] lemma singleton_smul_singleton : ({a} : set α) • ({b} : set β) = {a • b} :=
image2_singleton

<<<<<<< HEAD
@[to_additive] lemma smul_subset_smul : s₁ ⊆ s₂ → t₁ ⊆ t₂ → s₁ • t₁ ⊆ s₂ • t₂ := image2_subset
@[to_additive] lemma smul_subset_smul_left : t₁ ⊆ t₂ → s • t₁ ⊆ s • t₂ := image2_subset_left
@[to_additive] lemma smul_subset_smul_right : s₁ ⊆ s₂ → s₁ • t ⊆ s₂ • t := image2_subset_right
=======
@[to_additive, mono] lemma smul_subset_smul : s₁ ⊆ s₂ → t₁ ⊆ t₂ → s₁ • t₁ ⊆ s₂ • t₂ := image2_subset
@[to_additive] lemma smul_subset_smul_left : t₁ ⊆ t₂ → s • t₁ ⊆ s • t₂ := image2_subset_left
@[to_additive] lemma smul_subset_smul_right : s₁ ⊆ s₂ → s₁ • t ⊆ s₂ • t := image2_subset_right
@[to_additive] lemma smul_subset_iff : s • t ⊆ u ↔ ∀ (a ∈ s) (b ∈ t), a • b ∈ u := image2_subset_iff

attribute [mono] vadd_subset_vadd
>>>>>>> 28e0d635

@[to_additive] lemma union_smul : (s₁ ∪ s₂) • t = s₁ • t ∪ s₂ • t := image2_union_left
@[to_additive] lemma smul_union : s • (t₁ ∪ t₂) = s • t₁ ∪ s • t₂ := image2_union_right
@[to_additive] lemma inter_smul_subset : (s₁ ∩ s₂) • t ⊆ s₁ • t ∩ s₂ • t := image2_inter_subset_left
@[to_additive] lemma smul_inter_subset : s • (t₁ ∩ t₂) ⊆ s • t₁ ∩ s • t₂ :=
image2_inter_subset_right

<<<<<<< HEAD
@[to_additive]
lemma Union_smul_left_image : (⋃ a ∈ s, a • t) = s • t := Union_image_left _

@[to_additive]
lemma Union_smul_right_image : (⋃ a ∈ t, (λ x, x • a) '' s) = s • t := Union_image_right _
=======
@[to_additive] lemma Union_smul_left_image : (⋃ a ∈ s, a • t) = s • t := Union_image_left _
@[to_additive] lemma Union_smul_right_image : (⋃ a ∈ t, (• a) '' s) = s • t := Union_image_right _
>>>>>>> 28e0d635

@[to_additive] lemma Union_smul (s : ι → set α) (t : set β) : (⋃ i, s i) • t = ⋃ i, s i • t :=
image2_Union_left _ _ _
@[to_additive] lemma smul_Union (s : set α) (t : ι → set β) : s • (⋃ i, t i) = ⋃ i, s • t i :=
image2_Union_right _ _ _

@[to_additive]
lemma Union₂_smul (s : Π i, κ i → set α) (t : set β) : (⋃ i j, s i j) • t = ⋃ i j, s i j • t :=
image2_Union₂_left _ _ _

@[to_additive]
lemma smul_Union₂ (s : set α) (t : Π i, κ i → set β) : s • (⋃ i j, t i j) = ⋃ i j, s • t i j :=
image2_Union₂_right _ _ _

@[to_additive]
lemma Inter_smul_subset (s : ι → set α) (t : set β) : (⋂ i, s i) • t ⊆ ⋂ i, s i • t :=
image2_Inter_subset_left _ _ _

@[to_additive]
lemma smul_Inter_subset (s : set α) (t : ι → set β) : s • (⋂ i, t i) ⊆ ⋂ i, s • t i :=
image2_Inter_subset_right _ _ _

@[to_additive]
lemma Inter₂_smul_subset (s : Π i, κ i → set α) (t : set β) :
  (⋂ i j, s i j) • t ⊆ ⋂ i j, s i j • t :=
image2_Inter₂_subset_left _ _ _

@[to_additive]
lemma smul_Inter₂_subset (s : set α) (t : Π i, κ i → set β) :
  s • (⋂ i j, t i j) ⊆ ⋂ i j, s • t i j :=
image2_Inter₂_subset_right _ _ _

@[to_additive] lemma finite.smul : finite s → finite t → finite (s • t) := finite.image2 _

end has_scalar

section has_scalar_set
variables {ι : Sort*} {κ : ι → Sort*} [has_scalar α β] {s t t₁ t₂ : set β} {a : α} {b : β} {x y : β}

@[simp, to_additive] lemma image_smul : (λ x, a • x) '' t = a • t := rfl

@[to_additive] lemma mem_smul_set : x ∈ a • t ↔ ∃ y, y ∈ t ∧ a • y = x := iff.rfl

@[to_additive] lemma smul_mem_smul_set : b ∈ s → a • b ∈ a • s := mem_image_of_mem _

@[simp, to_additive] lemma smul_set_empty : a • (∅ : set β) = ∅ := image_empty _
@[simp, to_additive] lemma smul_set_eq_empty : a • s = ∅ ↔ s = ∅ := image_eq_empty
@[simp, to_additive] lemma smul_set_nonempty : (a • s).nonempty ↔ s.nonempty := nonempty_image_iff

@[simp, to_additive] lemma smul_set_singleton : a • ({b} : set β) = {a • b} := image_singleton

@[to_additive] lemma smul_set_mono (h : s ⊆ t) : a • s ⊆ a • t := image_subset _ h

@[to_additive] lemma smul_set_union : a • (t₁ ∪ t₂) = a • t₁ ∪ a • t₂ := image_union _ _ _

@[to_additive]
lemma smul_set_inter_subset : a • (t₁ ∩ t₂) ⊆ a • t₁ ∩ (a • t₂) := image_inter_subset _ _ _

@[to_additive]
lemma smul_set_Union (a : α) (s : ι → set β) : a • (⋃ i, s i) = ⋃ i, a • s i := image_Union

@[to_additive]
lemma smul_set_Union₂ (a : α) (s : Π i, κ i → set β) : a • (⋃ i j, s i j) = ⋃ i j, a • s i j :=
image_Union₂ _ _

@[to_additive]
lemma smul_set_Inter_subset (a : α) (t : ι → set β) : a • (⋂ i, t i) ⊆ ⋂ i, a • t i :=
image_Inter_subset _ _

@[to_additive]
lemma smul_set_Inter₂_subset (a : α) (t : Π i, κ i → set β) :
  a • (⋂ i j, t i j) ⊆ ⋂ i j, a • t i j :=
image_Inter₂_subset _ _

@[to_additive] lemma nonempty.smul_set : s.nonempty → (a • s).nonempty := nonempty.image _
@[to_additive] lemma finite.smul_set : finite s → finite (a • s) := finite.image _

end has_scalar_set

variables {s s₁ s₂ : set α} {t t₁ t₂ : set β} {a : α} {b : β}

@[to_additive]
lemma smul_set_inter [group α] [mul_action α β] {s t : set β} :
  a • (s ∩ t) = a • s ∩ a • t :=
(image_inter $ mul_action.injective a).symm

lemma smul_set_inter₀ [group_with_zero α] [mul_action α β] {s t : set β} (ha : a ≠ 0) :
  a • (s ∩ t) = a • s ∩ a • t :=
show units.mk0 a ha • _ = _, from smul_set_inter

@[simp, to_additive]
lemma smul_set_univ [group α] [mul_action α β] {a : α} : a • (univ : set β) = univ :=
eq_univ_of_forall $ λ b, ⟨a⁻¹ • b, trivial, smul_inv_smul _ _⟩

@[simp, to_additive]
lemma smul_univ [group α] [mul_action α β] {s : set α} (hs : s.nonempty) :
  s • (univ : set β) = univ :=
let ⟨a, ha⟩ := hs in eq_univ_of_forall $ λ b, ⟨a, a⁻¹ • b, ha, trivial, smul_inv_smul _ _⟩

@[to_additive]
theorem range_smul_range {ι κ : Type*} [has_scalar α β] (b : ι → α) (c : κ → β) :
  range b • range c = range (λ p : ι × κ, b p.1 • c p.2) :=
ext $ λ x, ⟨λ hx, let ⟨p, q, ⟨i, hi⟩, ⟨j, hj⟩, hpq⟩ := set.mem_smul.1 hx in
  ⟨(i, j), hpq ▸ hi ▸ hj ▸ rfl⟩,
λ ⟨⟨i, j⟩, h⟩, set.mem_smul.2 ⟨b i, c j, ⟨i, rfl⟩, ⟨j, rfl⟩, h⟩⟩

@[to_additive]
instance smul_comm_class_set [has_scalar α γ] [has_scalar β γ] [smul_comm_class α β γ] :
  smul_comm_class α (set β) (set γ) :=
⟨λ _ _ _, image_image2_distrib_right $ smul_comm _⟩

@[to_additive]
instance smul_comm_class_set' [has_scalar α γ] [has_scalar β γ] [smul_comm_class α β γ] :
  smul_comm_class (set α) β (set γ) :=
by haveI := smul_comm_class.symm α β γ; exact smul_comm_class.symm _ _ _

@[to_additive]
instance smul_comm_class [has_scalar α γ] [has_scalar β γ] [smul_comm_class α β γ] :
  smul_comm_class (set α) (set β) (set γ) :=
⟨λ _ _ _, image2_left_comm smul_comm⟩

instance is_scalar_tower [has_scalar α β] [has_scalar α γ] [has_scalar β γ]
  [is_scalar_tower α β γ] :
  is_scalar_tower α β (set γ) :=
{ smul_assoc := λ a b T, by simp only [←image_smul, image_image, smul_assoc] }

instance is_scalar_tower' [has_scalar α β] [has_scalar α γ] [has_scalar β γ]
  [is_scalar_tower α β γ] :
  is_scalar_tower α (set β) (set γ) :=
⟨λ _ _ _, image2_image_left_comm $ smul_assoc _⟩

instance is_scalar_tower'' [has_scalar α β] [has_scalar α γ] [has_scalar β γ]
  [is_scalar_tower α β γ] :
  is_scalar_tower (set α) (set β) (set γ) :=
{ smul_assoc := λ T T' T'', image2_assoc smul_assoc }

instance is_central_scalar [has_scalar α β] [has_scalar αᵐᵒᵖ β] [is_central_scalar α β] :
  is_central_scalar α (set β) :=
⟨λ a S, congr_arg (λ f, f '' S) $ by exact funext (λ _, op_smul_eq_smul _ _)⟩

/-- A multiplicative action of a monoid `α` on a type `β` gives a multiplicative action of `set α`
on `set β`. -/
@[to_additive "An additive action of an additive monoid `α` on a type `β` gives an additive action
of `set α` on `set β`"]
protected def mul_action [monoid α] [mul_action α β] : mul_action (set α) (set β) :=
{ mul_smul := λ _ _ _, image2_assoc mul_smul,
  one_smul := λ s, image2_singleton_left.trans $ by simp_rw [one_smul, image_id'] }

/-- A multiplicative action of a monoid on a type `β` gives a multiplicative action on `set β`. -/
@[to_additive "An additive action of an additive monoid on a type `β` gives an additive action
on `set β`."]
protected def mul_action_set [monoid α] [mul_action α β] : mul_action α (set β) :=
{ mul_smul := by { intros, simp only [← image_smul, image_image, ← mul_smul] },
  one_smul := by { intros, simp only [← image_smul, one_smul, image_id'] } }

localized "attribute [instance] set.mul_action_set set.add_action_set
  set.mul_action set.add_action" in pointwise

/-- A distributive multiplicative action of a monoid on an additive monoid `β` gives a distributive
multiplicative action on `set β`. -/
protected def distrib_mul_action_set [monoid α] [add_monoid β] [distrib_mul_action α β] :
  distrib_mul_action α (set β) :=
{ smul_add := λ _ _ _, image_image2_distrib $ smul_add _,
  smul_zero := λ _, image_singleton.trans $ by rw [smul_zero, singleton_zero] }

/-- A multiplicative action of a monoid on a monoid `β` gives a multiplicative action on `set β`. -/
protected def mul_distrib_mul_action_set [monoid α] [monoid β] [mul_distrib_mul_action α β] :
  mul_distrib_mul_action α (set β) :=
{ smul_mul := λ _ _ _, image_image2_distrib $ smul_mul' _,
  smul_one := λ _, image_singleton.trans $ by rw [smul_one, singleton_one] }

localized "attribute [instance] set.distrib_mul_action_set set.mul_distrib_mul_action_set"
  in pointwise

end smul

section vsub
variables {ι : Sort*} {κ : ι → Sort*} [has_vsub α β] {s s₁ s₂ t t₁ t₂ : set β} {u : set α} {a : α}
  {b c : β}
include α

instance has_vsub : has_vsub (set α) (set β) := ⟨image2 (-ᵥ)⟩

@[simp] lemma image2_vsub : (image2 has_vsub.vsub s t : set α) = s -ᵥ t := rfl

lemma image_vsub_prod : (λ x : β × β, x.fst -ᵥ x.snd) '' s ×ˢ t = s -ᵥ t := image_prod _

lemma mem_vsub : a ∈ s -ᵥ t ↔ ∃ x y, x ∈ s ∧ y ∈ t ∧ x -ᵥ y = a := iff.rfl

lemma vsub_mem_vsub (hb : b ∈ s) (hc : c ∈ t) : b -ᵥ c ∈ s -ᵥ t := mem_image2_of_mem hb hc

<<<<<<< HEAD
lemma vsub_subset_iff {u : set α} : s -ᵥ t ⊆ u ↔ ∀ (x ∈ s) (y ∈ t), x -ᵥ y ∈ u := image2_subset_iff

=======
>>>>>>> 28e0d635
@[simp] lemma empty_vsub (t : set β) : ∅ -ᵥ t = ∅ := image2_empty_left
@[simp] lemma vsub_empty (s : set β) : s -ᵥ ∅ = ∅ := image2_empty_right
@[simp] lemma vsub_eq_empty : s -ᵥ t = ∅ ↔ s = ∅ ∨ t = ∅ := image2_eq_empty_iff
@[simp] lemma vsub_nonempty : (s -ᵥ t : set α).nonempty ↔ s.nonempty ∧ t.nonempty :=
image2_nonempty_iff
lemma nonempty.vsub : s.nonempty → t.nonempty → (s -ᵥ t : set α).nonempty := nonempty.image2
lemma nonempty.of_vsub_left : (s -ᵥ t :set α).nonempty → s.nonempty := nonempty.of_image2_left
lemma nonempty.of_vsub_right : (s -ᵥ t : set α).nonempty → t.nonempty := nonempty.of_image2_right
<<<<<<< HEAD

=======
>>>>>>> 28e0d635
@[simp] lemma vsub_singleton (s : set β) (b : β) : s -ᵥ {b} = (-ᵥ b) '' s := image2_singleton_right
@[simp] lemma singleton_vsub (t : set β) (b : β) : {b} -ᵥ t = ((-ᵥ) b) '' t := image2_singleton_left
@[simp] lemma singleton_vsub_singleton : ({b} : set β) -ᵥ {c} = {b -ᵥ c} := image2_singleton

<<<<<<< HEAD
lemma vsub_subset_vsub : s₁ ⊆ s₂ → t₁ ⊆ t₂ → s₁ -ᵥ t₁ ⊆ s₂ -ᵥ t₂ := image2_subset
lemma vsub_subset_vsub_left : t₁ ⊆ t₂ → s -ᵥ t₁ ⊆ s -ᵥ t₂ := image2_subset_left
lemma vsub_subset_vsub_right : s₁ ⊆ s₂ → s₁ -ᵥ t ⊆ s₂ -ᵥ t := image2_subset_right
=======
@[mono] lemma vsub_subset_vsub : s₁ ⊆ s₂ → t₁ ⊆ t₂ → s₁ -ᵥ t₁ ⊆ s₂ -ᵥ t₂ := image2_subset
lemma vsub_subset_vsub_left : t₁ ⊆ t₂ → s -ᵥ t₁ ⊆ s -ᵥ t₂ := image2_subset_left
lemma vsub_subset_vsub_right : s₁ ⊆ s₂ → s₁ -ᵥ t ⊆ s₂ -ᵥ t := image2_subset_right
lemma vsub_subset_iff : s -ᵥ t ⊆ u ↔ ∀ (x ∈ s) (y ∈ t), x -ᵥ y ∈ u := image2_subset_iff
>>>>>>> 28e0d635
lemma vsub_self_mono (h : s ⊆ t) : s -ᵥ s ⊆ t -ᵥ t := vsub_subset_vsub h h

lemma union_vsub : (s₁ ∪ s₂) -ᵥ t = s₁ -ᵥ t ∪ (s₂ -ᵥ t) := image2_union_left
lemma vsub_union : s -ᵥ (t₁ ∪ t₂) = s -ᵥ t₁ ∪ (s -ᵥ t₂) := image2_union_right
lemma inter_vsub_subset : s₁ ∩ s₂ -ᵥ t ⊆ (s₁ -ᵥ t) ∩ (s₂ -ᵥ t) := image2_inter_subset_left
lemma vsub_inter_subset : s -ᵥ t₁ ∩ t₂ ⊆ (s -ᵥ t₁) ∩ (s -ᵥ t₂) := image2_inter_subset_right

lemma Union_vsub_left_image : (⋃ a ∈ s, ((-ᵥ) a) '' t) = s -ᵥ t := Union_image_left _
lemma Union_vsub_right_image : (⋃ a ∈ t, (-ᵥ a) '' s) = s -ᵥ t := Union_image_right _

lemma Union_vsub (s : ι → set β) (t : set β) : (⋃ i, s i) -ᵥ t = ⋃ i, s i -ᵥ t :=
image2_Union_left _ _ _
lemma vsub_Union (s : set β) (t : ι → set β) : s -ᵥ (⋃ i, t i) = ⋃ i, s -ᵥ t i :=
image2_Union_right _ _ _

lemma Union₂_vsub (s : Π i, κ i → set β) (t : set β) : (⋃ i j, s i j) -ᵥ t = ⋃ i j, s i j -ᵥ t :=
image2_Union₂_left _ _ _

lemma vsub_Union₂ (s : set β) (t : Π i, κ i → set β) : s -ᵥ (⋃ i j, t i j) = ⋃ i j, s -ᵥ t i j :=
image2_Union₂_right _ _ _

lemma Inter_vsub_subset (s : ι → set β) (t : set β) : (⋂ i, s i) -ᵥ t ⊆ ⋂ i, s i -ᵥ t :=
image2_Inter_subset_left _ _ _

lemma vsub_Inter_subset (s : set β) (t : ι → set β) : s -ᵥ (⋂ i, t i) ⊆ ⋂ i, s -ᵥ t i :=
image2_Inter_subset_right _ _ _

lemma Inter₂_vsub_subset (s : Π i, κ i → set β) (t : set β) :
  (⋂ i j, s i j) -ᵥ t ⊆ ⋂ i j, s i j -ᵥ t :=
image2_Inter₂_subset_left _ _ _

lemma vsub_Inter₂_subset (s : set β) (t : Π i, κ i → set β) :
  s -ᵥ (⋂ i j, t i j) ⊆ ⋂ i j, s -ᵥ t i j :=
image2_Inter₂_subset_right _ _ _

lemma finite.vsub (hs : finite s) (ht : finite t) : finite (s -ᵥ t) := hs.image2 _ ht

end vsub

open_locale pointwise

section ring
variables [ring α] [add_comm_group β] [module α β] {s : set α} {t : set β} {a : α}

@[simp] lemma neg_smul_set : -a • t = -(a • t) :=
by simp_rw [←image_smul, ←image_neg, image_image, neg_smul]

@[simp] lemma smul_set_neg : a • -t = -(a • t) :=
by simp_rw [←image_smul, ←image_neg, image_image, smul_neg]

@[simp] protected lemma neg_smul : -s • t = -(s • t) :=
by simp_rw [←image2_smul, ←image_neg, image2_image_left, image_image2, neg_smul]

@[simp] protected lemma smul_neg : s • -t = -(s • t) :=
by simp_rw [←image2_smul, ←image_neg, image2_image_right, image_image2, smul_neg]

end ring

section monoid

/-! ### `set α` as a `(∪, *)`-semiring -/

/-- An alias for `set α`, which has a semiring structure given by `∪` as "addition" and pointwise
  multiplication `*` as "multiplication". -/
@[derive [inhabited, partial_order, order_bot]] def set_semiring (α : Type*) : Type* := set α

/-- The identity function `set α → set_semiring α`. -/
protected def up (s : set α) : set_semiring α := s
/-- The identity function `set_semiring α → set α`. -/
protected def set_semiring.down (s : set_semiring α) : set α := s
@[simp] protected lemma down_up {s : set α} : s.up.down = s := rfl
@[simp] protected lemma up_down {s : set_semiring α} : s.down.up = s := rfl

/- This lemma is not tagged `simp`, since otherwise the linter complains. -/
lemma up_le_up {s t : set α} : s.up ≤ t.up ↔ s ⊆ t := iff.rfl
/- This lemma is not tagged `simp`, since otherwise the linter complains. -/
lemma up_lt_up {s t : set α} : s.up < t.up ↔ s ⊂ t := iff.rfl

@[simp] lemma down_subset_down {s t : set_semiring α} : s.down ⊆ t.down ↔ s ≤ t := iff.rfl
@[simp] lemma down_ssubset_down {s t : set_semiring α} : s.down ⊂ t.down ↔ s < t := iff.rfl

instance set_semiring.add_comm_monoid : add_comm_monoid (set_semiring α) :=
{ add := λ s t, (s ∪ t : set α),
  zero := (∅ : set α),
  add_assoc := union_assoc,
  zero_add := empty_union,
  add_zero := union_empty,
  add_comm := union_comm, }

instance set_semiring.non_unital_non_assoc_semiring [has_mul α] :
  non_unital_non_assoc_semiring (set_semiring α) :=
{ zero_mul := λ s, empty_mul,
  mul_zero := λ s, mul_empty,
  left_distrib := λ _ _ _, mul_union,
  right_distrib := λ _ _ _, union_mul,
  ..set.has_mul, ..set_semiring.add_comm_monoid }

instance set_semiring.non_assoc_semiring [mul_one_class α] : non_assoc_semiring (set_semiring α) :=
{ ..set_semiring.non_unital_non_assoc_semiring, ..set.mul_one_class }

instance set_semiring.non_unital_semiring [semigroup α] : non_unital_semiring (set_semiring α) :=
{ ..set_semiring.non_unital_non_assoc_semiring, ..set.semigroup }

instance set_semiring.semiring [monoid α] : semiring (set_semiring α) :=
{ ..set_semiring.non_assoc_semiring, ..set_semiring.non_unital_semiring }

instance set_semiring.non_unital_comm_semiring [comm_semigroup α] :
  non_unital_comm_semiring (set_semiring α) :=
{ ..set_semiring.non_unital_semiring, ..set.comm_semigroup }

instance set_semiring.comm_semiring [comm_monoid α] : comm_semiring (set_semiring α) :=
{ ..set.comm_monoid, ..set_semiring.semiring }

section mul_hom

variables [has_mul α] [has_mul β] [mul_hom_class F α β] (m : F) {s t : set α}

@[to_additive]
lemma image_mul : (m : α → β) '' (s * t) = m '' s * m '' t := image_image2_distrib $ map_mul m

@[to_additive]
lemma preimage_mul_preimage_subset {s t : set β} : (m : α → β) ⁻¹' s * m ⁻¹' t ⊆ m ⁻¹' (s * t) :=
by { rintro _ ⟨_, _, _, _, rfl⟩, exact ⟨_, _, ‹_›, ‹_›, (map_mul m _ _).symm ⟩ }

instance set_semiring.no_zero_divisors : no_zero_divisors (set_semiring α) :=
⟨λ a b ab, a.eq_empty_or_nonempty.imp_right $ λ ha, b.eq_empty_or_nonempty.resolve_right $
  λ hb, nonempty.ne_empty ⟨_, mul_mem_mul ha.some_mem hb.some_mem⟩ ab⟩

/- Since addition on `set_semiring` is commutative (it is set union), there is no need
to also have the instance `covariant_class (set_semiring α) (set_semiring α) (swap (+)) (≤)`. -/
instance set_semiring.covariant_class_add :
  covariant_class (set_semiring α) (set_semiring α) (+) (≤) :=
{ elim := λ a b c, union_subset_union_right _ }

instance set_semiring.covariant_class_mul_left :
  covariant_class (set_semiring α) (set_semiring α) (*) (≤) :=
{ elim := λ a b c, mul_subset_mul_left }

instance set_semiring.covariant_class_mul_right :
  covariant_class (set_semiring α) (set_semiring α) (swap (*)) (≤) :=
{ elim := λ a b c, mul_subset_mul_right }

end mul_hom

/-- The image of a set under a multiplicative homomorphism is a ring homomorphism
with respect to the pointwise operations on sets. -/
def image_hom [monoid α] [monoid β] (f : α →* β) : set_semiring α →+* set_semiring β :=
{ to_fun := image f,
  map_zero' := image_empty _,
  map_one' := by simp only [← singleton_one, image_singleton, f.map_one],
  map_add' := image_union _,
  map_mul' := λ _ _, image_mul f }

end monoid

section comm_monoid

variable [comm_monoid α]

instance : canonically_ordered_comm_semiring (set_semiring α) :=
{ add_le_add_left := λ a b, add_le_add_left,
  le_iff_exists_add := λ a b, ⟨λ ab, ⟨b, (union_eq_right_iff_subset.2 ab).symm⟩,
    by { rintro ⟨c, rfl⟩, exact subset_union_left _ _ }⟩,
  ..(infer_instance : comm_semiring (set_semiring α)),
  ..(infer_instance : partial_order (set_semiring α)),
  ..(infer_instance : order_bot (set_semiring α)),
  ..(infer_instance : no_zero_divisors (set_semiring α)) }

end comm_monoid

end set

open set
open_locale pointwise

section

section smul_with_zero
variables [has_zero α] [has_zero β] [smul_with_zero α β]

/-- A nonempty set is scaled by zero to the singleton set containing 0. -/
lemma zero_smul_set {s : set β} (h : s.nonempty) : (0 : α) • s = (0 : set β) :=
by simp only [← image_smul, image_eta, zero_smul, h.image_const, singleton_zero]

lemma zero_smul_subset (s : set β) : (0 : α) • s ⊆ 0 := image_subset_iff.2 $ λ x _, zero_smul α x

lemma subsingleton_zero_smul_set (s : set β) : ((0 : α) • s).subsingleton :=
subsingleton_singleton.mono (zero_smul_subset s)

lemma zero_mem_smul_set {t : set β} {a : α} (h : (0 : β) ∈ t) : (0 : β) ∈ a • t :=
⟨0, h, smul_zero' _ _⟩

variables [no_zero_smul_divisors α β] {s : set α} {t : set β} {a : α}

lemma zero_mem_smul_iff : (0 : β) ∈ s • t ↔ (0 : α) ∈ s ∧ t.nonempty ∨ (0 : β) ∈ t ∧ s.nonempty :=
begin
  split,
  { rintro ⟨a, b, ha, hb, h⟩,
    obtain rfl | rfl := eq_zero_or_eq_zero_of_smul_eq_zero h,
    { exact or.inl ⟨ha, b, hb⟩ },
    { exact or.inr ⟨hb, a, ha⟩ } },
  { rintro (⟨hs, b, hb⟩ | ⟨ht, a, ha⟩),
    { exact ⟨0, b, hs, hb, zero_smul _ _⟩ },
    { exact ⟨a, 0, ha, ht, smul_zero' _ _⟩ } }
end

lemma zero_mem_smul_set_iff (ha : a ≠ 0) : (0 : β) ∈ a • t ↔ (0 : β) ∈ t :=
begin
  refine ⟨_, zero_mem_smul_set⟩,
  rintro ⟨b, hb, h⟩,
  rwa (eq_zero_or_eq_zero_of_smul_eq_zero h).resolve_left ha at hb,
end

end smul_with_zero

lemma smul_add_set [monoid α] [add_monoid β] [distrib_mul_action α β] (c : α) (s t : set β) :
  c • (s + t) = c • s + c • t :=
image_add (distrib_mul_action.to_add_monoid_hom β c).to_add_hom

section group
variables [group α] [mul_action α β] {A B : set β} {a : α} {x : β}

@[simp, to_additive]
lemma smul_mem_smul_set_iff : a • x ∈ a • A ↔ x ∈ A :=
⟨λ h, begin
  rw [←inv_smul_smul a x, ←inv_smul_smul a A],
  exact smul_mem_smul_set h,
end, smul_mem_smul_set⟩

@[to_additive]
lemma mem_smul_set_iff_inv_smul_mem : x ∈ a • A ↔ a⁻¹ • x ∈ A :=
show x ∈ mul_action.to_perm a '' A ↔ _, from mem_image_equiv

@[to_additive]
lemma mem_inv_smul_set_iff : x ∈ a⁻¹ • A ↔ a • x ∈ A :=
by simp only [← image_smul, mem_image, inv_smul_eq_iff, exists_eq_right]

@[to_additive]
lemma preimage_smul (a : α) (t : set β) : (λ x, a • x) ⁻¹' t = a⁻¹ • t :=
((mul_action.to_perm a).symm.image_eq_preimage _).symm

@[to_additive]
lemma preimage_smul_inv (a : α) (t : set β) : (λ x, a⁻¹ • x) ⁻¹' t = a • t :=
preimage_smul (to_units a)⁻¹ t

@[simp, to_additive]
lemma set_smul_subset_set_smul_iff : a • A ⊆ a • B ↔ A ⊆ B :=
image_subset_image_iff $ mul_action.injective _

@[to_additive]
lemma set_smul_subset_iff : a • A ⊆ B ↔ A ⊆ a⁻¹ • B :=
(image_subset_iff).trans $ iff_of_eq $ congr_arg _ $
  preimage_equiv_eq_image_symm _ $ mul_action.to_perm _

@[to_additive]
lemma subset_set_smul_iff : A ⊆ a • B ↔ a⁻¹ • A ⊆ B :=
iff.symm $ (image_subset_iff).trans $ iff.symm $ iff_of_eq $ congr_arg _ $
  image_equiv_eq_preimage_symm _ $ mul_action.to_perm _

end group

section group_with_zero
variables [group_with_zero α] [mul_action α β] {s : set α} {a : α}

@[simp] lemma smul_mem_smul_set_iff₀ (ha : a ≠ 0) (A : set β)
  (x : β) : a • x ∈ a • A ↔ x ∈ A :=
show units.mk0 a ha • _ ∈ _ ↔ _, from smul_mem_smul_set_iff

lemma mem_smul_set_iff_inv_smul_mem₀ (ha : a ≠ 0) (A : set β) (x : β) :
  x ∈ a • A ↔ a⁻¹ • x ∈ A :=
show _ ∈ units.mk0 a ha • _ ↔ _, from mem_smul_set_iff_inv_smul_mem

lemma mem_inv_smul_set_iff₀ (ha : a ≠ 0) (A : set β) (x : β) : x ∈ a⁻¹ • A ↔ a • x ∈ A :=
show _ ∈ (units.mk0 a ha)⁻¹ • _ ↔ _, from mem_inv_smul_set_iff

lemma preimage_smul₀ (ha : a ≠ 0) (t : set β) : (λ x, a • x) ⁻¹' t = a⁻¹ • t :=
preimage_smul (units.mk0 a ha) t

lemma preimage_smul_inv₀ (ha : a ≠ 0) (t : set β) :
  (λ x, a⁻¹ • x) ⁻¹' t = a • t :=
preimage_smul ((units.mk0 a ha)⁻¹) t

@[simp] lemma set_smul_subset_set_smul_iff₀ (ha : a ≠ 0) {A B : set β} :
  a • A ⊆ a • B ↔ A ⊆ B :=
show units.mk0 a ha • _ ⊆ _ ↔ _, from set_smul_subset_set_smul_iff

lemma set_smul_subset_iff₀ (ha : a ≠ 0) {A B : set β} : a • A ⊆ B ↔ A ⊆ a⁻¹ • B :=
show units.mk0 a ha • _ ⊆ _ ↔ _, from set_smul_subset_iff

lemma subset_set_smul_iff₀ (ha : a ≠ 0) {A B : set β} : A ⊆ a • B ↔ a⁻¹ • A ⊆ B :=
show _ ⊆ units.mk0 a ha • _ ↔ _, from subset_set_smul_iff

lemma smul_univ₀ (hs : ¬ s ⊆ 0) : s • (univ : set β) = univ :=
let ⟨a, ha, ha₀⟩ := not_subset.1 hs in eq_univ_of_forall $ λ b,
  ⟨a, a⁻¹ • b, ha, trivial, smul_inv_smul₀ ha₀ _⟩

lemma smul_set_univ₀ (ha : a ≠ 0) : a • (univ : set β) = univ :=
eq_univ_of_forall $ λ b, ⟨a⁻¹ • b, trivial, smul_inv_smul₀ ha _⟩

end group_with_zero

end

/-! Some lemmas about pointwise multiplication and submonoids. Ideally we put these in
  `group_theory.submonoid.basic`, but currently we cannot because that file is imported by this. -/
namespace submonoid

variables {M : Type*} [monoid M] {s t u : set M}

@[to_additive]
lemma mul_subset {S : submonoid M} (hs : s ⊆ S) (ht : t ⊆ S) : s * t ⊆ S :=
by { rintro _ ⟨p, q, hp, hq, rfl⟩, exact submonoid.mul_mem _ (hs hp) (ht hq) }

@[to_additive]
lemma mul_subset_closure (hs : s ⊆ u) (ht : t ⊆ u) : s * t ⊆ submonoid.closure u :=
mul_subset (subset.trans hs submonoid.subset_closure) (subset.trans ht submonoid.subset_closure)

@[to_additive]
lemma coe_mul_self_eq (s : submonoid M) : (s : set M) * s = s :=
begin
  ext x,
  refine ⟨_, λ h, ⟨x, 1, h, s.one_mem, mul_one x⟩⟩,
  rintro ⟨a, b, ha, hb, rfl⟩,
  exact s.mul_mem ha hb
end

@[to_additive]
lemma closure_mul_le (S T : set M) : closure (S * T) ≤ closure S ⊔ closure T :=
Inf_le $ λ x ⟨s, t, hs, ht, hx⟩, hx ▸ (closure S ⊔ closure T).mul_mem
    (set_like.le_def.mp le_sup_left $ subset_closure hs)
    (set_like.le_def.mp le_sup_right $ subset_closure ht)

@[to_additive]
lemma sup_eq_closure (H K : submonoid M) : H ⊔ K = closure (H * K) :=
le_antisymm
  (sup_le
    (λ h hh, subset_closure ⟨h, 1, hh, K.one_mem, mul_one h⟩)
    (λ k hk, subset_closure ⟨1, k, H.one_mem, hk, one_mul k⟩))
  (by conv_rhs { rw [← closure_eq H, ← closure_eq K] }; apply closure_mul_le)

lemma pow_smul_mem_closure_smul {N : Type*} [comm_monoid N] [mul_action M N]
  [is_scalar_tower M N N] (r : M) (s : set N) {x : N} (hx : x ∈ closure s) :
  ∃ n : ℕ, r ^ n • x ∈ closure (r • s) :=
begin
  apply @closure_induction N _ s
    (λ (x : N), ∃ n : ℕ, r ^ n • x ∈ closure (r • s)) _ hx,
  { intros x hx,
    exact ⟨1, subset_closure ⟨_, hx, by rw pow_one⟩⟩ },
  { exact ⟨0, by simpa using one_mem _⟩ },
  { rintro x y ⟨nx, hx⟩ ⟨ny, hy⟩,
    use nx + ny,
    convert mul_mem hx hy,
    rw [pow_add, smul_mul_assoc, mul_smul, mul_comm, ← smul_mul_assoc, mul_comm] }
end

end submonoid

namespace group

lemma card_pow_eq_card_pow_card_univ_aux {f : ℕ → ℕ} (h1 : monotone f)
  {B : ℕ} (h2 : ∀ n, f n ≤ B) (h3 : ∀ n, f n = f (n + 1) → f (n + 1) = f (n + 2)) :
  ∀ k, B ≤ k → f k = f B :=
begin
  have key : ∃ n : ℕ, n ≤ B ∧ f n = f (n + 1),
  { contrapose! h2,
    suffices : ∀ n : ℕ, n ≤ B + 1 → n ≤ f n,
    { exact ⟨B + 1, this (B + 1) (le_refl (B + 1))⟩ },
    exact λ n, nat.rec (λ h, nat.zero_le (f 0)) (λ n ih h, lt_of_le_of_lt (ih (n.le_succ.trans h))
      (lt_of_le_of_ne (h1 n.le_succ) (h2 n (nat.succ_le_succ_iff.mp h)))) n },
  { obtain ⟨n, hn1, hn2⟩ := key,
    replace key : ∀ k : ℕ, f (n + k) = f (n + k + 1) ∧ f (n + k) = f n :=
    λ k, nat.rec ⟨hn2, rfl⟩ (λ k ih, ⟨h3 _ ih.1, ih.1.symm.trans ih.2⟩) k,
    replace key : ∀ k : ℕ, n ≤ k → f k = f n :=
    λ k hk, (congr_arg f (add_tsub_cancel_of_le hk)).symm.trans (key (k - n)).2,
    exact λ k hk, (key k (hn1.trans hk)).trans (key B hn1).symm },
end

variables {G : Type*} [group G] [fintype G] (S : set G)

@[to_additive]
lemma card_pow_eq_card_pow_card_univ [∀ (k : ℕ), decidable_pred (∈ (S ^ k))] :
  ∀ k, fintype.card G ≤ k → fintype.card ↥(S ^ k) = fintype.card ↥(S ^ (fintype.card G)) :=
begin
  have hG : 0 < fintype.card G := fintype.card_pos_iff.mpr ⟨1⟩,
  by_cases hS : S = ∅,
  { refine λ k hk, fintype.card_congr _,
    rw [hS, empty_pow _ (ne_of_gt (lt_of_lt_of_le hG hk)), empty_pow _ (ne_of_gt hG)] },
  obtain ⟨a, ha⟩ := set.ne_empty_iff_nonempty.mp hS,
  classical,
  have key : ∀ a (s t : set G), (∀ b : G, b ∈ s → a * b ∈ t) → fintype.card s ≤ fintype.card t,
  { refine λ a s t h, fintype.card_le_of_injective (λ ⟨b, hb⟩, ⟨a * b, h b hb⟩) _,
    rintro ⟨b, hb⟩ ⟨c, hc⟩ hbc,
    exact subtype.ext (mul_left_cancel (subtype.ext_iff.mp hbc)) },
  have mono : monotone (λ n, fintype.card ↥(S ^ n) : ℕ → ℕ) :=
  monotone_nat_of_le_succ (λ n, key a _ _ (λ b hb, set.mul_mem_mul ha hb)),
  convert card_pow_eq_card_pow_card_univ_aux mono (λ n, set_fintype_card_le_univ (S ^ n))
    (λ n h, le_antisymm (mono (n + 1).le_succ) (key a⁻¹ _ _ _)),
  { simp only [finset.filter_congr_decidable, fintype.card_of_finset] },
  replace h : {a} * S ^ n = S ^ (n + 1),
  { refine set.eq_of_subset_of_card_le _ (le_trans (ge_of_eq h) _),
    { exact mul_subset_mul (set.singleton_subset_iff.mpr ha) set.subset.rfl },
    { convert key a (S ^ n) ({a} * S ^ n) (λ b hb, set.mul_mem_mul (set.mem_singleton a) hb) } },
  rw [pow_succ', ←h, mul_assoc, ←pow_succ', h],
  rintro _ ⟨b, c, hb, hc, rfl⟩,
  rwa [set.mem_singleton_iff.mp hb, inv_mul_cancel_left],
end

end group<|MERGE_RESOLUTION|>--- conflicted
+++ resolved
@@ -107,12 +107,7 @@
 @[to_additive]
 lemma mem_mul : a ∈ s * t ↔ ∃ x y, x ∈ s ∧ y ∈ t ∧ x * y = a := iff.rfl
 
-<<<<<<< HEAD
-@[to_additive]
-lemma mul_mem_mul (ha : a ∈ s) (hb : b ∈ t) : a * b ∈ s * t := mem_image2_of_mem ha hb
-=======
 @[to_additive] lemma mul_mem_mul : a ∈ s → b ∈ t → a * b ∈ s * t := mem_image2_of_mem
->>>>>>> 28e0d635
 
 @[to_additive add_image_prod]
 lemma image_mul_prod : (λ x : α × α, x.fst * x.snd) '' s ×ˢ t = s * t := image_prod _
@@ -126,10 +121,6 @@
 @[to_additive] lemma nonempty.of_mul_left : (s * t).nonempty → s.nonempty := nonempty.of_image2_left
 @[to_additive] lemma nonempty.of_mul_right : (s * t).nonempty → t.nonempty :=
 nonempty.of_image2_right
-<<<<<<< HEAD
-
-=======
->>>>>>> 28e0d635
 @[simp, to_additive] lemma mul_singleton : s * {b} = (* b) '' s := image2_singleton_right
 @[simp, to_additive] lemma singleton_mul : {a} * t = ((*) a) '' t := image2_singleton_left
 @[simp, to_additive] lemma singleton_mul_singleton : ({a} : set α) * {b} = {a * b} :=
@@ -140,13 +131,7 @@
 @[to_additive] lemma mul_subset_mul_right : s₁ ⊆ s₂ → s₁ * t ⊆ s₂ * t := image2_subset_right
 @[to_additive] lemma mul_subset_iff : s * t ⊆ u ↔ ∀ (x ∈ s) (y ∈ t), x * y ∈ u := image2_subset_iff
 
-<<<<<<< HEAD
-@[to_additive] lemma mul_subset_mul : s₁ ⊆ t₁ → s₂ ⊆ t₂ → s₁ * s₂ ⊆ t₁ * t₂ := image2_subset
-@[to_additive] lemma mul_subset_mul_left : t₁ ⊆ t₂ → s * t₁ ⊆ s * t₂ := image2_subset_left
-@[to_additive] lemma mul_subset_mul_right : s₁ ⊆ s₂ → s₁ * t ⊆ s₂ * t := image2_subset_right
-=======
 attribute [mono] add_subset_add
->>>>>>> 28e0d635
 
 @[to_additive] lemma union_mul : (s₁ ∪ s₂) * t = s₁ * t ∪ s₂ * t := image2_union_left
 @[to_additive] lemma mul_union : s * (t₁ ∪ t₂) = s * t₁ ∪ s * t₂ := image2_union_right
@@ -566,12 +551,7 @@
 @[to_additive]
 lemma mem_div : a ∈ s / t ↔ ∃ x y, x ∈ s ∧ y ∈ t ∧ x / y = a := iff.rfl
 
-<<<<<<< HEAD
-@[to_additive]
-lemma div_mem_div (ha : a ∈ s) (hb : b ∈ t) : a / b ∈ s / t := mem_image2_of_mem ha hb
-=======
 @[to_additive] lemma div_mem_div : a ∈ s → b ∈ t → a / b ∈ s / t := mem_image2_of_mem
->>>>>>> 28e0d635
 
 @[to_additive add_image_prod]
 lemma image_div_prod : (λ x : α × α, x.fst / x.snd) '' s ×ˢ t = s / t := image_prod _
@@ -585,27 +565,17 @@
 @[to_additive] lemma nonempty.of_div_left : (s / t).nonempty → s.nonempty := nonempty.of_image2_left
 @[to_additive] lemma nonempty.of_div_right : (s / t).nonempty → t.nonempty :=
 nonempty.of_image2_right
-<<<<<<< HEAD
-
-=======
->>>>>>> 28e0d635
 @[simp, to_additive] lemma div_singleton : s / {b} = (/ b) '' s := image2_singleton_right
 @[simp, to_additive] lemma singleton_div : {a} / t = ((/) a) '' t := image2_singleton_left
 @[simp, to_additive] lemma singleton_div_singleton : ({a} : set α) / {b} = {a / b} :=
 image2_singleton
 
-<<<<<<< HEAD
-@[to_additive] lemma div_subset_div : s₁ ⊆ t₁ → s₂ ⊆ t₂ → s₁ / s₂ ⊆ t₁ / t₂ := image2_subset
-@[to_additive] lemma div_subset_div_left (h : t₁ ⊆ t₂) : s / t₁ ⊆ s / t₂ := image2_subset_left h
-@[to_additive] lemma div_subset_div_right (h : s₁ ⊆ s₂) : s₁ / t ⊆ s₂ / t := image2_subset_right h
-=======
 @[to_additive, mono] lemma div_subset_div : s₁ ⊆ t₁ → s₂ ⊆ t₂ → s₁ / s₂ ⊆ t₁ / t₂ := image2_subset
 @[to_additive] lemma div_subset_div_left : t₁ ⊆ t₂ → s / t₁ ⊆ s / t₂ := image2_subset_left
 @[to_additive] lemma div_subset_div_right : s₁ ⊆ s₂ → s₁ / t ⊆ s₂ / t := image2_subset_right
 @[to_additive] lemma div_subset_iff : s / t ⊆ u ↔ ∀ (x ∈ s) (y ∈ t), x / y ∈ u := image2_subset_iff
 
 attribute [mono] sub_subset_sub
->>>>>>> 28e0d635
 
 @[to_additive] lemma union_div : (s₁ ∪ s₂) / t = s₁ / t ∪ s₂ / t := image2_union_left
 @[to_additive] lemma div_union : s / (t₁ ∪ t₂) = s / t₁ ∪ s / t₂ := image2_union_right
@@ -614,16 +584,8 @@
 @[to_additive] lemma div_inter_subset : s / (t₁ ∩ t₂) ⊆ s / t₁ ∩ (s / t₂) :=
 image2_inter_subset_right
 
-<<<<<<< HEAD
-@[to_additive]
-lemma Union_div_left_image : (⋃ a ∈ s, (λ x, a / x) '' t) = s / t := Union_image_left _
-
-@[to_additive]
-lemma Union_div_right_image : (⋃ a ∈ t, (λ x, x / a) '' s) = s / t := Union_image_right _
-=======
 @[to_additive] lemma Union_div_left_image : (⋃ a ∈ s, ((/) a) '' t) = s / t := Union_image_left _
 @[to_additive] lemma Union_div_right_image : (⋃ a ∈ t, (/ a) '' s) = s / t := Union_image_right _
->>>>>>> 28e0d635
 
 @[to_additive] lemma Union_div (s : ι → set α) (t : set α) : (⋃ i, s i) / t = ⋃ i, s i / t :=
 image2_Union_left _ _ _
@@ -768,14 +730,7 @@
 @[to_additive]
 lemma mem_smul : b ∈ s • t ↔ ∃ x y, x ∈ s ∧ y ∈ t ∧ x • y = b := iff.rfl
 
-<<<<<<< HEAD
-@[to_additive]
-lemma smul_mem_smul (ha : a ∈ s) (hb : b ∈ t) : a • b ∈ s • t := mem_image2_of_mem ha hb
-
-@[to_additive] lemma smul_subset_iff : s • t ⊆ u ↔ ∀ (a ∈ s) (b ∈ t), a • b ∈ u := image2_subset_iff
-=======
 @[to_additive] lemma smul_mem_smul : a ∈ s → b ∈ t → a • b ∈ s • t := mem_image2_of_mem
->>>>>>> 28e0d635
 
 @[simp, to_additive] lemma empty_smul : (∅ : set α) • t = ∅ := image2_empty_left
 @[simp, to_additive] lemma smul_empty : s • (∅ : set β) = ∅ := image2_empty_right
@@ -787,27 +742,17 @@
 nonempty.of_image2_left
 @[to_additive] lemma nonempty.of_smul_right : (s • t).nonempty → t.nonempty :=
 nonempty.of_image2_right
-<<<<<<< HEAD
-
-=======
->>>>>>> 28e0d635
 @[simp, to_additive] lemma smul_singleton : s • {b} = (• b) '' s := image2_singleton_right
 @[simp, to_additive] lemma singleton_smul : ({a} : set α) • t = a • t := image2_singleton_left
 @[simp, to_additive] lemma singleton_smul_singleton : ({a} : set α) • ({b} : set β) = {a • b} :=
 image2_singleton
 
-<<<<<<< HEAD
-@[to_additive] lemma smul_subset_smul : s₁ ⊆ s₂ → t₁ ⊆ t₂ → s₁ • t₁ ⊆ s₂ • t₂ := image2_subset
-@[to_additive] lemma smul_subset_smul_left : t₁ ⊆ t₂ → s • t₁ ⊆ s • t₂ := image2_subset_left
-@[to_additive] lemma smul_subset_smul_right : s₁ ⊆ s₂ → s₁ • t ⊆ s₂ • t := image2_subset_right
-=======
 @[to_additive, mono] lemma smul_subset_smul : s₁ ⊆ s₂ → t₁ ⊆ t₂ → s₁ • t₁ ⊆ s₂ • t₂ := image2_subset
 @[to_additive] lemma smul_subset_smul_left : t₁ ⊆ t₂ → s • t₁ ⊆ s • t₂ := image2_subset_left
 @[to_additive] lemma smul_subset_smul_right : s₁ ⊆ s₂ → s₁ • t ⊆ s₂ • t := image2_subset_right
 @[to_additive] lemma smul_subset_iff : s • t ⊆ u ↔ ∀ (a ∈ s) (b ∈ t), a • b ∈ u := image2_subset_iff
 
 attribute [mono] vadd_subset_vadd
->>>>>>> 28e0d635
 
 @[to_additive] lemma union_smul : (s₁ ∪ s₂) • t = s₁ • t ∪ s₂ • t := image2_union_left
 @[to_additive] lemma smul_union : s • (t₁ ∪ t₂) = s • t₁ ∪ s • t₂ := image2_union_right
@@ -815,16 +760,8 @@
 @[to_additive] lemma smul_inter_subset : s • (t₁ ∩ t₂) ⊆ s • t₁ ∩ s • t₂ :=
 image2_inter_subset_right
 
-<<<<<<< HEAD
-@[to_additive]
-lemma Union_smul_left_image : (⋃ a ∈ s, a • t) = s • t := Union_image_left _
-
-@[to_additive]
-lemma Union_smul_right_image : (⋃ a ∈ t, (λ x, x • a) '' s) = s • t := Union_image_right _
-=======
 @[to_additive] lemma Union_smul_left_image : (⋃ a ∈ s, a • t) = s • t := Union_image_left _
 @[to_additive] lemma Union_smul_right_image : (⋃ a ∈ t, (• a) '' s) = s • t := Union_image_right _
->>>>>>> 28e0d635
 
 @[to_additive] lemma Union_smul (s : ι → set α) (t : set β) : (⋃ i, s i) • t = ⋃ i, s i • t :=
 image2_Union_left _ _ _
@@ -1016,11 +953,6 @@
 
 lemma vsub_mem_vsub (hb : b ∈ s) (hc : c ∈ t) : b -ᵥ c ∈ s -ᵥ t := mem_image2_of_mem hb hc
 
-<<<<<<< HEAD
-lemma vsub_subset_iff {u : set α} : s -ᵥ t ⊆ u ↔ ∀ (x ∈ s) (y ∈ t), x -ᵥ y ∈ u := image2_subset_iff
-
-=======
->>>>>>> 28e0d635
 @[simp] lemma empty_vsub (t : set β) : ∅ -ᵥ t = ∅ := image2_empty_left
 @[simp] lemma vsub_empty (s : set β) : s -ᵥ ∅ = ∅ := image2_empty_right
 @[simp] lemma vsub_eq_empty : s -ᵥ t = ∅ ↔ s = ∅ ∨ t = ∅ := image2_eq_empty_iff
@@ -1029,24 +961,14 @@
 lemma nonempty.vsub : s.nonempty → t.nonempty → (s -ᵥ t : set α).nonempty := nonempty.image2
 lemma nonempty.of_vsub_left : (s -ᵥ t :set α).nonempty → s.nonempty := nonempty.of_image2_left
 lemma nonempty.of_vsub_right : (s -ᵥ t : set α).nonempty → t.nonempty := nonempty.of_image2_right
-<<<<<<< HEAD
-
-=======
->>>>>>> 28e0d635
 @[simp] lemma vsub_singleton (s : set β) (b : β) : s -ᵥ {b} = (-ᵥ b) '' s := image2_singleton_right
 @[simp] lemma singleton_vsub (t : set β) (b : β) : {b} -ᵥ t = ((-ᵥ) b) '' t := image2_singleton_left
 @[simp] lemma singleton_vsub_singleton : ({b} : set β) -ᵥ {c} = {b -ᵥ c} := image2_singleton
 
-<<<<<<< HEAD
-lemma vsub_subset_vsub : s₁ ⊆ s₂ → t₁ ⊆ t₂ → s₁ -ᵥ t₁ ⊆ s₂ -ᵥ t₂ := image2_subset
-lemma vsub_subset_vsub_left : t₁ ⊆ t₂ → s -ᵥ t₁ ⊆ s -ᵥ t₂ := image2_subset_left
-lemma vsub_subset_vsub_right : s₁ ⊆ s₂ → s₁ -ᵥ t ⊆ s₂ -ᵥ t := image2_subset_right
-=======
 @[mono] lemma vsub_subset_vsub : s₁ ⊆ s₂ → t₁ ⊆ t₂ → s₁ -ᵥ t₁ ⊆ s₂ -ᵥ t₂ := image2_subset
 lemma vsub_subset_vsub_left : t₁ ⊆ t₂ → s -ᵥ t₁ ⊆ s -ᵥ t₂ := image2_subset_left
 lemma vsub_subset_vsub_right : s₁ ⊆ s₂ → s₁ -ᵥ t ⊆ s₂ -ᵥ t := image2_subset_right
 lemma vsub_subset_iff : s -ᵥ t ⊆ u ↔ ∀ (x ∈ s) (y ∈ t), x -ᵥ y ∈ u := image2_subset_iff
->>>>>>> 28e0d635
 lemma vsub_self_mono (h : s ⊆ t) : s -ᵥ s ⊆ t -ᵥ t := vsub_subset_vsub h h
 
 lemma union_vsub : (s₁ ∪ s₂) -ᵥ t = s₁ -ᵥ t ∪ (s₂ -ᵥ t) := image2_union_left
