--- conflicted
+++ resolved
@@ -151,7 +151,6 @@
 theorem res_univ (f : α → β) : pfun.res f set.univ = f :=
 rfl
 
-<<<<<<< HEAD
 section glue
 
 variable {ι : Sort*}
@@ -180,11 +179,7 @@
 end glue
 
 theorem dom_iff_graph (f : α →. β) (x : α) : x ∈ f.dom ↔ ∃y, (x, y) ∈ f.graph :=
-roption.dom_iff_mem
-=======
-theorem dom_iff_graph (f : α →. β) (x : α) : x ∈ f.dom ↔ ∃ y, (x, y) ∈ f.graph :=
 part.dom_iff_mem
->>>>>>> e427a0e5
 
 theorem lift_graph {f : α → β} {a b} : (a, b) ∈ (f : α →. β).graph ↔ f a = b :=
 show (∃ (h : true), f a = b) ↔ f a = b, by simp
