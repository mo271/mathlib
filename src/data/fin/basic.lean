/-
Copyright (c) 2017 Robert Y. Lewis. All rights reserved.
Released under Apache 2.0 license as described in the file LICENSE.
Authors: Robert Y. Lewis, Keeley Hoek
-/
import tactic.apply_fun
import data.nat.cast
import order.rel_iso
import tactic.localized

/-!
# The finite type with `n` elements

`fin n` is the type whose elements are natural numbers smaller than `n`.
This file expands on the development in the core library.

## Main definitions

### Induction principles

* `fin_zero_elim` : Elimination principle for the empty set `fin 0`, generalizes `fin.elim0`.
* `fin.succ_rec` : Define `C n i` by induction on  `i : fin n` interpreted
  as `(0 : fin (n - i)).succ.succ…`. This function has two arguments: `H0 n` defines
  `0`-th element `C (n+1) 0` of an `(n+1)`-tuple, and `Hs n i` defines `(i+1)`-st element
  of `(n+1)`-tuple based on `n`, `i`, and `i`-th element of `n`-tuple.
* `fin.succ_rec_on` : same as `fin.succ_rec` but `i : fin n` is the first argument;
* `fin.induction` : Define `C i` by induction on `i : fin (n + 1)`, separating into the
  `nat`-like base cases of `C 0` and `C (i.succ)`.
* `fin.induction_on` : same as `fin.induction` but with `i : fin (n + 1)` as the first argument.
* `fin.cases` : define `f : Π i : fin n.succ, C i` by separately handling the cases `i = 0` and
  `i = fin.succ j`, `j : fin n`, defined using `fin.induction`.
* `fin.reverse_induction`: reverse induction on `i : fin (n + 1)`; given `C (fin.last n)` and
  `∀ i : fin n, C (fin.succ i) → C (fin.cast_succ i)`, constructs all values `C i` by going down;
* `fin.last_cases`: define `f : Π i, fin (n + 1), C i` by separately handling the cases
  `i = fin.last n` and `i = fin.cast_succ j`, a special case of `fin.reverse_induction`;
* `fin.add_cases`: define a function on `fin (m + n)` by separately handling the cases
  `fin.cast_add n i` and `fin.nat_add m i`;
* `fin.succ_above_cases`: given `i : fin (n + 1)`, define a function on `fin (n + 1)` by separately
  handling the cases `j = i` and `j = fin.succ_above i k`, same as `fin.insert_nth` but marked
  as eliminator and works for `Sort*`.

### Order embeddings and an order isomorphism

* `fin.coe_embedding` : coercion to natural numbers as an `order_embedding`;
* `fin.succ_embedding` : `fin.succ` as an `order_embedding`;
* `fin.cast_le h` : embed `fin n` into `fin m`, `h : n ≤ m`;
* `fin.cast eq` : order isomorphism between `fin n` and fin m` provided that `n = m`,
  see also `equiv.fin_congr`;
* `fin.cast_add m` : embed `fin n` into `fin (n+m)`;
* `fin.cast_succ` : embed `fin n` into `fin (n+1)`;
* `fin.succ_above p` : embed `fin n` into `fin (n + 1)` with a hole around `p`;
* `fin.add_nat m i` : add `m` on `i` on the right, generalizes `fin.succ`;
* `fin.nat_add n i` adds `n` on `i` on the left;

### Other casts

* `fin.of_nat'`: given a positive number `n` (deduced from `[fact (0 < n)]`), `fin.of_nat' i` is
  `i % n` interpreted as an element of `fin n`;
* `fin.cast_lt i h` : embed `i` into a `fin` where `h` proves it belongs into;
* `fin.pred_above (p : fin n) i` : embed `i : fin (n+1)` into `fin n` by subtracting one if `p < i`;
* `fin.cast_pred` : embed `fin (n + 2)` into `fin (n + 1)` by mapping `fin.last (n + 1)` to
  `fin.last n`;
* `fin.sub_nat i h` : subtract `m` from `i ≥ m`, generalizes `fin.pred`;
* `fin.clamp n m` : `min n m` as an element of `fin (m + 1)`;
* `fin.div_nat i` : divides `i : fin (m * n)` by `n`;
* `fin.mod_nat i` : takes the mod of `i : fin (m * n)` by `n`;

### Misc definitions

* `fin.last n` : The greatest value of `fin (n+1)`.

-/

universes u v
open fin nat function

/-- Elimination principle for the empty set `fin 0`, dependent version. -/
def fin_zero_elim {α : fin 0 → Sort u} (x : fin 0) : α x := x.elim0

lemma fact.succ.pos {n} : fact (0 < succ n) := ⟨zero_lt_succ _⟩

lemma fact.bit0.pos {n} [h : fact (0 < n)] : fact (0 < bit0 n) :=
⟨nat.zero_lt_bit0 $ ne_of_gt h.1⟩

lemma fact.bit1.pos {n} : fact (0 < bit1 n) :=
⟨nat.zero_lt_bit1 _⟩

lemma fact.pow.pos {p n : ℕ} [h : fact $ 0 < p] : fact (0 < p ^ n) :=
⟨pow_pos h.1 _⟩

localized "attribute [instance] fact.succ.pos" in fin_fact
localized "attribute [instance] fact.bit0.pos" in fin_fact
localized "attribute [instance] fact.bit1.pos" in fin_fact
localized "attribute [instance] fact.pow.pos" in fin_fact

namespace fin

/-- A non-dependent variant of `elim0`. -/
def elim0' {α : Sort*} (x : fin 0) : α := x.elim0

variables {n m : ℕ} {a b : fin n}

instance fin_to_nat (n : ℕ) : has_coe (fin n) nat := ⟨subtype.val⟩

lemma pos_iff_nonempty {n : ℕ} : 0 < n ↔ nonempty (fin n) :=
⟨λ h, ⟨⟨0, h⟩⟩, λ ⟨i⟩, lt_of_le_of_lt (nat.zero_le _) i.2⟩

section coe

/-!
### coercions and constructions
-/

@[simp] protected lemma eta (a : fin n) (h : (a : ℕ) < n) : (⟨(a : ℕ), h⟩ : fin n) = a :=
by cases a; refl

@[ext]
lemma ext {a b : fin n} (h : (a : ℕ) = b) : a = b := eq_of_veq h

lemma ext_iff (a b : fin n) : a = b ↔ (a : ℕ) = b :=
iff.intro (congr_arg _) fin.eq_of_veq

lemma coe_injective {n : ℕ} : injective (coe : fin n → ℕ) := subtype.coe_injective

lemma eq_iff_veq (a b : fin n) : a = b ↔ a.1 = b.1 :=
⟨veq_of_eq, eq_of_veq⟩

lemma ne_iff_vne (a b : fin n) : a ≠ b ↔ a.1 ≠ b.1 :=
⟨vne_of_ne, ne_of_vne⟩

@[simp] lemma mk_eq_subtype_mk (a : ℕ) (h : a < n) : mk a h = ⟨a, h⟩ := rfl

protected lemma mk.inj_iff {n a b : ℕ} {ha : a < n} {hb : b < n} :
  (⟨a, ha⟩ : fin n) = ⟨b, hb⟩ ↔ a = b :=
subtype.mk_eq_mk

lemma mk_val {m n : ℕ} (h : m < n) : (⟨m, h⟩ : fin n).val = m := rfl

lemma eq_mk_iff_coe_eq {k : ℕ} {hk : k < n} : a = ⟨k, hk⟩ ↔ (a : ℕ) = k :=
fin.eq_iff_veq a ⟨k, hk⟩

@[simp, norm_cast] lemma coe_mk {m n : ℕ} (h : m < n) : ((⟨m, h⟩ : fin n) : ℕ) = m := rfl

lemma mk_coe (i : fin n) : (⟨i, i.property⟩ : fin n) = i :=
fin.eta _ _

lemma coe_eq_val (a : fin n) : (a : ℕ) = a.val := rfl

@[simp] lemma val_eq_coe (a : fin n) : a.val = a := rfl

/-- Assume `k = l`. If two functions defined on `fin k` and `fin l` are equal on each element,
then they coincide (in the heq sense). -/
protected lemma heq_fun_iff {α : Sort*} {k l : ℕ} (h : k = l) {f : fin k → α} {g : fin l → α} :
  f == g ↔ (∀ (i : fin k), f i = g ⟨(i : ℕ), h ▸ i.2⟩) :=
by { induction h, simp [heq_iff_eq, function.funext_iff] }

protected lemma heq_ext_iff {k l : ℕ} (h : k = l) {i : fin k} {j : fin l} :
  i == j ↔ (i : ℕ) = (j : ℕ) :=
by { induction h, simp [ext_iff] }

lemma exists_iff {p : fin n → Prop} : (∃ i, p i) ↔ ∃ i h, p ⟨i, h⟩ :=
⟨λ h, exists.elim h (λ ⟨i, hi⟩ hpi, ⟨i, hi, hpi⟩),
  λ h, exists.elim h (λ i hi, ⟨⟨i, hi.fst⟩, hi.snd⟩)⟩

lemma forall_iff {p : fin n → Prop} : (∀ i, p i) ↔ ∀ i h, p ⟨i, h⟩ :=
⟨λ h i hi, h ⟨i, hi⟩, λ h ⟨i, hi⟩, h i hi⟩

end coe

section order

/-!
### order
-/

lemma is_lt (i : fin n) : (i : ℕ) < n := i.2

lemma is_le (i : fin (n + 1)) : (i : ℕ) ≤ n := le_of_lt_succ i.is_lt

lemma lt_iff_coe_lt_coe : a < b ↔ (a : ℕ) < b := iff.rfl

lemma le_iff_coe_le_coe : a ≤ b ↔ (a : ℕ) ≤ b := iff.rfl

lemma mk_lt_of_lt_coe {a : ℕ} (h : a < b) : (⟨a, h.trans b.is_lt⟩ : fin n) < b := h

lemma mk_le_of_le_coe {a : ℕ} (h : a ≤ b) : (⟨a, h.trans_lt b.is_lt⟩ : fin n) ≤ b := h

/-- `a < b` as natural numbers if and only if `a < b` in `fin n`. -/
@[norm_cast, simp] lemma coe_fin_lt {n : ℕ} {a b : fin n} : (a : ℕ) < (b : ℕ) ↔ a < b :=
iff.rfl

/-- `a ≤ b` as natural numbers if and only if `a ≤ b` in `fin n`. -/
@[norm_cast, simp] lemma coe_fin_le {n : ℕ} {a b : fin n} : (a : ℕ) ≤ (b : ℕ) ↔ a ≤ b :=
iff.rfl

instance {n : ℕ} : linear_order (fin n) :=
{ le := (≤), lt := (<),
  decidable_le := fin.decidable_le,
  decidable_lt := fin.decidable_lt,
  decidable_eq := fin.decidable_eq _,
 ..linear_order.lift (coe : fin n → ℕ) (@fin.eq_of_veq _) }

instance {n : ℕ}  : partial_order (fin n) := linear_order.to_partial_order (fin n)

lemma coe_strict_mono : strict_mono (coe : fin n → ℕ) := λ _ _, id

/-- The inclusion map `fin n → ℕ` is a relation embedding. -/
def coe_embedding (n) : (fin n) ↪o ℕ :=
⟨⟨coe, @fin.eq_of_veq _⟩, λ a b, iff.rfl⟩

/-- The ordering on `fin n` is a well order. -/
instance fin.lt.is_well_order (n) : is_well_order (fin n) (<) :=
(coe_embedding n).is_well_order

/-- Use the ordering on `fin n` for checking recursive definitions.

For example, the following definition is not accepted by the termination checker,
unless we declare the `has_well_founded` instance:
```lean
def factorial {n : ℕ} : fin n → ℕ
| ⟨0, _⟩ := 1
| ⟨i + 1, hi⟩ := (i + 1) * factorial ⟨i, i.lt_succ_self.trans hi⟩
```
-/
instance {n : ℕ} : has_well_founded (fin n) :=
⟨_, measure_wf coe⟩

@[simp] lemma coe_zero {n : ℕ} : ((0 : fin (n+1)) : ℕ) = 0 := rfl
attribute [simp] val_zero
@[simp] lemma val_zero' (n) : (0 : fin (n+1)).val = 0 := rfl
@[simp] lemma mk_zero : (⟨0, nat.succ_pos'⟩ : fin (n + 1)) = (0 : fin _) := rfl

@[simp] lemma zero_le (a : fin (n + 1)) : 0 ≤ a := zero_le a.1

lemma zero_lt_one : (0 : fin (n + 2)) < 1 := nat.zero_lt_one

@[simp] lemma not_lt_zero (a : fin n.succ) : ¬a < 0.

lemma pos_iff_ne_zero (a : fin (n+1)) : 0 < a ↔ a ≠ 0 :=
by rw [← coe_fin_lt, coe_zero, pos_iff_ne_zero, ne.def, ne.def, ext_iff, coe_zero]

lemma eq_zero_or_eq_succ {n : ℕ} (i : fin (n+1)) : i = 0 ∨ ∃ j : fin n, i = j.succ :=
begin
  rcases i with ⟨_|j, h⟩,
  { left, refl, },
  { right, exact ⟨⟨j, nat.lt_of_succ_lt_succ h⟩, rfl⟩, }
end

/-- The greatest value of `fin (n+1)` -/
def last (n : ℕ) : fin (n+1) := ⟨_, n.lt_succ_self⟩

@[simp, norm_cast] lemma coe_last (n : ℕ) : (last n : ℕ) = n := rfl

lemma last_val (n : ℕ) : (last n).val = n := rfl

theorem le_last (i : fin (n+1)) : i ≤ last n :=
le_of_lt_succ i.is_lt

instance : bounded_order (fin (n + 1)) :=
{ top := last n,
  le_top := le_last,
  bot := 0,
  bot_le := zero_le }

instance : lattice (fin (n + 1)) := linear_order.to_lattice

lemma last_pos : (0 : fin (n + 2)) < last (n + 1) :=
by simp [lt_iff_coe_lt_coe]

lemma eq_last_of_not_lt {i : fin (n+1)} (h : ¬ (i : ℕ) < n) : i = last n :=
le_antisymm (le_last i) (not_lt.1 h)

lemma top_eq_last (n : ℕ) : ⊤ = fin.last n := rfl

lemma bot_eq_zero (n : ℕ) : ⊥ = (0 : fin (n + 1)) := rfl

section

variables {α : Type*} [preorder α]
open set

/-- If `e` is an `order_iso` between `fin n` and `fin m`, then `n = m` and `e` is the identity
map. In this lemma we state that for each `i : fin n` we have `(e i : ℕ) = (i : ℕ)`. -/
@[simp] lemma coe_order_iso_apply (e : fin n ≃o fin m) (i : fin n) : (e i : ℕ) = i :=
begin
  rcases i with ⟨i, hi⟩,
  rw [subtype.coe_mk],
  induction i using nat.strong_induction_on with i h,
  refine le_antisymm (forall_lt_iff_le.1 $ λ j hj, _) (forall_lt_iff_le.1 $ λ j hj, _),
  { have := e.symm.lt_iff_lt.2 (mk_lt_of_lt_coe hj),
    rw e.symm_apply_apply at this,
    convert this,
    simpa using h _ this (e.symm _).is_lt },
  { rwa [← h j hj (hj.trans hi), ← lt_iff_coe_lt_coe, e.lt_iff_lt] }
end

instance order_iso_subsingleton : subsingleton (fin n ≃o α) :=
⟨λ e e', by { ext i,
  rw [← e.symm.apply_eq_iff_eq, e.symm_apply_apply, ← e'.trans_apply, ext_iff,
    coe_order_iso_apply] }⟩

instance order_iso_subsingleton' : subsingleton (α ≃o fin n) :=
order_iso.symm_injective.subsingleton

instance order_iso_unique : unique (fin n ≃o fin n) := unique.mk' _

/-- Two strictly monotone functions from `fin n` are equal provided that their ranges
are equal. -/
lemma strict_mono_unique {f g : fin n → α} (hf : strict_mono f) (hg : strict_mono g)
  (h : range f = range g) : f = g :=
have (hf.order_iso f).trans (order_iso.set_congr _ _ h) = hg.order_iso g,
  from subsingleton.elim _ _,
congr_arg (function.comp (coe : range g → α)) (funext $ rel_iso.ext_iff.1 this)

/-- Two order embeddings of `fin n` are equal provided that their ranges are equal. -/
lemma order_embedding_eq {f g : fin n ↪o α} (h : range f = range g) : f = g :=
rel_embedding.ext $ funext_iff.1 $ strict_mono_unique f.strict_mono g.strict_mono h

end


end order

section add

/-!
### addition, numerals, and coercion from nat
-/

/-- Given a positive `n`, `fin.of_nat' i` is `i % n` as an element of `fin n`. -/
def of_nat' [h : fact (0 < n)] (i : ℕ) : fin n := ⟨i%n, mod_lt _ h.1⟩

lemma one_val {n : ℕ} : (1 : fin (n+1)).val = 1 % (n+1) := rfl
lemma coe_one' {n : ℕ} : ((1 : fin (n+1)) : ℕ) = 1 % (n+1) := rfl
@[simp] lemma val_one  {n : ℕ} : (1 : fin (n+2)).val = 1 := rfl
@[simp] lemma coe_one  {n : ℕ} : ((1 : fin (n+2)) : ℕ) = 1 := rfl
@[simp] lemma mk_one : (⟨1, nat.succ_lt_succ (nat.succ_pos n)⟩ : fin (n + 2)) = (1 : fin _) := rfl

instance {n : ℕ} : nontrivial (fin (n + 2)) := ⟨⟨0, 1, dec_trivial⟩⟩

lemma nontrivial_iff_two_le : nontrivial (fin n) ↔ 2 ≤ n :=
by rcases n with _|_|n; simp [fin.nontrivial, not_nontrivial, nat.succ_le_iff]

lemma subsingleton_iff_le_one : subsingleton (fin n) ↔ n ≤ 1 :=
by rcases n with _|_|n; simp [is_empty.subsingleton, unique.subsingleton, not_subsingleton]

section monoid

@[simp] protected lemma add_zero (k : fin (n + 1)) : k + 0 = k :=
by simp [eq_iff_veq, add_def, mod_eq_of_lt (is_lt k)]

@[simp] protected lemma zero_add (k : fin (n + 1)) : (0 : fin (n + 1)) + k = k :=
by simp [eq_iff_veq, add_def, mod_eq_of_lt (is_lt k)]

instance add_comm_monoid (n : ℕ) : add_comm_monoid (fin (n + 1)) :=
{ add := (+),
  add_assoc := by simp [eq_iff_veq, add_def, add_assoc],
  zero := 0,
  zero_add := fin.zero_add,
  add_zero := fin.add_zero,
  add_comm := by simp [eq_iff_veq, add_def, add_comm] }

end monoid

lemma val_add {n : ℕ} : ∀ a b : fin n, (a + b).val = (a.val + b.val) % n
| ⟨_, _⟩ ⟨_, _⟩ := rfl

lemma coe_add {n : ℕ} : ∀ a b : fin n, ((a + b : fin n) : ℕ) = (a + b) % n
| ⟨_, _⟩ ⟨_, _⟩ := rfl

lemma coe_add_eq_ite {n : ℕ} (a b : fin n) :
  (↑(a + b) : ℕ) = if n ≤ a + b then a + b - n else a + b :=
by rw [fin.coe_add, nat.add_mod_eq_ite,
       nat.mod_eq_of_lt (show ↑a < n, from a.2), nat.mod_eq_of_lt (show ↑b < n, from b.2)]

lemma coe_bit0 {n : ℕ} (k : fin n) : ((bit0 k : fin n) : ℕ) = bit0 (k : ℕ) % n :=
by { cases k, refl }

lemma coe_bit1 {n : ℕ} (k : fin (n + 1)) :
  ((bit1 k : fin (n + 1)) : ℕ) = bit1 (k : ℕ) % (n + 1) :=
begin
  cases n, { cases k with k h, cases k, {show _ % _ = _, simp}, cases h with _ h, cases h },
  simp [bit1, fin.coe_bit0, fin.coe_add, fin.coe_one],
end

lemma coe_add_one_of_lt {n : ℕ} {i : fin n.succ} (h : i < last _) :
  (↑(i + 1) : ℕ) = i + 1 :=
begin
  -- First show that `((1 : fin n.succ) : ℕ) = 1`, because `n.succ` is at least 2.
  cases n,
  { cases h },
  -- Then just unfold the definitions.
  rw [fin.coe_add, fin.coe_one, nat.mod_eq_of_lt (nat.succ_lt_succ _)],
  exact h
end

@[simp] lemma last_add_one : ∀ n, last n + 1 = 0
| 0 := subsingleton.elim _ _
| (n + 1) := by { ext, rw [coe_add, coe_zero, coe_last, coe_one, nat.mod_self] }

lemma coe_add_one {n : ℕ} (i : fin (n + 1)) :
  ((i + 1 : fin (n + 1)) : ℕ) = if i = last _ then 0 else i + 1 :=
begin
  rcases (le_last i).eq_or_lt with rfl|h,
  { simp },
  { simpa [h.ne] using coe_add_one_of_lt h }
end

section bit

@[simp] lemma mk_bit0 {m n : ℕ} (h : bit0 m < n) :
  (⟨bit0 m, h⟩ : fin n) = (bit0 ⟨m, (nat.le_add_right m m).trans_lt h⟩ : fin _) :=
eq_of_veq (nat.mod_eq_of_lt h).symm

@[simp] lemma mk_bit1 {m n : ℕ} (h : bit1 m < n + 1) :
  (⟨bit1 m, h⟩ : fin (n + 1)) = (bit1 ⟨m, (nat.le_add_right m m).trans_lt
    ((m + m).lt_succ_self.trans h)⟩ : fin _) :=
begin
  ext,
  simp only [bit1, bit0] at h,
  simp only [bit1, bit0, coe_add, coe_one', coe_mk, ←nat.add_mod, nat.mod_eq_of_lt h],
end

end bit

@[simp] lemma val_two  {n : ℕ} : (2 : fin (n+3)).val = 2 := rfl
@[simp] lemma coe_two  {n : ℕ} : ((2 : fin (n+3)) : ℕ) = 2 := rfl

section of_nat_coe

@[simp]
lemma of_nat_eq_coe (n : ℕ) (a : ℕ) : (of_nat a : fin (n+1)) = a :=
begin
  induction a with a ih, { refl },
  ext, show (a+1) % (n+1) = subtype.val (a+1 : fin (n+1)),
  { rw [val_add, ← ih, of_nat],
    exact add_mod _ _ _ }
end

/-- Converting an in-range number to `fin (n + 1)` produces a result
whose value is the original number.  -/
lemma coe_val_of_lt {n : ℕ} {a : ℕ} (h : a < n + 1) :
  ((a : fin (n + 1)).val) = a :=
begin
  rw ←of_nat_eq_coe,
  exact nat.mod_eq_of_lt h
end

/-- Converting the value of a `fin (n + 1)` to `fin (n + 1)` results
in the same value.  -/
lemma coe_val_eq_self {n : ℕ} (a : fin (n + 1)) : (a.val : fin (n + 1)) = a :=
begin
  rw fin.eq_iff_veq,
  exact coe_val_of_lt a.property
end

/-- Coercing an in-range number to `fin (n + 1)`, and converting back
to `ℕ`, results in that number. -/
lemma coe_coe_of_lt {n : ℕ} {a : ℕ} (h : a < n + 1) :
  ((a : fin (n + 1)) : ℕ) = a :=
coe_val_of_lt h

/-- Converting a `fin (n + 1)` to `ℕ` and back results in the same
value. -/
@[simp] lemma coe_coe_eq_self {n : ℕ} (a : fin (n + 1)) : ((a : ℕ) : fin (n + 1)) = a :=
coe_val_eq_self a

lemma coe_nat_eq_last (n) : (n : fin (n + 1)) = fin.last n :=
by { rw [←fin.of_nat_eq_coe, fin.of_nat, fin.last], simp only [nat.mod_eq_of_lt n.lt_succ_self] }

lemma le_coe_last (i : fin (n + 1)) : i ≤ n :=
by { rw fin.coe_nat_eq_last, exact fin.le_last i }

end of_nat_coe

lemma add_one_pos (i : fin (n + 1)) (h : i < fin.last n) : (0 : fin (n + 1)) < i + 1 :=
begin
  cases n,
  { exact absurd h (nat.not_lt_zero _) },
  { rw [lt_iff_coe_lt_coe, coe_last, ←add_lt_add_iff_right 1] at h,
    rw [lt_iff_coe_lt_coe, coe_add, coe_zero, coe_one, nat.mod_eq_of_lt h],
    exact nat.zero_lt_succ _ }
end

lemma one_pos : (0 : fin (n + 2)) < 1 := succ_pos 0

lemma zero_ne_one : (0 : fin (n + 2)) ≠ 1 := ne_of_lt one_pos

@[simp] lemma zero_eq_one_iff : (0 : fin (n + 1)) = 1 ↔ n = 0 :=
begin
  split,
  { cases n; intro h,
    { refl },
    { have := zero_ne_one, contradiction } },
  { rintro rfl, refl }
end

@[simp] lemma one_eq_zero_iff : (1 : fin (n + 1)) = 0 ↔ n = 0 :=
by rw [eq_comm, zero_eq_one_iff]

end add

section succ

/-!
### succ and casts into larger fin types
-/

@[simp] lemma coe_succ (j : fin n) : (j.succ : ℕ) = j + 1 :=
by cases j; simp [fin.succ]

@[simp]
lemma succ_pos (a : fin n) : (0 : fin (n + 1)) < a.succ := by simp [lt_iff_coe_lt_coe]

/-- `fin.succ` as an `order_embedding` -/
def succ_embedding (n : ℕ) : fin n ↪o fin (n + 1) :=
order_embedding.of_strict_mono fin.succ $ λ ⟨i, hi⟩ ⟨j, hj⟩ h, succ_lt_succ h

@[simp] lemma coe_succ_embedding : ⇑(succ_embedding n) = fin.succ := rfl

@[simp] lemma succ_le_succ_iff : a.succ ≤ b.succ ↔ a ≤ b :=
(succ_embedding n).le_iff_le

@[simp] lemma succ_lt_succ_iff : a.succ < b.succ ↔ a < b :=
(succ_embedding n).lt_iff_lt

lemma succ_injective (n : ℕ) : injective (@fin.succ n) :=
(succ_embedding n).injective

@[simp] lemma succ_inj {a b : fin n} : a.succ = b.succ ↔ a = b :=
(succ_injective n).eq_iff

lemma succ_ne_zero {n} : ∀ k : fin n, fin.succ k ≠ 0
| ⟨k, hk⟩ heq := nat.succ_ne_zero k $ (ext_iff _ _).1 heq

@[simp] lemma succ_zero_eq_one : fin.succ (0 : fin (n + 1)) = 1 := rfl

@[simp] lemma succ_one_eq_two : fin.succ (1 : fin (n + 2)) = 2 := rfl

@[simp] lemma succ_mk (n i : ℕ) (h : i < n) : fin.succ ⟨i, h⟩ = ⟨i + 1, nat.succ_lt_succ h⟩ :=
rfl

lemma mk_succ_pos (i : ℕ) (h : i < n) : (0 : fin (n + 1)) < ⟨i.succ, add_lt_add_right h 1⟩ :=
by { rw [lt_iff_coe_lt_coe, coe_zero], exact nat.succ_pos i }

lemma one_lt_succ_succ (a : fin n) : (1 : fin (n + 2)) < a.succ.succ :=
begin
  cases n,
  { exact fin_zero_elim a },
  { rw [←succ_zero_eq_one, succ_lt_succ_iff], exact succ_pos a }
end

lemma succ_succ_ne_one (a : fin n) : fin.succ (fin.succ a) ≠ 1 := ne_of_gt (one_lt_succ_succ a)

/-- `cast_lt i h` embeds `i` into a `fin` where `h` proves it belongs into.  -/
def cast_lt (i : fin m) (h : i.1 < n) : fin n := ⟨i.1, h⟩

@[simp] lemma coe_cast_lt (i : fin m) (h : i.1 < n) : (cast_lt i h : ℕ) = i := rfl

@[simp] lemma cast_lt_mk (i n m : ℕ) (hn : i < n) (hm : i < m) : cast_lt ⟨i, hn⟩ hm = ⟨i, hm⟩ := rfl

/-- `cast_le h i` embeds `i` into a larger `fin` type.  -/
def cast_le (h : n ≤ m) : fin n ↪o fin m :=
order_embedding.of_strict_mono (λ a, cast_lt a (lt_of_lt_of_le a.2 h)) $ λ a b h, h

@[simp] lemma coe_cast_le (h : n ≤ m) (i : fin n) : (cast_le h i : ℕ) = i := rfl

@[simp] lemma cast_le_mk (i n m : ℕ) (hn : i < n) (h : n ≤ m) :
  cast_le h ⟨i, hn⟩ = ⟨i, lt_of_lt_of_le hn h⟩ := rfl

@[simp] lemma cast_le_zero {n m : ℕ} (h : n.succ ≤ m.succ) :
  cast_le h 0 = 0 :=
by simp [eq_iff_veq]

@[simp] lemma range_cast_le {n k : ℕ} (h : n ≤ k) :
  set.range (cast_le h) = {i | (i : ℕ) < n} :=
set.ext (λ x, ⟨λ ⟨y, hy⟩, hy ▸ y.2, λ hx, ⟨⟨x, hx⟩, fin.ext rfl⟩⟩)

@[simp] lemma coe_of_injective_cast_le_symm {n k : ℕ} (h : n ≤ k) (i : fin k) (hi) :
  ((equiv.of_injective _ (cast_le h).injective).symm ⟨i, hi⟩ : ℕ) = i :=
begin
  rw ← coe_cast_le,
  exact congr_arg coe (equiv.apply_of_injective_symm _ _)
end

@[simp] lemma cast_le_succ {m n : ℕ} (h : (m + 1) ≤ (n + 1)) (i : fin m) :
  cast_le h i.succ = (cast_le (nat.succ_le_succ_iff.mp h) i).succ :=
by simp [fin.eq_iff_veq]

@[simp] lemma cast_le_cast_le {k m n} (km : k ≤ m) (mn : m ≤ n) (i : fin k) :
  fin.cast_le mn (fin.cast_le km i) = fin.cast_le (km.trans mn) i :=
fin.ext (by simp only [coe_cast_le])

@[simp] lemma cast_le_comp_cast_le {k m n} (km : k ≤ m) (mn : m ≤ n) :
  fin.cast_le mn ∘ fin.cast_le km = fin.cast_le (km.trans mn) :=
funext (cast_le_cast_le km mn)

/-- `cast eq i` embeds `i` into a equal `fin` type, see also `equiv.fin_congr`. -/
def cast (eq : n = m) : fin n ≃o fin m :=
{ to_equiv := ⟨cast_le eq.le, cast_le eq.symm.le, λ a, eq_of_veq rfl, λ a, eq_of_veq rfl⟩,
  map_rel_iff' := λ a b, iff.rfl }

@[simp] lemma symm_cast (h : n = m) : (cast h).symm = cast h.symm := rfl

/-- While `fin.coe_order_iso_apply` is a more general case of this, we mark this `simp` anyway
as it is eligible for `dsimp`. -/
@[simp]
lemma coe_cast (h : n = m) (i : fin n) : (cast h i : ℕ) = i := rfl

@[simp] lemma cast_zero {n' : ℕ} {h : n + 1 = n' + 1} :
  cast h (0 : fin (n + 1)) = 0 :=
ext rfl

@[simp] lemma cast_last {n' : ℕ} {h : n + 1 = n' + 1} :
  cast h (last n) = last n' :=
ext (by rw [coe_cast, coe_last, coe_last, nat.succ_injective h])

@[simp] lemma cast_mk (h : n = m) (i : ℕ) (hn : i < n) :
  cast h ⟨i, hn⟩ = ⟨i, lt_of_lt_of_le hn h.le⟩ := rfl

@[simp] lemma cast_trans {k : ℕ} (h : n = m) (h' : m = k) {i : fin n} :
  cast h' (cast h i) = cast (eq.trans h h') i := rfl

@[simp] lemma cast_refl (h : n = n := rfl) : cast h = order_iso.refl (fin n) :=
by { ext, refl }

lemma cast_le_of_eq {m n : ℕ} (h : m = n) {h' : m ≤ n} :
  (cast_le h' : fin m → fin n) = fin.cast h :=
funext (λ _, rfl)

/-- While in many cases `fin.cast` is better than `equiv.cast`/`cast`, sometimes we want to apply
a generic theorem about `cast`. -/
lemma cast_to_equiv (h : n = m) : (cast h).to_equiv = equiv.cast (h ▸ rfl) :=
by { subst h, simp }

/-- While in many cases `fin.cast` is better than `equiv.cast`/`cast`, sometimes we want to apply
a generic theorem about `cast`. -/
lemma cast_eq_cast (h : n = m) : (cast h : fin n → fin m) = _root_.cast (h ▸ rfl) :=
by { subst h, ext, simp }

/-- `cast_add m i` embeds `i : fin n` in `fin (n+m)`. See also `fin.nat_add` and `fin.add_nat`. -/
def cast_add (m) : fin n ↪o fin (n + m) := cast_le $ nat.le_add_right n m

@[simp] lemma coe_cast_add (m : ℕ) (i : fin n) : (cast_add m i : ℕ) = i := rfl

@[simp] lemma cast_add_zero : (cast_add 0 : fin n → fin (n + 0)) = cast rfl := rfl

lemma cast_add_lt {m : ℕ} (n : ℕ) (i : fin m) : (cast_add n i : ℕ) < m := i.2

@[simp] lemma cast_add_mk (m : ℕ) (i : ℕ) (h : i < n) :
  cast_add m ⟨i, h⟩ = ⟨i, lt_add_right i n m h⟩ := rfl

@[simp] lemma cast_add_cast_lt (m : ℕ) (i : fin (n + m)) (hi : i.val < n) :
  cast_add m (cast_lt i hi) = i :=
ext rfl

@[simp] lemma cast_lt_cast_add (m : ℕ) (i : fin n) :
  cast_lt (cast_add m i) (cast_add_lt m i) = i :=
ext rfl

/-- For rewriting in the reverse direction, see `fin.cast_cast_add_left`. -/
lemma cast_add_cast {n n' : ℕ} (m : ℕ) (i : fin n') (h : n' = n) :
  cast_add m (fin.cast h i) = fin.cast (congr_arg _ h) (cast_add m i) :=
ext rfl

lemma cast_cast_add_left {n n' m : ℕ} (i : fin n') (h : n' + m = n + m) :
  cast h (cast_add m i) = cast_add m (cast (add_right_cancel h) i) :=
ext rfl

@[simp] lemma cast_cast_add_right {n m m' : ℕ} (i : fin n) (h : n + m' = n + m) :
  cast h (cast_add m' i) = cast_add m i :=
ext rfl

/-- The cast of the successor is the succesor of the cast. See `fin.succ_cast_eq` for rewriting in
the reverse direction. -/
@[simp] lemma cast_succ_eq {n' : ℕ} (i : fin n) (h : n.succ = n'.succ) :
  cast h i.succ = (cast (nat.succ.inj h) i).succ :=
ext $ by simp

lemma succ_cast_eq {n' : ℕ} (i : fin n) (h : n = n') : (cast h i).succ = cast (by rw h) i.succ :=
ext $ by simp

/-- `cast_succ i` embeds `i : fin n` in `fin (n+1)`. -/
def cast_succ : fin n ↪o fin (n + 1) := cast_add 1

@[simp] lemma coe_cast_succ (i : fin n) : (i.cast_succ : ℕ) = i := rfl

@[simp] lemma cast_succ_mk (n i : ℕ) (h : i < n) : cast_succ ⟨i, h⟩ = ⟨i, nat.lt.step h⟩ := rfl

@[simp] lemma cast_cast_succ {n' : ℕ} {h : n + 1 = n' + 1} {i : fin n} :
  cast h (cast_succ i) = cast_succ (cast (nat.succ_injective h) i) :=
by { ext, simp only [coe_cast, coe_cast_succ] }

lemma cast_succ_lt_succ (i : fin n) : i.cast_succ < i.succ :=
lt_iff_coe_lt_coe.2 $ by simp only [coe_cast_succ, coe_succ, nat.lt_succ_self]

lemma le_cast_succ_iff {i : fin (n + 1)} {j : fin n} : i ≤ j.cast_succ ↔ i < j.succ :=
by simpa [lt_iff_coe_lt_coe, le_iff_coe_le_coe] using nat.succ_le_succ_iff.symm

lemma cast_succ_lt_iff_succ_le {n : ℕ} {i : fin n} {j : fin (n+1)} :
  i.cast_succ < j ↔ i.succ ≤ j :=
by simpa only [fin.lt_iff_coe_lt_coe, fin.le_iff_coe_le_coe, fin.coe_succ, fin.coe_cast_succ]
  using nat.lt_iff_add_one_le

@[simp] lemma succ_last (n : ℕ) : (last n).succ = last (n.succ) := rfl

@[simp] lemma succ_eq_last_succ {n : ℕ} (i : fin n.succ) :
  i.succ = last (n + 1) ↔ i = last n :=
by rw [← succ_last, (succ_injective _).eq_iff]

@[simp] lemma cast_succ_cast_lt (i : fin (n + 1)) (h : (i : ℕ) < n) : cast_succ (cast_lt i h) = i :=
fin.eq_of_veq rfl

@[simp] lemma cast_lt_cast_succ {n : ℕ} (a : fin n) (h : (a : ℕ) < n) :
  cast_lt (cast_succ a) h = a :=
by cases a; refl

@[simp] lemma cast_succ_lt_cast_succ_iff : a.cast_succ < b.cast_succ ↔ a < b :=
(@cast_succ n).lt_iff_lt

lemma cast_succ_injective (n : ℕ) : injective (@fin.cast_succ n) :=
(cast_succ : fin n ↪o _).injective

lemma cast_succ_inj {a b : fin n} : a.cast_succ = b.cast_succ ↔ a = b :=
(cast_succ_injective n).eq_iff

lemma cast_succ_lt_last (a : fin n) : cast_succ a < last n := lt_iff_coe_lt_coe.mpr a.is_lt

@[simp] lemma cast_succ_zero : cast_succ (0 : fin (n + 1)) = 0 := rfl

@[simp] lemma cast_succ_one {n : ℕ} : fin.cast_succ (1 : fin (n + 2)) = 1 := rfl

/-- `cast_succ i` is positive when `i` is positive -/
lemma cast_succ_pos {i : fin (n + 1)} (h : 0 < i) : 0 < cast_succ i :=
by simpa [lt_iff_coe_lt_coe] using h

@[simp] lemma cast_succ_eq_zero_iff (a : fin (n + 1)) : a.cast_succ = 0 ↔ a = 0 :=
subtype.ext_iff.trans $ (subtype.ext_iff.trans $ by exact iff.rfl).symm

lemma cast_succ_ne_zero_iff (a : fin (n + 1)) : a.cast_succ ≠ 0 ↔ a ≠ 0 :=
not_iff_not.mpr $ cast_succ_eq_zero_iff a

lemma cast_succ_fin_succ (n : ℕ) (j : fin n) :
  cast_succ (fin.succ j) = fin.succ (cast_succ j) :=
by simp [fin.ext_iff]

@[norm_cast, simp] lemma coe_eq_cast_succ : (a : fin (n + 1)) = a.cast_succ :=
begin
  ext,
  exact coe_val_of_lt (nat.lt.step a.is_lt),
end

@[simp] lemma coe_succ_eq_succ : a.cast_succ + 1 = a.succ :=
begin
  cases n,
  { exact fin_zero_elim a },
  { simp [a.is_lt, eq_iff_veq, add_def, nat.mod_eq_of_lt] }
end

lemma lt_succ : a.cast_succ < a.succ :=
by { rw [cast_succ, lt_iff_coe_lt_coe, coe_cast_add, coe_succ], exact lt_add_one a.val }

@[simp] lemma range_cast_succ {n : ℕ} :
  set.range (cast_succ : fin n → fin n.succ) = {i | (i : ℕ) < n} :=
range_cast_le _

@[simp] lemma coe_of_injective_cast_succ_symm {n : ℕ} (i : fin n.succ) (hi) :
  ((equiv.of_injective cast_succ (cast_succ_injective _)).symm ⟨i, hi⟩ : ℕ) = i :=
begin
  rw ← coe_cast_succ,
  exact congr_arg coe (equiv.apply_of_injective_symm _ _)
end

lemma succ_cast_succ {n : ℕ} (i : fin n) :
  i.cast_succ.succ = i.succ.cast_succ :=
fin.ext (by simp)

/-- `add_nat m i` adds `m` to `i`, generalizes `fin.succ`. -/
def add_nat (m) : fin n ↪o fin (n + m) :=
order_embedding.of_strict_mono (λ i, ⟨(i : ℕ) + m, add_lt_add_right i.2 _⟩) $
  λ i j h, lt_iff_coe_lt_coe.2 $ add_lt_add_right h _

@[simp] lemma coe_add_nat (m : ℕ) (i : fin n) : (add_nat m i : ℕ) = i + m := rfl

@[simp] lemma add_nat_one {i : fin n} : add_nat 1 i = i.succ :=
by { ext, rw [coe_add_nat, coe_succ] }

lemma le_coe_add_nat (m : ℕ) (i : fin n) : m ≤ add_nat m i := nat.le_add_left _ _

@[simp] lemma add_nat_mk (n i : ℕ) (hi : i < m) :
  add_nat n ⟨i, hi⟩ = ⟨i + n, add_lt_add_right hi n⟩ := rfl

@[simp] lemma cast_add_nat_zero {n n' : ℕ} (i : fin n) (h : n + 0 = n') :
  cast h (add_nat 0 i) = cast ((add_zero _).symm.trans h) i :=
ext $ add_zero _

/-- For rewriting in the reverse direction, see `fin.cast_add_nat_left`. -/
lemma add_nat_cast {n n' m : ℕ} (i : fin n') (h : n' = n) :
  add_nat m (cast h i) = cast (congr_arg _ h) (add_nat m i) :=
ext rfl

lemma cast_add_nat_left {n n' m : ℕ} (i : fin n') (h : n' + m = n + m) :
  cast h (add_nat m i) = add_nat m (cast (add_right_cancel h) i) :=
ext rfl

@[simp] lemma cast_add_nat_right {n m m' : ℕ} (i : fin n) (h : n + m' = n + m) :
  cast h (add_nat m' i) = add_nat m i :=
ext $ (congr_arg ((+) (i : ℕ)) (add_left_cancel h) : _)

/-- `nat_add n i` adds `n` to `i` "on the left". -/
def nat_add (n) {m} : fin m ↪o fin (n + m) :=
order_embedding.of_strict_mono (λ i, ⟨n + (i : ℕ), add_lt_add_left i.2 _⟩) $
  λ i j h, lt_iff_coe_lt_coe.2 $ add_lt_add_left h _

@[simp] lemma coe_nat_add (n : ℕ) {m : ℕ} (i : fin m) : (nat_add n i : ℕ) = n + i := rfl

@[simp] lemma nat_add_mk (n i : ℕ) (hi : i < m) :
  nat_add n ⟨i, hi⟩ = ⟨n + i, add_lt_add_left hi n⟩ := rfl

lemma le_coe_nat_add (m : ℕ) (i : fin n) : m ≤ nat_add m i := nat.le_add_right _ _

lemma nat_add_zero {n : ℕ} : fin.nat_add 0 = (fin.cast (zero_add n).symm).to_rel_embedding :=
by { ext, apply zero_add }

/-- For rewriting in the reverse direction, see `fin.cast_nat_add_right`. -/
lemma nat_add_cast {n n' : ℕ} (m : ℕ) (i : fin n') (h : n' = n) :
  nat_add m (cast h i) = cast (congr_arg _ h) (nat_add m i) :=
ext rfl

lemma cast_nat_add_right {n n' m : ℕ} (i : fin n') (h : m + n' = m + n) :
  cast h (nat_add m i) = nat_add m (cast (add_left_cancel h) i) :=
ext rfl

@[simp] lemma cast_nat_add_left {n m m' : ℕ} (i : fin n) (h : m' + n = m + n) :
  cast h (nat_add m' i) = nat_add m i :=
ext $ (congr_arg (+ (i : ℕ)) (add_right_cancel h) : _)

@[simp] lemma cast_nat_add_zero {n n' : ℕ} (i : fin n) (h : 0 + n = n') :
  cast h (nat_add 0 i) = cast ((zero_add _).symm.trans h) i :=
ext $ zero_add _

@[simp] lemma cast_nat_add (n : ℕ) {m : ℕ} (i : fin m) :
  cast (add_comm _ _) (nat_add n i) = add_nat n i :=
ext $ add_comm _ _

@[simp] lemma cast_add_nat {n : ℕ} (m : ℕ) (i : fin n) :
  cast (add_comm _ _) (add_nat m i) = nat_add m i :=
ext $ add_comm _ _

<<<<<<< HEAD
@[simp] lemma nat_add_last {m n : ℕ} : (nat_add n) (last m) = last (n + m) := rfl

lemma nat_add_cast_succ {m n : ℕ} {i : fin m} :
  (nat_add n) (cast_succ i) = cast_succ (nat_add n i) := rfl
=======
@[simp] lemma nat_add_last {m n : ℕ} : nat_add n (last m) = last (n + m) := rfl

lemma nat_add_cast_succ {m n : ℕ} {i : fin m} :
  nat_add n (cast_succ i) = cast_succ (nat_add n i) := rfl
>>>>>>> 46614736

end succ

section pred

/-!
### pred
-/

@[simp] lemma coe_pred (j : fin (n+1)) (h : j ≠ 0) : (j.pred h : ℕ) = j - 1 :=
by { cases j, refl }

@[simp] lemma succ_pred : ∀(i : fin (n+1)) (h : i ≠ 0), (i.pred h).succ = i
| ⟨0,     h⟩ hi := by contradiction
| ⟨n + 1, h⟩ hi := rfl

@[simp] lemma pred_succ (i : fin n) {h : i.succ ≠ 0} : i.succ.pred h = i :=
by { cases i, refl }

@[simp] lemma pred_mk_succ (i : ℕ) (h : i < n + 1) :
  fin.pred ⟨i + 1, add_lt_add_right h 1⟩ (ne_of_vne (ne_of_gt (mk_succ_pos i h))) = ⟨i, h⟩ :=
by simp only [ext_iff, coe_pred, coe_mk, add_tsub_cancel_right]

-- This is not a simp lemma by default, because `pred_mk_succ` is nicer when it applies.
lemma pred_mk {n : ℕ} (i : ℕ) (h : i < n + 1) (w) :
  fin.pred ⟨i, h⟩ w =
  ⟨i - 1, by rwa tsub_lt_iff_right (nat.succ_le_of_lt $ nat.pos_of_ne_zero (fin.vne_of_ne w))⟩ :=
rfl

@[simp] lemma pred_le_pred_iff {n : ℕ} {a b : fin n.succ} {ha : a ≠ 0} {hb : b ≠ 0} :
  a.pred ha ≤ b.pred hb ↔ a ≤ b :=
by rw [←succ_le_succ_iff, succ_pred, succ_pred]

@[simp] lemma pred_lt_pred_iff {n : ℕ} {a b : fin n.succ} {ha : a ≠ 0} {hb : b ≠ 0} :
  a.pred ha < b.pred hb ↔ a < b :=
by rw [←succ_lt_succ_iff, succ_pred, succ_pred]

@[simp] lemma pred_inj :
  ∀ {a b : fin (n + 1)} {ha : a ≠ 0} {hb : b ≠ 0}, a.pred ha = b.pred hb ↔ a = b
| ⟨0,   _⟩  b         ha hb := by contradiction
| ⟨i+1, _⟩  ⟨0,   _⟩  ha hb := by contradiction
| ⟨i+1, hi⟩ ⟨j+1, hj⟩ ha hb := by simp [fin.eq_iff_veq]

@[simp] lemma pred_one {n : ℕ} : fin.pred (1 : fin (n + 2)) (ne.symm (ne_of_lt one_pos)) = 0 := rfl

lemma pred_add_one (i : fin (n + 2)) (h : (i : ℕ) < n + 1) :
  pred (i + 1) (ne_of_gt (add_one_pos _ (lt_iff_coe_lt_coe.mpr h))) = cast_lt i h :=
begin
  rw [ext_iff, coe_pred, coe_cast_lt, coe_add, coe_one, mod_eq_of_lt, add_tsub_cancel_right],
  exact add_lt_add_right h 1,
end

/-- `sub_nat i h` subtracts `m` from `i`, generalizes `fin.pred`. -/
def sub_nat (m) (i : fin (n + m)) (h : m ≤ (i : ℕ)) : fin n :=
⟨(i : ℕ) - m, by { rw [tsub_lt_iff_right h], exact i.is_lt }⟩

@[simp] lemma coe_sub_nat (i : fin (n + m)) (h : m ≤ i) : (i.sub_nat m h : ℕ) = i - m :=
rfl

@[simp] lemma sub_nat_mk {i : ℕ} (h₁ : i < n + m) (h₂ : m ≤ i) :
  sub_nat m ⟨i, h₁⟩ h₂ = ⟨i - m, (tsub_lt_iff_right h₂).2 h₁⟩ :=
rfl

@[simp] lemma pred_cast_succ_succ (i : fin n) :
  pred (cast_succ i.succ) (ne_of_gt (cast_succ_pos i.succ_pos)) = i.cast_succ :=
by simp [eq_iff_veq]

@[simp] lemma add_nat_sub_nat {i : fin (n + m)} (h : m ≤ i) :
  add_nat m (sub_nat m i h) = i :=
ext $ tsub_add_cancel_of_le h

@[simp] lemma sub_nat_add_nat (i : fin n) (m : ℕ) (h : m ≤ add_nat m i := le_coe_add_nat m i) :
  sub_nat m (add_nat m i) h = i :=
ext $ add_tsub_cancel_right i m

@[simp] lemma nat_add_sub_nat_cast {i : fin (n + m)} (h : n ≤ i) :
  nat_add n (sub_nat n (cast (add_comm _ _) i) h) = i :=
by simp [← cast_add_nat]

end pred

section div_mod

/-- Compute `i / n`, where `n` is a `nat` and inferred the type of `i`. -/
def div_nat (i : fin (m * n)) : fin m :=
⟨i / n, nat.div_lt_of_lt_mul $ mul_comm m n ▸ i.prop⟩

@[simp] lemma coe_div_nat (i : fin (m * n)) : (i.div_nat : ℕ) = i / n := rfl

/-- Compute `i % n`, where `n` is a `nat` and inferred the type of `i`. -/
def mod_nat (i : fin (m * n)) : fin n :=
⟨i % n, nat.mod_lt _ $ pos_of_mul_pos_left ((nat.zero_le i).trans_lt i.is_lt) m.zero_le⟩

@[simp] lemma coe_mod_nat (i : fin (m * n)) : (i.mod_nat : ℕ) = i % n := rfl

end div_mod

section rec

/-!
### recursion and induction principles
-/

/-- Define `C n i` by induction on `i : fin n` interpreted as `(0 : fin (n - i)).succ.succ…`.
This function has two arguments: `H0 n` defines `0`-th element `C (n+1) 0` of an `(n+1)`-tuple,
and `Hs n i` defines `(i+1)`-st element of `(n+1)`-tuple based on `n`, `i`, and `i`-th element
of `n`-tuple. -/
@[elab_as_eliminator] def succ_rec
  {C : Π n, fin n → Sort*}
  (H0 : Π n, C (succ n) 0)
  (Hs : Π n i, C n i → C (succ n) i.succ) : Π {n : ℕ} (i : fin n), C n i
| 0        i           := i.elim0
| (succ n) ⟨0, _⟩      := H0 _
| (succ n) ⟨succ i, h⟩ := Hs _ _ (succ_rec ⟨i, lt_of_succ_lt_succ h⟩)

/-- Define `C n i` by induction on `i : fin n` interpreted as `(0 : fin (n - i)).succ.succ…`.
This function has two arguments: `H0 n` defines `0`-th element `C (n+1) 0` of an `(n+1)`-tuple,
and `Hs n i` defines `(i+1)`-st element of `(n+1)`-tuple based on `n`, `i`, and `i`-th element
of `n`-tuple.

A version of `fin.succ_rec` taking `i : fin n` as the first argument. -/
@[elab_as_eliminator] def succ_rec_on {n : ℕ} (i : fin n)
  {C : Π n, fin n → Sort*}
  (H0 : Π n, C (succ n) 0)
  (Hs : Π n i, C n i → C (succ n) i.succ) : C n i :=
i.succ_rec H0 Hs

@[simp] theorem succ_rec_on_zero {C : ∀ n, fin n → Sort*} {H0 Hs} (n) :
  @fin.succ_rec_on (succ n) 0 C H0 Hs = H0 n :=
rfl

@[simp] theorem succ_rec_on_succ {C : ∀ n, fin n → Sort*} {H0 Hs} {n} (i : fin n) :
  @fin.succ_rec_on (succ n) i.succ C H0 Hs = Hs n i (fin.succ_rec_on i H0 Hs) :=
by cases i; refl

/--
Define `C i` by induction on `i : fin (n + 1)` via induction on the underlying `nat` value.
This function has two arguments: `h0` handles the base case on `C 0`,
and `hs` defines the inductive step using `C i.cast_succ`.
-/
@[elab_as_eliminator] def induction
  {C : fin (n + 1) → Sort*}
  (h0 : C 0)
  (hs : ∀ i : fin n, C i.cast_succ → C i.succ) :
  Π (i : fin (n + 1)), C i :=
begin
  rintro ⟨i, hi⟩,
  induction i with i IH,
  { rwa [fin.mk_zero] },
  { refine hs ⟨i, lt_of_succ_lt_succ hi⟩ _,
    exact IH (lt_of_succ_lt hi) }
end

/--
Define `C i` by induction on `i : fin (n + 1)` via induction on the underlying `nat` value.
This function has two arguments: `h0` handles the base case on `C 0`,
and `hs` defines the inductive step using `C i.cast_succ`.

A version of `fin.induction` taking `i : fin (n + 1)` as the first argument.
-/
@[elab_as_eliminator] def induction_on (i : fin (n + 1))
  {C : fin (n + 1) → Sort*}
  (h0 : C 0)
  (hs : ∀ i : fin n, C i.cast_succ → C i.succ) : C i :=
induction h0 hs i

/-- Define `f : Π i : fin n.succ, C i` by separately handling the cases `i = 0` and
`i = j.succ`, `j : fin n`. -/
@[elab_as_eliminator] def cases
  {C : fin (succ n) → Sort*} (H0 : C 0) (Hs : Π i : fin n, C (i.succ)) :
  Π (i : fin (succ n)), C i :=
induction H0 (λ i _, Hs i)

@[simp] theorem cases_zero {n} {C : fin (succ n) → Sort*} {H0 Hs} : @fin.cases n C H0 Hs 0 = H0 :=
rfl

@[simp] theorem cases_succ {n} {C : fin (succ n) → Sort*} {H0 Hs} (i : fin n) :
  @fin.cases n C H0 Hs i.succ = Hs i :=
by cases i; refl

@[simp] theorem cases_succ' {n} {C : fin (succ n) → Sort*} {H0 Hs} {i : ℕ} (h : i + 1 < n + 1) :
  @fin.cases n C H0 Hs ⟨i.succ, h⟩ = Hs ⟨i, lt_of_succ_lt_succ h⟩ :=
by cases i; refl

lemma forall_fin_succ {P : fin (n+1) → Prop} :
  (∀ i, P i) ↔ P 0 ∧ (∀ i:fin n, P i.succ) :=
⟨λ H, ⟨H 0, λ i, H _⟩, λ ⟨H0, H1⟩ i, fin.cases H0 H1 i⟩

lemma exists_fin_succ {P : fin (n+1) → Prop} :
  (∃ i, P i) ↔ P 0 ∨ (∃i:fin n, P i.succ) :=
⟨λ ⟨i, h⟩, fin.cases or.inl (λ i hi, or.inr ⟨i, hi⟩) i h,
  λ h, or.elim h (λ h, ⟨0, h⟩) $ λ⟨i, hi⟩, ⟨i.succ, hi⟩⟩

lemma forall_fin_one {p : fin 1 → Prop} : (∀ i, p i) ↔ p 0 := @unique.forall_iff (fin 1) _ p
lemma exists_fin_one {p : fin 1 → Prop} : (∃ i, p i) ↔ p 0 := @unique.exists_iff (fin 1) _ p

lemma forall_fin_two {p : fin 2 → Prop} : (∀ i, p i) ↔ p 0 ∧ p 1 :=
forall_fin_succ.trans $ and_congr_right $ λ _, forall_fin_one

lemma exists_fin_two {p : fin 2 → Prop} : (∃ i, p i) ↔ p 0 ∨ p 1 :=
exists_fin_succ.trans $ or_congr_right' exists_fin_one

lemma fin_two_eq_of_eq_zero_iff {a b : fin 2} (h : a = 0 ↔ b = 0) : a = b :=
by { revert a b, simp [forall_fin_two] }

/--
Define `C i` by reverse induction on `i : fin (n + 1)` via induction on the underlying `nat` value.
This function has two arguments: `hlast` handles the base case on `C (fin.last n)`,
and `hs` defines the inductive step using `C i.succ`, inducting downwards.
-/
@[elab_as_eliminator]
def reverse_induction {n : ℕ}
  {C : fin (n + 1) → Sort*}
  (hlast : C (fin.last n))
  (hs : ∀ i : fin n, C i.succ → C i.cast_succ) :
  Π (i : fin (n + 1)), C i
| i :=
if hi : i = fin.last n
then _root_.cast (by rw hi) hlast
else
  let j : fin n := ⟨i, lt_of_le_of_ne (nat.le_of_lt_succ i.2) (λ h, hi (fin.ext h))⟩ in
  have wf : n + 1 - j.succ < n + 1 - i, begin
    cases i,
    rw [tsub_lt_tsub_iff_left_of_le];
    simp [*, nat.succ_le_iff],
  end,
  have hi : i = fin.cast_succ j, from fin.ext rfl,
_root_.cast (by rw hi) (hs _ (reverse_induction j.succ))
using_well_founded { rel_tac := λ _ _, `[exact ⟨_, measure_wf (λ i : fin (n+1), n + 1 - i)⟩],
  dec_tac := `[assumption] }

@[simp] lemma reverse_induction_last {n : ℕ}
  {C : fin (n + 1) → Sort*}
  (h0 : C (fin.last n))
  (hs : ∀ i : fin n, C i.succ → C i.cast_succ) :
  (reverse_induction h0 hs (fin.last n) : C (fin.last n)) = h0 :=
by rw [reverse_induction]; simp

@[simp] lemma reverse_induction_cast_succ {n : ℕ}
  {C : fin (n + 1) → Sort*}
  (h0 : C (fin.last n))
  (hs : ∀ i : fin n, C i.succ → C i.cast_succ) (i : fin n):
  (reverse_induction h0 hs i.cast_succ : C i.cast_succ) =
    hs i (reverse_induction h0 hs i.succ) :=
begin
  rw [reverse_induction, dif_neg (ne_of_lt (fin.cast_succ_lt_last i))],
  cases i,
  refl
end

/-- Define `f : Π i : fin n.succ, C i` by separately handling the cases `i = fin.last n` and
`i = j.cast_succ`, `j : fin n`. -/
@[elab_as_eliminator, elab_strategy]
def last_cases {n : ℕ} {C : fin (n + 1) → Sort*}
  (hlast : C (fin.last n)) (hcast : (Π (i : fin n), C i.cast_succ)) (i : fin (n + 1)) : C i :=
reverse_induction hlast (λ i _, hcast i) i

@[simp] lemma last_cases_last {n : ℕ} {C : fin (n + 1) → Sort*}
  (hlast : C (fin.last n)) (hcast : (Π (i : fin n), C i.cast_succ)) :
  (fin.last_cases hlast hcast (fin.last n): C (fin.last n)) = hlast :=
reverse_induction_last _ _

@[simp] lemma last_cases_cast_succ {n : ℕ} {C : fin (n + 1) → Sort*}
  (hlast : C (fin.last n)) (hcast : (Π (i : fin n), C i.cast_succ)) (i : fin n) :
  (fin.last_cases hlast hcast (fin.cast_succ i): C (fin.cast_succ i)) = hcast i :=
reverse_induction_cast_succ _ _ _

/-- Define `f : Π i : fin (m + n), C i` by separately handling the cases `i = cast_add n i`,
`j : fin m` and `i = nat_add m j`, `j : fin n`. -/
@[elab_as_eliminator, elab_strategy]
def add_cases {m n : ℕ} {C : fin (m + n) → Sort u}
  (hleft : Π i, C (cast_add n i))
  (hright : Π i, C (nat_add m i)) (i : fin (m + n)) : C i :=
if hi : (i : ℕ) < m then eq.rec_on (cast_add_cast_lt n i hi) (hleft (cast_lt i hi))
else eq.rec_on (nat_add_sub_nat_cast (le_of_not_lt hi)) (hright _)

@[simp] lemma add_cases_left {m n : ℕ} {C : fin (m + n) → Sort*}
  (hleft : Π i, C (cast_add n i)) (hright : Π i, C (nat_add m i)) (i : fin m) :
  add_cases hleft hright (fin.cast_add n i) = hleft i :=
begin
  cases i with i hi,
  rw [add_cases, dif_pos (cast_add_lt _ _)],
  refl
end

@[simp] lemma add_cases_right {m n : ℕ} {C : fin (m + n) → Sort*}
  (hleft : Π i, C (cast_add n i)) (hright : Π i, C (nat_add m i)) (i : fin n) :
  add_cases hleft hright (nat_add m i) = hright i :=
begin
  have : ¬ (nat_add m i : ℕ) < m, from (le_coe_nat_add _ _).not_lt,
  rw [add_cases, dif_neg this],
  refine eq_of_heq ((eq_rec_heq _ _).trans _), congr' 1,
  simp
end

end rec

lemma lift_fun_iff_succ {α : Type*} (r : α → α → Prop) [is_trans α r] {f : fin (n + 1) → α} :
  ((<) ⇒ r) f f ↔ ∀ i : fin n, r (f i.cast_succ) (f i.succ) :=
begin
  split,
  { intros H i,
    exact H i.cast_succ_lt_succ },
  { refine λ H i, fin.induction _ _,
    { exact λ h, (h.not_le (zero_le i)).elim },
    { intros j ihj hij,
      rw [← le_cast_succ_iff] at hij,
      rcases hij.eq_or_lt with rfl|hlt,
      exacts [H j, trans (ihj hlt) (H j)] } }
end

/-- A function `f` on `fin (n + 1)` is strictly monotone if and only if `f i < f (i + 1)`
for all `i`. -/
lemma strict_mono_iff_lt_succ {α : Type*} [preorder α] {f : fin (n + 1) → α} :
  strict_mono f ↔ ∀ i : fin n, f i.cast_succ < f i.succ :=
lift_fun_iff_succ (<)

/-- A function `f` on `fin (n + 1)` is monotone if and only if `f i ≤ f (i + 1)` for all `i`. -/
lemma monotone_iff_le_succ {α : Type*} [preorder α] {f : fin (n + 1) → α} :
  monotone f ↔ ∀ i : fin n, f i.cast_succ ≤ f i.succ :=
monotone_iff_forall_lt.trans $ lift_fun_iff_succ (≤)

/-- A function `f` on `fin (n + 1)` is strictly antitone if and only if `f (i + 1) < f i`
for all `i`. -/
lemma strict_anti_iff_succ_lt {α : Type*} [preorder α] {f : fin (n + 1) → α} :
  strict_anti f ↔ ∀ i : fin n, f i.succ < f i.cast_succ :=
lift_fun_iff_succ (>)

/-- A function `f` on `fin (n + 1)` is antitone if and only if `f (i + 1) ≤ f i` for all `i`. -/
lemma antitone_iff_succ_le {α : Type*} [preorder α] {f : fin (n + 1) → α} :
  antitone f ↔ ∀ i : fin n, f i.succ ≤ f i.cast_succ :=
antitone_iff_forall_lt.trans $ lift_fun_iff_succ (≥)

section add_group

open nat int

/-- Negation on `fin n` -/
instance (n : ℕ) : has_neg (fin n) :=
⟨λ a, ⟨(n - a) % n, nat.mod_lt _ (lt_of_le_of_lt (nat.zero_le _) a.2)⟩⟩

/-- Abelian group structure on `fin (n+1)`. -/
instance (n : ℕ) : add_comm_group (fin (n+1)) :=
{ add_left_neg := λ ⟨a, ha⟩, fin.ext $ trans (nat.mod_add_mod _ _ _) $
    by { rw [fin.coe_mk, fin.coe_zero, tsub_add_cancel_of_le, nat.mod_self], exact le_of_lt ha },
  sub_eq_add_neg := λ ⟨a, ha⟩ ⟨b, hb⟩, fin.ext $
    show (a + (n + 1 - b)) % (n + 1) = (a + (n + 1 - b) % (n + 1)) % (n + 1), by simp,
  sub := fin.sub,
  ..fin.add_comm_monoid n,
  ..fin.has_neg n.succ }

protected lemma coe_neg (a : fin n) : ((-a : fin n) : ℕ) = (n - a) % n := rfl

protected lemma coe_sub (a b : fin n) : ((a - b : fin n) : ℕ) = (a + (n - b)) % n :=
by cases a; cases b; refl

@[simp] lemma coe_fin_one (a : fin 1) : ↑a = 0 :=
by rw [subsingleton.elim a 0, fin.coe_zero]

@[simp] lemma coe_neg_one : ↑(-1 : fin (n + 1)) = n :=
begin
  cases n,
  { simp },
  rw [fin.coe_neg, fin.coe_one, nat.succ_sub_one, nat.mod_eq_of_lt],
  constructor
end

lemma coe_sub_one {n} (a : fin (n + 1)) : ↑(a - 1) = if a = 0 then n else a - 1 :=
begin
  cases n,
  { simp },
  split_ifs,
  { simp [h] },
  rw [sub_eq_add_neg, coe_add_eq_ite, coe_neg_one, if_pos, add_comm, add_tsub_add_eq_tsub_left],
  rw [add_comm ↑a, add_le_add_iff_left, nat.one_le_iff_ne_zero],
  rwa subtype.ext_iff at h
end

/-- By sending `x` to `last n - x`, `fin n` is order-equivalent to its `order_dual`. -/
def _root_.order_iso.fin_equiv : ∀ {n}, (fin n)ᵒᵈ ≃o fin n
| 0 := ⟨⟨elim0, elim0, elim0, elim0⟩, elim0⟩
| (n+1) := order_iso.symm $
{ to_fun    := λ x, last n - x,
  inv_fun   := λ x, last n - x,
  left_inv  := sub_sub_cancel _,
  right_inv := sub_sub_cancel _,
  map_rel_iff' := λ a b,
  begin
    rw [order_dual.has_le],
    simp only [equiv.coe_fn_mk],
    rw [le_iff_coe_le_coe, fin.coe_sub, fin.coe_sub, coe_last],
    have : (n - ↑b) % (n + 1) ≤ (n - ↑a) % (n + 1) ↔ a ≤ b,
    { rw [nat.mod_eq_of_lt, nat.mod_eq_of_lt, tsub_le_tsub_iff_left a.is_le,
          le_iff_coe_le_coe]; exact tsub_le_self.trans_lt n.lt_succ_self },
    suffices key : ∀ {x : fin (n + 1)}, (n + (n + 1 - x)) % (n + 1) = (n - x) % (n + 1),
    { convert this using 2; exact key },
    intro x,
    rw [add_comm, tsub_add_eq_add_tsub x.is_lt.le, add_tsub_assoc_of_le x.is_le, nat.add_mod_left]
  end }

lemma _root_.order_iso.fin_equiv_apply (a) : order_iso.fin_equiv a = last n - a.of_dual := rfl
lemma _root_.order_iso.fin_equiv_symm_apply (a) :
  order_iso.fin_equiv.symm a = order_dual.to_dual (last n - a) := rfl

end add_group

section succ_above

lemma succ_above_aux (p : fin (n + 1)) :
  strict_mono (λ i : fin n, if i.cast_succ < p then i.cast_succ else i.succ) :=
(cast_succ : fin n ↪o _).strict_mono.ite (succ_embedding n).strict_mono
  (λ i j hij hj, lt_trans ((cast_succ : fin n ↪o _).lt_iff_lt.2 hij) hj)
  (λ i, (cast_succ_lt_succ i).le)

/-- `succ_above p i` embeds `fin n` into `fin (n + 1)` with a hole around `p`. -/
def succ_above (p : fin (n + 1)) : fin n ↪o fin (n + 1) :=
order_embedding.of_strict_mono _ p.succ_above_aux

/-- Embedding `i : fin n` into `fin (n + 1)` with a hole around `p : fin (n + 1)`
embeds `i` by `cast_succ` when the resulting `i.cast_succ < p`. -/
lemma succ_above_below (p : fin (n + 1)) (i : fin n) (h : i.cast_succ < p) :
  p.succ_above i = i.cast_succ :=
by { rw [succ_above], exact if_pos h }

@[simp] lemma succ_above_ne_zero_zero {a : fin (n + 2)} (ha : a ≠ 0) : a.succ_above 0 = 0 :=
begin
  rw fin.succ_above_below,
  { refl },
  { exact bot_lt_iff_ne_bot.mpr ha }
end

lemma succ_above_eq_zero_iff {a : fin (n + 2)} {b : fin (n + 1)} (ha : a ≠ 0) :
  a.succ_above b = 0 ↔ b = 0 :=
by simp only [←succ_above_ne_zero_zero ha, order_embedding.eq_iff_eq]

lemma succ_above_ne_zero {a : fin (n + 2)} {b : fin (n + 1)} (ha : a ≠ 0) (hb : b ≠ 0) :
  a.succ_above b ≠ 0 :=
mt (succ_above_eq_zero_iff ha).mp hb

/-- Embedding `fin n` into `fin (n + 1)` with a hole around zero embeds by `succ`. -/
@[simp] lemma succ_above_zero : ⇑(succ_above (0 : fin (n + 1))) = fin.succ := rfl

/-- Embedding `fin n` into `fin (n + 1)` with a hole around `last n` embeds by `cast_succ`. -/
@[simp] lemma succ_above_last : succ_above (fin.last n) = cast_succ :=
by { ext, simp only [succ_above_below, cast_succ_lt_last] }

lemma succ_above_last_apply (i : fin n) : succ_above (fin.last n) i = i.cast_succ :=
by rw succ_above_last

/-- Embedding `i : fin n` into `fin (n + 1)` with a hole around `p : fin (n + 1)`
embeds `i` by `succ` when the resulting `p < i.succ`. -/
lemma succ_above_above (p : fin (n + 1)) (i : fin n) (h : p ≤ i.cast_succ) :
  p.succ_above i = i.succ :=
by simp [succ_above, h.not_lt]

/-- Embedding `i : fin n` into `fin (n + 1)` is always about some hole `p`. -/
lemma succ_above_lt_ge (p : fin (n + 1)) (i : fin n) : i.cast_succ < p ∨ p ≤ i.cast_succ :=
lt_or_ge (cast_succ i) p

/-- Embedding `i : fin n` into `fin (n + 1)` is always about some hole `p`. -/
lemma succ_above_lt_gt (p : fin (n + 1)) (i : fin n) : i.cast_succ < p ∨ p < i.succ :=
or.cases_on (succ_above_lt_ge p i)
  (λ h, or.inl h) (λ h, or.inr (lt_of_le_of_lt h (cast_succ_lt_succ i)))

/-- Embedding `i : fin n` into `fin (n + 1)` using a pivot `p` that is greater
results in a value that is less than `p`. -/
@[simp] lemma succ_above_lt_iff (p : fin (n + 1)) (i : fin n) :
  p.succ_above i < p ↔ i.cast_succ < p :=
begin
  refine iff.intro _ _,
  { intro h,
    cases succ_above_lt_ge p i with H H,
    { exact H },
    { rw succ_above_above _ _ H at h,
      exact lt_trans (cast_succ_lt_succ i) h } },
  { intro h,
    rw succ_above_below _ _ h,
    exact h }
end

/-- Embedding `i : fin n` into `fin (n + 1)` using a pivot `p` that is lesser
results in a value that is greater than `p`. -/
lemma lt_succ_above_iff (p : fin (n + 1)) (i : fin n) : p < p.succ_above i ↔ p ≤ i.cast_succ :=
begin
  refine iff.intro _ _,
  { intro h,
    cases succ_above_lt_ge p i with H H,
    { rw succ_above_below _ _ H at h,
      exact le_of_lt h },
    { exact H } },
  { intro h,
    rw succ_above_above _ _ h,
    exact lt_of_le_of_lt h (cast_succ_lt_succ i) },
end

/-- Embedding `i : fin n` into `fin (n + 1)` with a hole around `p : fin (n + 1)`
never results in `p` itself -/
theorem succ_above_ne (p : fin (n + 1)) (i : fin n) : p.succ_above i ≠ p :=
begin
  intro eq,
  by_cases H : i.cast_succ < p,
  { simpa [lt_irrefl, ←succ_above_below _ _ H, eq] using H },
  { simpa [←succ_above_above _ _ (le_of_not_lt H), eq] using cast_succ_lt_succ i }
end

/-- Embedding a positive `fin n` results in a positive fin (n + 1)` -/
lemma succ_above_pos (p : fin (n + 2)) (i : fin (n + 1)) (h : 0 < i) : 0 < p.succ_above i :=
begin
  by_cases H : i.cast_succ < p,
  { simpa [succ_above_below _ _ H] using cast_succ_pos h },
  { simp [succ_above_above _ _ (le_of_not_lt H)] },
end

@[simp] lemma succ_above_cast_lt {x y : fin (n + 1)} (h : x < y)
  (hx : x.1 < n := lt_of_lt_of_le h y.le_last) :
  y.succ_above (x.cast_lt hx) = x :=
by { rw [succ_above_below, cast_succ_cast_lt], exact h }

@[simp] lemma succ_above_pred {x y : fin (n + 1)} (h : x < y)
  (hy : y ≠ 0 := (x.zero_le.trans_lt h).ne') :
  x.succ_above (y.pred hy) = y :=
by { rw [succ_above_above, succ_pred], simpa [le_iff_coe_le_coe] using nat.le_pred_of_lt h }

lemma cast_lt_succ_above {x : fin n} {y : fin (n + 1)} (h : cast_succ x < y)
  (h' : (y.succ_above x).1 < n := lt_of_lt_of_le ((succ_above_lt_iff _ _).2 h) (le_last y)) :
  (y.succ_above x).cast_lt h' = x :=
by simp only [succ_above_below _ _ h, cast_lt_cast_succ]

lemma pred_succ_above {x : fin n} {y : fin (n + 1)} (h : y ≤ cast_succ x)
  (h' : y.succ_above x ≠ 0 := (y.zero_le.trans_lt $ (lt_succ_above_iff _ _).2 h).ne') :
  (y.succ_above x).pred h' = x :=
by simp only [succ_above_above _ _ h, pred_succ]

lemma exists_succ_above_eq {x y : fin (n + 1)} (h : x ≠ y) : ∃ z, y.succ_above z = x :=
begin
  cases h.lt_or_lt with hlt hlt,
  exacts [⟨_, succ_above_cast_lt hlt⟩, ⟨_, succ_above_pred hlt⟩],
end

@[simp] lemma exists_succ_above_eq_iff {x y : fin (n + 1)} : (∃ z, x.succ_above z = y) ↔ y ≠ x :=
begin
  refine ⟨_, exists_succ_above_eq⟩,
  rintro ⟨y, rfl⟩,
  exact succ_above_ne _ _
end

/-- The range of `p.succ_above` is everything except `p`. -/
@[simp] lemma range_succ_above (p : fin (n + 1)) : set.range (p.succ_above) = {p}ᶜ :=
set.ext $ λ _, exists_succ_above_eq_iff

/-- Given a fixed pivot `x : fin (n + 1)`, `x.succ_above` is injective -/
lemma succ_above_right_injective {x : fin (n + 1)} : injective (succ_above x) :=
(succ_above x).injective

/-- Given a fixed pivot `x : fin (n + 1)`, `x.succ_above` is injective -/
lemma succ_above_right_inj {x : fin (n + 1)} :
  x.succ_above a = x.succ_above b ↔ a = b :=
succ_above_right_injective.eq_iff

/-- `succ_above` is injective at the pivot -/
lemma succ_above_left_injective : injective (@succ_above n) :=
λ _ _ h, by simpa [range_succ_above] using congr_arg (λ f : fin n ↪o fin (n + 1), (set.range f)ᶜ) h

/-- `succ_above` is injective at the pivot -/
@[simp] lemma succ_above_left_inj {x y : fin (n + 1)} :
  x.succ_above = y.succ_above ↔ x = y :=
succ_above_left_injective.eq_iff

@[simp] lemma zero_succ_above {n : ℕ} (i : fin n) :
  (0 : fin (n + 1)).succ_above i = i.succ :=
rfl

@[simp] lemma succ_succ_above_zero {n : ℕ} (i : fin (n + 1)) :
  (i.succ).succ_above 0 = 0 :=
succ_above_below _ _ (succ_pos _)

@[simp] lemma succ_succ_above_succ {n : ℕ} (i : fin (n + 1)) (j : fin n) :
  (i.succ).succ_above j.succ = (i.succ_above j).succ :=
(lt_or_ge j.cast_succ i).elim
  (λ h, have h' : j.succ.cast_succ < i.succ, by simpa [lt_iff_coe_lt_coe] using h,
        by { ext, simp [succ_above_below _ _ h, succ_above_below _ _ h'] })
  (λ h, have h' : i.succ ≤ j.succ.cast_succ, by simpa [le_iff_coe_le_coe] using h,
        by { ext, simp [succ_above_above _ _ h, succ_above_above _ _ h'] })

@[simp] lemma one_succ_above_zero {n : ℕ} :
  (1 : fin (n + 2)).succ_above 0 = 0 :=
succ_succ_above_zero 0

/-- By moving `succ` to the outside of this expression, we create opportunities for further
simplification using `succ_above_zero` or `succ_succ_above_zero`. -/
@[simp] lemma succ_succ_above_one {n : ℕ} (i : fin (n + 2)) :
  (i.succ).succ_above 1 = (i.succ_above 0).succ :=
succ_succ_above_succ i 0

@[simp] lemma one_succ_above_succ {n : ℕ} (j : fin n) :
  (1 : fin (n + 2)).succ_above j.succ = j.succ.succ :=
succ_succ_above_succ 0 j

@[simp] lemma one_succ_above_one {n : ℕ} :
  (1 : fin (n + 3)).succ_above 1 = 2 :=
succ_succ_above_succ 0 0

end succ_above

section pred_above

/-- `pred_above p i` embeds `i : fin (n+1)` into `fin n` by subtracting one if `p < i`. -/
def pred_above (p : fin n) (i : fin (n+1)) : fin n :=
if h : p.cast_succ < i then
  i.pred (ne_of_lt (lt_of_le_of_lt (zero_le p.cast_succ) h)).symm
else
  i.cast_lt (lt_of_le_of_lt (le_of_not_lt h) p.2)

lemma pred_above_right_monotone (p : fin n) : monotone p.pred_above :=
λ a b H,
begin
  dsimp [pred_above],
  split_ifs with ha hb hb,
  all_goals { simp only [le_iff_coe_le_coe, coe_pred], },
  { exact pred_le_pred H, },
  { calc _ ≤ _ : nat.pred_le _
        ... ≤ _ : H, },
  { simp at ha, exact le_pred_of_lt (lt_of_le_of_lt ha hb), },
  { exact H, },
end

lemma pred_above_left_monotone (i : fin (n + 1)) : monotone (λ p, pred_above p i) :=
λ a b H,
begin
  dsimp [pred_above],
  split_ifs with ha hb hb,
  all_goals { simp only [le_iff_coe_le_coe, coe_pred] },
  { exact pred_le _, },
  { have : b < a := cast_succ_lt_cast_succ_iff.mpr (hb.trans_le (le_of_not_gt ha)),
    exact absurd H this.not_le }
end

/-- `cast_pred` embeds `i : fin (n + 2)` into `fin (n + 1)`
by lowering just `last (n + 1)` to `last n`. -/
def cast_pred (i : fin (n + 2)) : fin (n + 1) :=
pred_above (last n) i

@[simp] lemma cast_pred_zero : cast_pred (0 : fin (n + 2)) = 0 := rfl

@[simp] lemma cast_pred_one : cast_pred (1 : fin (n + 2)) = 1 :=
by { cases n, apply subsingleton.elim, refl }

@[simp] theorem pred_above_zero {i : fin (n + 2)} (hi : i ≠ 0) :
  pred_above 0 i = i.pred hi :=
begin
  dsimp [pred_above],
  rw dif_pos,
  exact (pos_iff_ne_zero _).mpr hi,
end

@[simp] lemma cast_pred_last : cast_pred (last (n + 1)) = last n :=
by simp [eq_iff_veq, cast_pred, pred_above, cast_succ_lt_last]

@[simp] lemma cast_pred_mk (n i : ℕ) (h : i < n + 1) :
  cast_pred ⟨i, lt_succ_of_lt h⟩ = ⟨i, h⟩ :=
begin
  have : ¬cast_succ (last n) < ⟨i, lt_succ_of_lt h⟩,
  { simpa [lt_iff_coe_lt_coe] using le_of_lt_succ h },
  simp [cast_pred, pred_above, this]
end

lemma pred_above_below (p : fin (n + 1)) (i : fin (n + 2)) (h : i ≤ p.cast_succ) :
  p.pred_above i = i.cast_pred :=
begin
  have : i ≤ (last n).cast_succ := h.trans p.le_last,
  simp [pred_above, cast_pred, h.not_lt, this.not_lt]
end

@[simp] lemma pred_above_last : pred_above (fin.last n) = cast_pred := rfl

lemma pred_above_last_apply (i : fin n) : pred_above (fin.last n) i = i.cast_pred :=
by rw pred_above_last

lemma pred_above_above (p : fin n) (i : fin (n + 1)) (h : p.cast_succ < i) :
  p.pred_above i = i.pred (p.cast_succ.zero_le.trans_lt h).ne.symm :=
by simp [pred_above, h]

lemma cast_pred_monotone : monotone (@cast_pred n) :=
pred_above_right_monotone (last _)

/-- Sending `fin (n+1)` to `fin n` by subtracting one from anything above `p`
then back to `fin (n+1)` with a gap around `p` is the identity away from `p`. -/
@[simp] lemma succ_above_pred_above {p : fin n} {i : fin (n + 1)} (h : i ≠ p.cast_succ) :
  p.cast_succ.succ_above (p.pred_above i) = i :=
begin
  dsimp [pred_above, succ_above],
  rcases p with ⟨p, _⟩,
  rcases i with ⟨i, _⟩,
  cases lt_or_le i p with H H,
  { rw dif_neg, rw if_pos, refl, exact H, simp, apply le_of_lt H, },
  { rw dif_pos, rw if_neg,
    swap 3, -- For some reason `simp` doesn't fire fully unless we discharge the third goal.
    { exact lt_of_le_of_ne H (ne.symm h), },
    { simp, },
    { simp only [subtype.mk_eq_mk, ne.def, fin.cast_succ_mk] at h,
      simp only [pred, subtype.mk_lt_mk, not_lt],
      exact nat.le_pred_of_lt (nat.lt_of_le_and_ne H (ne.symm h)), }, },
end

/-- Sending `fin n` into `fin (n + 1)` with a gap at `p`
then back to `fin n` by subtracting one from anything above `p` is the identity. -/
@[simp] lemma pred_above_succ_above (p : fin n) (i : fin n) :
  p.pred_above (p.cast_succ.succ_above i) = i :=
begin
  dsimp [pred_above, succ_above],
  rcases p with ⟨p, _⟩,
  rcases i with ⟨i, _⟩,
  split_ifs,
  { rw dif_neg,
    { refl },
    { simp_rw [if_pos h],
      simp only [subtype.mk_lt_mk, not_lt],
      exact le_of_lt h, }, },
  { rw dif_pos,
    { refl, },
    { simp_rw [if_neg h],
      exact lt_succ_iff.mpr (not_lt.mp h), }, },
end

lemma cast_succ_pred_eq_pred_cast_succ  {a : fin (n + 1)} (ha : a ≠ 0)
  (ha' := a.cast_succ_ne_zero_iff.mpr ha) : (a.pred ha).cast_succ = a.cast_succ.pred ha' :=
by { cases a, refl }

/-- `pred` commutes with `succ_above`. -/
lemma pred_succ_above_pred {a : fin (n + 2)} {b : fin (n + 1)} (ha : a ≠ 0) (hb : b ≠ 0)
  (hk := succ_above_ne_zero ha hb) :
  (a.pred ha).succ_above (b.pred hb) = (a.succ_above b).pred hk :=
begin
  obtain hbelow | habove := lt_or_le b.cast_succ a, -- `rwa` uses them
  { rw fin.succ_above_below,
    { rwa [cast_succ_pred_eq_pred_cast_succ , fin.pred_inj, fin.succ_above_below] },
    { rwa [cast_succ_pred_eq_pred_cast_succ , pred_lt_pred_iff] } },
  { rw fin.succ_above_above,
    have : (b.pred hb).succ = b.succ.pred (fin.succ_ne_zero _), by rw [succ_pred, pred_succ],
    { rwa [this, fin.pred_inj, fin.succ_above_above] },
    { rwa [cast_succ_pred_eq_pred_cast_succ , fin.pred_le_pred_iff] } }
end

@[simp] theorem cast_pred_cast_succ (i : fin (n + 1)) :
  cast_pred i.cast_succ = i :=
by simp [cast_pred, pred_above, le_last]

lemma cast_succ_cast_pred {i : fin (n + 2)} (h : i < last _) : cast_succ i.cast_pred = i :=
begin
  rw [cast_pred, pred_above, dif_neg],
  { simp [fin.eq_iff_veq] },
  { exact h.not_le }
end

lemma coe_cast_pred_le_self (i : fin (n + 2)) : (i.cast_pred : ℕ) ≤ i :=
begin
  rcases i.le_last.eq_or_lt with rfl|h,
  { simp },
  { rw [cast_pred, pred_above, dif_neg],
    { simp },
    { simpa [lt_iff_coe_lt_coe, le_iff_coe_le_coe, lt_succ_iff] using h } }
end

lemma coe_cast_pred_lt_iff {i : fin (n + 2)} : (i.cast_pred : ℕ) < i ↔ i = fin.last _ :=
begin
  rcases i.le_last.eq_or_lt with rfl|H,
  { simp },
  { simp only [ne_of_lt H],
    rw ←cast_succ_cast_pred H,
    simp }
end

lemma lt_last_iff_coe_cast_pred {i : fin (n + 2)} : i < fin.last _ ↔ (i.cast_pred : ℕ) = i :=
begin
  rcases i.le_last.eq_or_lt with rfl|H,
  { simp },
  { simp only [H],
    rw ←cast_succ_cast_pred H,
    simp }
end

end pred_above

/-- `min n m` as an element of `fin (m + 1)` -/
def clamp (n m : ℕ) : fin (m + 1) := of_nat $ min n m

@[simp] lemma coe_clamp (n m : ℕ) : (clamp n m : ℕ) = min n m :=
nat.mod_eq_of_lt $ nat.lt_succ_iff.mpr $ min_le_right _ _

@[simp]
lemma coe_of_nat_eq_mod (m n : ℕ) :
  ((n : fin (succ m)) : ℕ) = n % succ m :=
by rw [← of_nat_eq_coe]; refl

@[simp] lemma coe_of_nat_eq_mod' (m n : ℕ) [I : fact (0 < m)] :
  (@fin.of_nat' _ I n : ℕ) = n % m :=
rfl

section mul

/-!
### mul
-/

lemma val_mul {n : ℕ} :  ∀ a b : fin n, (a * b).val = (a.val * b.val) % n
| ⟨_, _⟩ ⟨_, _⟩ := rfl

lemma coe_mul {n : ℕ} :  ∀ a b : fin n, ((a * b : fin n) : ℕ) = (a * b) % n
| ⟨_, _⟩ ⟨_, _⟩ := rfl

@[simp] protected lemma mul_one (k : fin (n + 1)) : k * 1 = k :=
by { cases n, simp, simp [eq_iff_veq, mul_def, mod_eq_of_lt (is_lt k)] }

@[simp] protected lemma one_mul (k : fin (n + 1)) : (1 : fin (n + 1)) * k = k :=
by { cases n, simp, simp [eq_iff_veq, mul_def, mod_eq_of_lt (is_lt k)] }

@[simp] protected lemma mul_zero (k : fin (n + 1)) : k * 0 = 0 :=
by simp [eq_iff_veq, mul_def]

@[simp] protected lemma zero_mul (k : fin (n + 1)) : (0 : fin (n + 1)) * k = 0 :=
by simp [eq_iff_veq, mul_def]

end mul

end fin<|MERGE_RESOLUTION|>--- conflicted
+++ resolved
@@ -847,17 +847,10 @@
   cast (add_comm _ _) (add_nat m i) = nat_add m i :=
 ext $ add_comm _ _
 
-<<<<<<< HEAD
-@[simp] lemma nat_add_last {m n : ℕ} : (nat_add n) (last m) = last (n + m) := rfl
-
-lemma nat_add_cast_succ {m n : ℕ} {i : fin m} :
-  (nat_add n) (cast_succ i) = cast_succ (nat_add n i) := rfl
-=======
 @[simp] lemma nat_add_last {m n : ℕ} : nat_add n (last m) = last (n + m) := rfl
 
 lemma nat_add_cast_succ {m n : ℕ} {i : fin m} :
   nat_add n (cast_succ i) = cast_succ (nat_add n i) := rfl
->>>>>>> 46614736
 
 end succ
 
