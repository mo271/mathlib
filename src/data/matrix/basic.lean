--- conflicted
+++ resolved
@@ -81,30 +81,64 @@
 
 end ext
 
-section transpose
+lemma eq_of_empty [c: is_empty m] (M N: matrix m m α) : M = N :=
+by {ext, exfalso, apply is_empty_iff.mp c i}
+
+/-- `M.map f` is the matrix obtained by applying `f` to each entry of the matrix `M`. -/
+def map (M : matrix m n α) (f : α → β) : matrix m n β := λ i j, f (M i j)
+
+@[simp]
+lemma map_apply {M : matrix m n α} {f : α → β} {i : m} {j : n} :
+  M.map f i j = f (M i j) := rfl
+
+@[simp]
+lemma map_map {M : matrix m n α} {β γ : Type*} {f : α → β} {g : β → γ} :
+  (M.map f).map g = M.map (g ∘ f) :=
+by { ext, simp, }
+
+/-- `matrix.col u` is the column matrix whose entries are given by `u`. -/
+def col (w : m → α) : matrix m unit α
+| x y := w x
+
+/-- `matrix.row u` is the row matrix whose entries are given by `u`. -/
+def row (v : n → α) : matrix unit n α
+| x y := v y
+
+@[simp] lemma map_zero [has_zero α] [has_zero β] {f : α → β} (h : f 0 = 0) :
+  (0 : matrix m n α).map f = 0 :=
+by { ext, simp [h], }
+
+lemma map_add [add_monoid α] [add_monoid β] (f : α →+ β)
+  (M N : matrix m n α) : (M + N).map f = M.map f + N.map f :=
+by { ext, simp, }
+
+lemma map_sub [add_group α] [add_group β] (f : α →+ β)
+  (M N : matrix m n α) : (M - N).map f = M.map f - N.map f :=
+by { ext, simp }
+
+lemma map_smul [has_scalar R α] [has_scalar R β] (f : α →[R] β) (r : R)
+  (M : matrix m n α) : (r • M).map f = r • (M.map f) :=
+by { ext, simp, }
 
 /-- The transpose of a matrix. -/
 def transpose (M : matrix m n α) : matrix n m α
 | x y := M y x
+
 localized "postfix `ᵀ`:1500 := matrix.transpose" in matrix
 
-lemma trans_col_eq_row (A : matrix m n α) (i : m) : (λ j, Aᵀ j i) = A i :=
-by simp [transpose]
-lemma trans_row_eq_col (A : matrix m n α) (j : n) : Aᵀ j = (λ i, A i j):=
-by ext; simp [transpose]
-
-def conj_transpose [has_star α] (M : matrix m n α) : matrix n m α
-| x y := star (M y x)
+/-- The conjugate transpose of a matrix defined in term of `star`. -/
+def conj_transpose [has_star α] (M : matrix m n α) : matrix n m α :=
+M.transpose.map star
+
 localized "postfix `ᴴ`:1500 := matrix.conj_transpose" in matrix
 
-end transpose
-
-open_locale matrix
-
+/-- Proposition `matrix.is_sym`. `A.is_sym` means `Aᵀ = A`. -/
 protected def is_sym (A : matrix m m α) : Prop := Aᵀ = A
 
+/-- Proposition `matrix.is_skewsym`. `A.is_skewsym` means `-Aᵀ = A` if `[has_neg α]` -/
 protected def is_skewsym [has_neg α] (A : matrix m m α) : Prop := -Aᵀ = A
 
+/-- Proposition `matrix.is_Hermitian`. `A.is_Hermitian` means `Aᴴ = A` if `[has_star α]` -/
 protected def is_Hermitian [has_star α] (A : matrix m m α) : Prop := Aᴴ = A
 
 /-- Proposition `matrix.is_perm`.
@@ -119,71 +153,6 @@
 protected def is_perfect_shuffle
 [decidable_eq m] [has_zero α] [has_one α] (P : matrix m m α) : Prop :=
 ∃ σ : equiv.perm m, (P = equiv.perm.to_matrix σ ∧ ∀ i : m, σ i ≠ i)
-
-/-- The "trace" of a matrix.
-    A different version of "trace" is defined in `trace.lean` as `matrix.trace`.
-    One advantage of `matrix.tr` is that this definition is more elementary,
-    which only requires α to be a `add_comm_monoid`; whilst `matrix.trace` requires
-    `[semiring β] [add_comm_monoid α] [module β α]`.
-    The equivalence can be easily established when `α` is indeed a `β-module`.
-    Another advantage is that `matrix.tr` is more convenient for users to explore lemmas/theorems
-    involving "trace" from a combinatorial aspect.-/
-def tr [add_comm_monoid α] (A : matrix n n α) : α := ∑ i : n, A i i
-/-
-lemma trace_eq_tr [semiring β] [add_comm_monoid α] [module β α] (A : matrix n n α)
-: trace n β α A = tr A := rfl
--/
-
-lemma eq_of_empty [c: is_empty m] (M N: matrix m m α) : M = N :=
-by {ext, exfalso, apply is_empty_iff.mp c i}
-
-/-- `M.map f` is the matrix obtained by applying `f` to each entry of the matrix `M`. -/
-def map (M : matrix m n α) (f : α → β) : matrix m n β := λ i j, f (M i j)
-
-@[simp]
-lemma map_apply {M : matrix m n α} {f : α → β} {i : m} {j : n} :
-  M.map f i j = f (M i j) := rfl
-
-@[simp]
-lemma map_map {M : matrix m n α} {β γ : Type*} {f : α → β} {g : β → γ} :
-  (M.map f).map g = M.map (g ∘ f) :=
-by { ext, simp, }
-
-/-- The transpose of a matrix. -/
-def transpose (M : matrix m n α) : matrix n m α
-| x y := M y x
-
-localized "postfix `ᵀ`:1500 := matrix.transpose" in matrix
-
-/-- The conjugate transpose of a matrix defined in term of `star`. -/
-def conj_transpose [has_star α] (M : matrix m n α) : matrix n m α :=
-M.transpose.map star
-
-localized "postfix `ᴴ`:1500 := matrix.conj_transpose" in matrix
-
-/-- `matrix.col u` is the column matrix whose entries are given by `u`. -/
-def col (w : m → α) : matrix m unit α
-| x y := w x
-
-/-- `matrix.row u` is the row matrix whose entries are given by `u`. -/
-def row (v : n → α) : matrix unit n α
-| x y := v y
-
-@[simp] lemma map_zero [has_zero α] [has_zero β] {f : α → β} (h : f 0 = 0) :
-  (0 : matrix m n α).map f = 0 :=
-by { ext, simp [h], }
-
-lemma map_add [add_monoid α] [add_monoid β] (f : α →+ β)
-  (M N : matrix m n α) : (M + N).map f = M.map f + N.map f :=
-by { ext, simp, }
-
-lemma map_sub [add_group α] [add_group β] (f : α →+ β)
-  (M N : matrix m n α) : (M - N).map f = M.map f - N.map f :=
-by { ext, simp }
-
-lemma map_smul [has_scalar R α] [has_scalar R β] (f : α →[R] β) (r : R)
-  (M : matrix m n α) : (r • M).map f = r • (M.map f) :=
-by { ext, simp, }
 
 -- TODO[gh-6025]: make this an instance once safe to do so
 lemma subsingleton_of_empty_left [is_empty m] : subsingleton (matrix m n α) :=
@@ -342,26 +311,24 @@
 
 section dot_product_one
 
-def vec_one [has_one α] : n → α := 1
-
 variables [mul_one_class α] [add_comm_monoid α]
 
-@[simp] lemma dot_product_one (v : n → α) : dot_product v vec_one = ∑ i, v i :=
-by simp [dot_product, vec_one]
+@[simp] lemma dot_product_one (v : n → α) : dot_product v 1 = ∑ i, v i :=
+by simp [dot_product]
 
 @[simp] lemma dot_product_one' (v : n → α) : dot_product v (λ i, 1) = ∑ i, v i :=
 by simp [dot_product]
 
-@[simp] lemma one_dot_product (v : n → α) : dot_product vec_one v = ∑ i, v i :=
-by simp [dot_product, vec_one]
+@[simp] lemma one_dot_product (v : n → α) : dot_product 1 v = ∑ i, v i :=
+by simp [dot_product]
 
 @[simp] lemma one_dot_product' (v : n → α) : dot_product (λ i, 1 : n → α) v = ∑ i, v i :=
 by simp [dot_product]
 
-lemma one_dot_one_eq_card : dot_product (vec_one : n → α) vec_one = fintype.card n :=
-by simp [dot_product, vec_one, fintype.card]
-
-lemma one_dot_one_eq_card' : dot_product (λ i, 1 : n → α) (λ i, 1) = fintype.card n :=
+@[simp] lemma one_dot_one_eq_card : dot_product (1 : n → α) 1 = fintype.card n :=
+by simp [dot_product, fintype.card]
+
+@[simp] lemma one_dot_one_eq_card' : dot_product (λ i, 1 : n → α) (λ i, 1) = fintype.card n :=
 by simp [dot_product, fintype.card]
 
 end dot_product_one
@@ -373,16 +340,6 @@
 @[simp] lemma dot_product_add [non_unital_non_assoc_semiring α] (u v w : m → α) :
   dot_product u (v + w) = dot_product u v + dot_product u w :=
 by simp [dot_product, mul_add, finset.sum_add_distrib]
-
-lemma dot_product_block' [has_mul α] [add_comm_monoid α] (v w : m ⊕ n → α) :
-dot_product v w = ∑ i, v (sum.inl i) * w (sum.inl i) + ∑ j, v (sum.inr j) * w (sum.inr j) :=
-by {rw [dot_product, ←fintype.sum_sum_elim], congr, ext (i | j); simp }
-
-lemma dot_product_block [has_mul α] [add_comm_monoid α] (v w : m ⊕ n → α) :
-dot_product v w =
-dot_product (λ i, v (sum.inl i))  (λ i, w (sum.inl i)) +
-dot_product (λ j, v (sum.inr j))  (λ j, w (sum.inr j)) :=
-by simp [dot_product, dot_product_block']
 
 @[simp] lemma diagonal_dot_product [decidable_eq m] [non_unital_non_assoc_semiring α]
   (v w : m → α) (i : m) :
@@ -813,22 +770,22 @@
 section non_assoc_semiring
 variables [non_assoc_semiring α]
 
-@[simp] lemma mul_vec_one [decidable_eq m] (v : m → α) : mul_vec 1 v = v :=
+@[simp] lemma one_mul_vec [decidable_eq m] (v : m → α) : mul_vec 1 v = v :=
 by { ext, rw [←diagonal_one, mul_vec_diagonal, one_mul] }
 
 @[simp] lemma vec_mul_one [decidable_eq m] (v : m → α) : vec_mul v 1 = v :=
 by { ext, rw [←diagonal_one, vec_mul_diagonal, mul_one] }
 
-@[simp] lemma mul_vector_one (A : matrix m n α) : mul_vec A vec_one = λ i, ∑ j, A i j :=
-by ext; simp [mul_vec, vec_one, dot_product]
-
-@[simp] lemma mul_vector_one' (A : matrix m n α) : mul_vec A (λ i, 1) = λ i, ∑ j, A i j :=
+@[simp] lemma mul_vec_one (A : matrix m n α) : mul_vec A 1 = λ i, ∑ j, A i j :=
 by ext; simp [mul_vec, dot_product]
 
-@[simp] lemma vector_one_mul (A : matrix m n α) : vec_mul vec_one A = λ j, ∑ i, A i j :=
-by ext; simp [vec_mul, vec_one, dot_product]
-
-@[simp] lemma vector_one_mul' (A : matrix m n α) : vec_mul (λ j, 1 : m → α) A = λ j, ∑ i, A i j :=
+@[simp] lemma mul_vec_one' (A : matrix m n α) : mul_vec A (λ i, 1) = λ i, ∑ j, A i j :=
+by ext; simp [mul_vec, dot_product]
+
+@[simp] lemma vec_one_mul (A : matrix m n α) : vec_mul 1 A = λ j, ∑ i, A i j :=
+by ext; simp [vec_mul, dot_product]
+
+@[simp] lemma vec_one_mul' (A : matrix m n α) : vec_mul (λ j, 1 : m → α) A = λ j, ∑ i, A i j :=
 by ext; simp [vec_mul, dot_product]
 
 end non_assoc_semiring
@@ -997,6 +954,10 @@
 lemma transpose_map {f : α → β} {M : matrix m n α} : Mᵀ.map f = (M.map f)ᵀ :=
 by { ext, refl }
 
+lemma transpose_col_eq_row (A : matrix m n α) (i : m) : (λ j, Aᵀ j i) = A i := rfl
+
+lemma transpose_row_eq_col (A : matrix m n α) (j : n) : Aᵀ j = (λ i, A i j):= rfl
+
 end transpose
 
 section conj_transpose
@@ -1036,14 +997,10 @@
 @[simp] lemma conj_transpose_mul [semiring α] [star_ring α] (M : matrix m n α) (N : matrix n l α) :
   (M ⬝ N)ᴴ = Nᴴ ⬝ Mᴴ  := by ext i j; simp [mul_apply]
 
-<<<<<<< HEAD
-lemma star_mul (M N : matrix n n α) : star (M ⬝ N) = star N ⬝ star M := star_mul _ _
-=======
 @[simp] lemma conj_transpose_neg [ring α] [star_ring α] (M : matrix m n α) :
   (- M)ᴴ = - Mᴴ  := by ext i j; simp
 
 end conj_transpose
->>>>>>> 75a4d4a4
 
 section star
 
@@ -1202,19 +1159,6 @@
   left_inv  := λ M, by simp,
   right_inv := λ M, by simp, }
 
-def reindex_prod_assoc :
-matrix ((l × m) × n) ((o × p) × q) α ≃ matrix (l × m × n) (o × p × q) α :=
-reindex (equiv.prod_assoc _ _ _) (equiv.prod_assoc _ _ _)
-
-def reindex_prod_comm_snd : matrix l (m × n) α ≃ matrix l (n × m) α :=
-reindex (equiv.refl _) (equiv.prod_comm _ _)
-
-def reindex_prod_comm_fst : matrix (l × m) n α ≃ matrix (m × l) n α :=
-reindex (equiv.prod_comm _ _) (equiv.refl _)
-
-def reindex_prod_comm : matrix (m × n) (p × q) α ≃ matrix (n × m) (q × p) α :=
-reindex (equiv.prod_comm _ _) (equiv.prod_comm _ _)
-
 @[simp] lemma reindex_apply (eₘ : m ≃ l) (eₙ : n ≃ o) (M : matrix m n α) :
   reindex eₘ eₙ M = M.minor eₘ.symm eₙ.symm :=
 rfl
