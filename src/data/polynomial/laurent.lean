--- conflicted
+++ resolved
@@ -371,22 +371,13 @@
 end semiring
 
 section comm_semiring
-<<<<<<< HEAD
-variable [comm_semiring R]
-
-/--  Laurent polynomials are an algebra over polynomials.  This is not an instance since it might
-create typeclass diamonds. -/
-def algebra_polynomial (R : Type*) [comm_semiring R] : algebra R[X] R[T;T⁻¹] :=
-=======
 
 instance algebra_polynomial (R : Type*) [comm_semiring R] : algebra R[X] R[T;T⁻¹] :=
->>>>>>> d25b31da
 { commutes' := λ f l, by simp [mul_comm],
   smul_def' := λ f l, rfl,
   .. ((map_domain_ring_hom R int.of_nat_hom).comp
     (to_finsupp_iso R).to_ring_hom : R[X] →+* R[T;T⁻¹]) }
 
-<<<<<<< HEAD
 lemma algebra_map_X_pow (n : ℕ) :
   @algebra_map R[X] R[T;T⁻¹] _ _ (algebra_polynomial R) (X ^ n) = T n :=
 polynomial.to_laurent_X_pow n
@@ -420,10 +411,8 @@
       rw [mul_comm, mul_comm _ ↑_] at h,
       exact mul_X_pow_injective n h }
   end }
-=======
 instance (R : Type*) [comm_semiring R] : is_scalar_tower R[X] R[X] R[T;T⁻¹] :=
 { smul_assoc := λ x y z, by simp only [has_scalar.smul, has_scalar.comp.smul, map_mul, mul_assoc] }
->>>>>>> d25b31da
 
 end comm_semiring
 
