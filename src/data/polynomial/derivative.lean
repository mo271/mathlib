/-
Copyright (c) 2018 Chris Hughes. All rights reserved.
Released under Apache 2.0 license as described in the file LICENSE.
Authors: Chris Hughes, Johannes Hölzl, Scott Morrison, Jens Wagemaker
-/
import data.polynomial.eval

/-!
# The derivative map on polynomials

## Main definitions
 * `polynomial.derivative`: The formal derivative of polynomials, expressed as a linear map.

-/

noncomputable theory

open finset
open_locale big_operators classical

namespace polynomial
universes u v w y z
variables {R : Type u} {S : Type v} {T : Type w} {ι : Type y} {A : Type z} {a b : R} {n : ℕ}

section derivative

section semiring
variables [semiring R]

/-- `derivative p` is the formal derivative of the polynomial `p` -/
def derivative : polynomial R →ₗ[R] polynomial R :=
{ to_fun := λ p, p.sum (λ n a, C (a * n) * X^(n-1)),
  map_add' := λ p q, by rw sum_add_index;
    simp only [add_mul, forall_const, ring_hom.map_add,
      eq_self_iff_true, zero_mul, ring_hom.map_zero],
  map_smul' := λ a p, by dsimp; rw sum_smul_index;
    simp only [mul_sum, ← C_mul', mul_assoc, coeff_C_mul, ring_hom.map_mul, forall_const,
      zero_mul, ring_hom.map_zero, sum] }

lemma derivative_apply (p : polynomial R) :
  derivative p = p.sum (λn a, C (a * n) * X^(n - 1)) := rfl

lemma coeff_derivative (p : polynomial R) (n : ℕ) :
  coeff (derivative p) n = coeff p (n + 1) * (n + 1) :=
begin
  rw [derivative_apply],
  simp only [coeff_X_pow, coeff_sum, coeff_C_mul],
  rw [sum, finset.sum_eq_single (n + 1)],
  simp only [nat.add_succ_sub_one, add_zero, mul_one, if_true, eq_self_iff_true], norm_cast,
  { assume b, cases b,
    { intros, rw [nat.cast_zero, mul_zero, zero_mul], },
    { intros _ H, rw [nat.succ_sub_one b, if_neg (mt (congr_arg nat.succ) H.symm), mul_zero] } },
  { rw [if_pos (add_tsub_cancel_right n 1).symm, mul_one, nat.cast_add, nat.cast_one,
      mem_support_iff],
    intro h, push_neg at h, simp [h], },
end

@[simp]
lemma derivative_zero : derivative (0 : polynomial R) = 0 :=
derivative.map_zero

@[simp]
lemma iterate_derivative_zero {k : ℕ} : derivative^[k] (0 : polynomial R) = 0 :=
begin
  induction k with k ih,
  { simp, },
  { simp [ih], },
end

@[simp]
lemma derivative_monomial (a : R) (n : ℕ) : derivative (monomial n a) = monomial (n - 1) (a * n) :=
by { rw [derivative_apply, sum_monomial_index, C_mul_X_pow_eq_monomial], simp }

lemma derivative_C_mul_X_pow (a : R) (n : ℕ) : derivative (C a * X ^ n) = C (a * n) * X^(n - 1) :=
by rw [C_mul_X_pow_eq_monomial, C_mul_X_pow_eq_monomial, derivative_monomial]

@[simp] lemma derivative_X_pow (n : ℕ) :
  derivative (X ^ n : polynomial R) = (n : polynomial R) * X ^ (n - 1) :=
by convert derivative_C_mul_X_pow (1 : R) n; simp

@[simp] lemma derivative_C {a : R} : derivative (C a) = 0 :=
by simp [derivative_apply]

@[simp] lemma derivative_X : derivative (X : polynomial R) = 1 :=
(derivative_monomial _ _).trans $ by simp

@[simp] lemma derivative_one : derivative (1 : polynomial R) = 0 :=
derivative_C

@[simp] lemma derivative_bit0 {a : polynomial R} : derivative (bit0 a) = bit0 (derivative a) :=
by simp [bit0]

@[simp] lemma derivative_bit1 {a : polynomial R} : derivative (bit1 a) = bit0 (derivative a) :=
by simp [bit1]

@[simp] lemma derivative_add {f g : polynomial R} :
  derivative (f + g) = derivative f + derivative g :=
derivative.map_add f g

@[simp] lemma iterate_derivative_add {f g : polynomial R} {k : ℕ} :
  derivative^[k] (f + g) = (derivative^[k] f) + (derivative^[k] g) :=
derivative.to_add_monoid_hom.iterate_map_add _ _ _

@[simp] lemma derivative_neg {R : Type*} [ring R] (f : polynomial R) :
  derivative (-f) = - derivative f :=
linear_map.map_neg derivative f

@[simp] lemma iterate_derivative_neg {R : Type*} [ring R] {f : polynomial R} {k : ℕ} :
  derivative^[k] (-f) = - (derivative^[k] f) :=
(@derivative R _).to_add_monoid_hom.iterate_map_neg _ _

@[simp] lemma derivative_sub {R : Type*} [ring R] {f g : polynomial R} :
  derivative (f - g) = derivative f - derivative g :=
linear_map.map_sub derivative f g

@[simp] lemma iterate_derivative_sub {R : Type*} [ring R] {k : ℕ} {f g : polynomial R} :
  derivative^[k] (f - g) = (derivative^[k] f) - (derivative^[k] g) :=
begin
  induction k with k ih generalizing f g,
  { simp [nat.iterate], },
  { simp [nat.iterate, ih], }
end

@[simp] lemma derivative_sum {s : finset ι} {f : ι → polynomial R} :
  derivative (∑ b in s, f b) = ∑ b in s, derivative (f b) :=
derivative.map_sum

@[simp] lemma derivative_smul (r : R) (p : polynomial R) : derivative (r • p) = r • derivative p :=
derivative.map_smul _ _

@[simp] lemma iterate_derivative_smul (r : R) (p : polynomial R) (k : ℕ) :
  derivative^[k] (r • p) = r • (derivative^[k] p) :=
begin
  induction k with k ih generalizing p,
  { simp, },
  { simp [ih], },
end

/-- We can't use `derivative_mul` here because
we want to prove this statement also for noncommutative rings.-/
@[simp]
lemma derivative_C_mul (a : R) (p : polynomial R) : derivative (C a * p) = C a * derivative p :=
by convert derivative_smul a p; apply C_mul'

@[simp]
lemma iterate_derivative_C_mul (a : R) (p : polynomial R) (k : ℕ) :
  derivative^[k] (C a * p) = C a * (derivative^[k] p) :=
by convert iterate_derivative_smul a p k; apply C_mul'

end semiring

section comm_semiring
variables [comm_semiring R]

lemma derivative_eval (p : polynomial R) (x : R) :
  p.derivative.eval x = p.sum (λ n a, (a * n)*x^(n-1)) :=
by simp only [derivative_apply, eval_sum, eval_pow, eval_C, eval_X, eval_nat_cast, eval_mul]

@[simp] lemma derivative_mul {f g : polynomial R} :
  derivative (f * g) = derivative f * g + f * derivative g :=
calc derivative (f * g) = f.sum (λn a, g.sum (λm b, C ((a * b) * (n + m : ℕ)) * X^((n + m) - 1))) :
  begin
    rw mul_eq_sum_sum,
    transitivity, exact derivative_sum,
    transitivity, { apply finset.sum_congr rfl, assume x hx, exact derivative_sum },
    apply finset.sum_congr rfl, assume n hn, apply finset.sum_congr rfl, assume m hm,
    transitivity,
    { apply congr_arg, exact monomial_eq_C_mul_X },
    exact derivative_C_mul_X_pow _ _
  end
  ... = f.sum (λn a, g.sum (λm b,
      (C (a * n) * X^(n - 1)) * (C b * X^m) + (C a * X^n) * (C (b * m) * X^(m - 1)))) :
    sum_congr rfl $ assume n hn, sum_congr rfl $ assume m hm,
      by simp only [nat.cast_add, mul_add, add_mul, C_add, C_mul];
      cases n; simp only [nat.succ_sub_succ, pow_zero];
      cases m; simp only [nat.cast_zero, C_0, nat.succ_sub_succ, zero_mul, mul_zero, nat.add_succ,
        tsub_zero, pow_zero, pow_add, one_mul, pow_succ, mul_comm, mul_left_comm]
  ... = derivative f * g + f * derivative g :
    begin
      conv { to_rhs, congr,
        { rw [← sum_C_mul_X_eq g] },
        { rw [← sum_C_mul_X_eq f] } },
      simp only [sum, sum_add_distrib, finset.mul_sum, finset.sum_mul, derivative_apply]
    end

theorem derivative_pow_succ (p : polynomial R) (n : ℕ) :
  (p ^ (n + 1)).derivative = (n + 1) * (p ^ n) * p.derivative :=
nat.rec_on n (by rw [pow_one, nat.cast_zero, zero_add, one_mul, pow_zero, one_mul]) $ λ n ih,
by rw [pow_succ', derivative_mul, ih, mul_right_comm, ← add_mul,
    add_mul (n.succ : polynomial R), one_mul, pow_succ', mul_assoc, n.cast_succ]

theorem derivative_pow (p : polynomial R) (n : ℕ) :
  (p ^ n).derivative = n * (p ^ (n - 1)) * p.derivative :=
nat.cases_on n (by rw [pow_zero, derivative_one, nat.cast_zero, zero_mul, zero_mul]) $ λ n,
by rw [p.derivative_pow_succ n, n.succ_sub_one, n.cast_succ]

lemma derivative_comp (p q : polynomial R) :
  (p.comp q).derivative = q.derivative * p.derivative.comp q :=
begin
  apply polynomial.induction_on' p,
  { intros p₁ p₂ h₁ h₂, simp [h₁, h₂, mul_add], },
  { intros n r,
    simp only [derivative_pow, derivative_mul, monomial_comp, derivative_monomial, derivative_C,
      zero_mul, C_eq_nat_cast, zero_add, ring_hom.map_mul],
    -- is there a tactic for this? (a multiplicative `abel`):
    rw [mul_comm (derivative q)],
    simp only [mul_assoc], }
end

@[simp]
theorem derivative_map [comm_semiring S] (p : polynomial R) (f : R →+* S) :
  (p.map f).derivative = p.derivative.map f :=
polynomial.induction_on p
  (λ r, by rw [map_C, derivative_C, derivative_C, map_zero])
  (λ p q ihp ihq, by rw [map_add, derivative_add, ihp, ihq, derivative_add, map_add])
  (λ n r ih, by rw [map_mul, map_C, map_pow, map_X,
      derivative_mul, derivative_pow_succ, derivative_C, zero_mul, zero_add, derivative_X, mul_one,
      derivative_mul, derivative_pow_succ, derivative_C, zero_mul, zero_add, derivative_X, mul_one,
      map_mul, map_C, map_mul, map_pow, map_add, map_nat_cast, map_one, map_X])

@[simp]
theorem iterate_derivative_map [comm_semiring S] (p : polynomial R) (f : R →+* S) (k : ℕ):
  polynomial.derivative^[k] (p.map f) = (polynomial.derivative^[k] p).map f :=
begin
  induction k with k ih generalizing p,
  { simp, },
  { simp [ih], },
end

/-- Chain rule for formal derivative of polynomials. -/
theorem derivative_eval₂_C (p q : polynomial R) :
  (p.eval₂ C q).derivative = p.derivative.eval₂ C q * q.derivative :=
polynomial.induction_on p
  (λ r, by rw [eval₂_C, derivative_C, eval₂_zero, zero_mul])
  (λ p₁ p₂ ih₁ ih₂, by rw [eval₂_add, derivative_add, ih₁, ih₂, derivative_add, eval₂_add, add_mul])
  (λ n r ih, by rw [pow_succ', ← mul_assoc, eval₂_mul, eval₂_X, derivative_mul, ih,
      @derivative_mul _ _ _ X, derivative_X, mul_one, eval₂_add, @eval₂_mul _ _ _ _ X, eval₂_X,
      add_mul, mul_right_comm])

theorem of_mem_support_derivative {p : polynomial R} {n : ℕ} (h : n ∈ p.derivative.support) :
  n + 1 ∈ p.support :=
mem_support_iff.2 $ λ (h1 : p.coeff (n+1) = 0), mem_support_iff.1 h $
show p.derivative.coeff n = 0, by rw [coeff_derivative, h1, zero_mul]

theorem degree_derivative_lt {p : polynomial R} (hp : p ≠ 0) : p.derivative.degree < p.degree :=
(finset.sup_lt_iff $ bot_lt_iff_ne_bot.2 $ mt degree_eq_bot.1 hp).2 $ λ n hp, lt_of_lt_of_le
(with_bot.some_lt_some.2 n.lt_succ_self) $ finset.le_sup $ of_mem_support_derivative hp

theorem nat_degree_derivative_lt {p : polynomial R} (hp : p.derivative ≠ 0) :
  p.derivative.nat_degree < p.nat_degree :=
have hp1 : p ≠ 0, from λ h, hp $ by rw [h, derivative_zero],
with_bot.some_lt_some.1 $
begin
  rw [nat_degree, option.get_or_else_of_ne_none $ mt degree_eq_bot.1 hp, nat_degree,
    option.get_or_else_of_ne_none $ mt degree_eq_bot.1 hp1],
  exact degree_derivative_lt hp1
end

theorem degree_derivative_le {p : polynomial R} : p.derivative.degree ≤ p.degree :=
if H : p = 0 then le_of_eq $ by rw [H, derivative_zero] else le_of_lt $ degree_derivative_lt H

/-- The formal derivative of polynomials, as linear homomorphism. -/
def derivative_lhom (R : Type*) [comm_ring R] : polynomial R →ₗ[R] polynomial R :=
{ to_fun    := derivative,
  map_add'  := λ p q, derivative_add,
  map_smul' := λ r p, derivative_smul r p }

@[simp] lemma derivative_lhom_coe {R : Type*} [comm_ring R] :
  (polynomial.derivative_lhom R : polynomial R → polynomial R) = polynomial.derivative :=
rfl

@[simp] lemma derivative_cast_nat {n : ℕ} : derivative (n : polynomial R) = 0 :=
begin
  rw ← C.map_nat_cast n,
  exact derivative_C,
end

@[simp] lemma iterate_derivative_cast_nat_mul {n k : ℕ} {f : polynomial R} :
  derivative^[k] (n * f) = n * (derivative^[k] f) :=
begin
  induction k with k ih generalizing f,
  { simp [nat.iterate], },
  { simp [nat.iterate, ih], }
end

end comm_semiring

section comm_ring
variables [comm_ring R]

lemma derivative_comp_one_sub_X (p : polynomial R) :
  (p.comp (1-X)).derivative = -p.derivative.comp (1-X) :=
by simp [derivative_comp]

@[simp]
lemma iterate_derivative_comp_one_sub_X (p : polynomial R) (k : ℕ) :
  derivative^[k] (p.comp (1-X)) = (-1)^k * (derivative^[k] p).comp (1-X) :=
begin
  induction k with k ih generalizing p,
  { simp, },
  { simp [ih p.derivative, iterate_derivative_neg, derivative_comp, pow_succ], },
end

end comm_ring

<<<<<<< HEAD
section domain
variables [comm_ring R] [domain R]
=======
section is_domain
variables [ring R] [is_domain R]
>>>>>>> 4ce2a5f1

lemma mem_support_derivative [char_zero R] (p : polynomial R) (n : ℕ) :
  n ∈ (derivative p).support ↔ n + 1 ∈ p.support :=
suffices (¬(coeff p (n + 1) = 0 ∨ ((n + 1:ℕ) : R) = 0)) ↔ coeff p (n + 1) ≠ 0,
  by simpa only [mem_support_iff, coeff_derivative, ne.def, mul_eq_zero],
by { rw [nat.cast_eq_zero], simp only [nat.succ_ne_zero, or_false] }

@[simp] lemma degree_derivative_eq [char_zero R] (p : polynomial R) (hp : 0 < nat_degree p) :
  degree (derivative p) = (nat_degree p - 1 : ℕ) :=
begin
  have h0 : p ≠ 0,
  { contrapose! hp,
    simp [hp] },
  apply le_antisymm,
  { rw derivative_apply,
    apply le_trans (degree_sum_le _ _) (sup_le (λ n hn, _)),
    apply le_trans (degree_C_mul_X_pow_le _ _) (with_bot.coe_le_coe.2 (tsub_le_tsub_right _ _)),
    apply le_nat_degree_of_mem_supp _ hn },
  { refine le_sup _,
    rw [mem_support_derivative, tsub_add_cancel_of_le, mem_support_iff],
    { show ¬ leading_coeff p = 0,
      rw [leading_coeff_eq_zero],
      assume h, rw [h, nat_degree_zero] at hp,
      exact lt_irrefl 0 (lt_of_le_of_lt (zero_le _) hp), },
    exact hp }
end

theorem nat_degree_eq_zero_of_derivative_eq_zero
  [char_zero R] {f : polynomial R} (h : f.derivative = 0) :
  f.nat_degree = 0 :=
begin
  by_cases hf : f = 0,
  { exact (congr_arg polynomial.nat_degree hf).trans rfl },
  { rw nat_degree_eq_zero_iff_degree_le_zero,
    by_contra absurd,
    have f_nat_degree_pos : 0 < f.nat_degree,
    { rwa [not_le, ←nat_degree_pos_iff_degree_pos] at absurd },
    let m := f.nat_degree - 1,
    have hm : m + 1 = f.nat_degree := tsub_add_cancel_of_le f_nat_degree_pos,
    have h2 := coeff_derivative f m,
    rw polynomial.ext_iff at h,
    rw [h m, coeff_zero, zero_eq_mul] at h2,
    cases h2,
    { rw [hm, ←leading_coeff, leading_coeff_eq_zero] at h2,
      exact hf h2, },
    { norm_cast at h2 } }
end

end is_domain

end derivative
end polynomial<|MERGE_RESOLUTION|>--- conflicted
+++ resolved
@@ -303,13 +303,8 @@
 
 end comm_ring
 
-<<<<<<< HEAD
-section domain
-variables [comm_ring R] [domain R]
-=======
 section is_domain
 variables [ring R] [is_domain R]
->>>>>>> 4ce2a5f1
 
 lemma mem_support_derivative [char_zero R] (p : polynomial R) (n : ℕ) :
   n ∈ (derivative p).support ↔ n + 1 ∈ p.support :=
