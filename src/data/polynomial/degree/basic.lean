--- conflicted
+++ resolved
@@ -140,11 +140,7 @@
 theorem nat_degree_le_iff_degree_le {n : ℕ} : nat_degree p ≤ n ↔ degree p ≤ n :=
 with_bot.get_or_else_bot_le_iff
 
-<<<<<<< HEAD
-alias nat_degree_le_iff_degree_le ↔ . .
-=======
 alias polynomial.nat_degree_le_iff_degree_le ↔ . .
->>>>>>> c5b1c99e
 
 lemma nat_degree_le_nat_degree (hpq : p.degree ≤ q.degree) : p.nat_degree ≤ q.nat_degree :=
 with_bot.gi_get_or_else_bot.gc.monotone_l hpq
@@ -264,8 +260,6 @@
 (eq_X_add_C_of_degree_le_one (show degree p ≤ 1, from h ▸ le_refl _)).trans
   (by simp [leading_coeff, nat_degree_eq_of_degree_eq_some h])
 
-<<<<<<< HEAD
-=======
 lemma eq_X_add_C_of_nat_degree_le_one (h : nat_degree p ≤ 1) :
   p = C (p.coeff 1) * X + C (p.coeff 0) :=
 eq_X_add_C_of_degree_le_one $ degree_le_of_nat_degree_le h
@@ -274,7 +268,6 @@
   ∃ a b, p = C a * X + C b :=
 ⟨p.coeff 1, p.coeff 0, eq_X_add_C_of_nat_degree_le_one h⟩
 
->>>>>>> c5b1c99e
 theorem degree_X_pow_le (n : ℕ) : degree (X^n : polynomial R) ≤ n :=
 by simpa only [C_1, one_mul] using degree_C_mul_X_pow_le n (1:R)
 
