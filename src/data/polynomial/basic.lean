--- conflicted
+++ resolved
@@ -181,13 +181,8 @@
 variable {R}
 
 lemma sum_to_finsupp {ι : Type*} (s : finset ι) (f : ι → add_monoid_algebra R ℕ) :
-<<<<<<< HEAD
-  ∑ i in s, (⟨f i⟩ : polynomial R) = ⟨∑ i in s, f i⟩ :=
+  ∑ i in s, (⟨f i⟩ : R[X]) = ⟨∑ i in s, f i⟩ :=
 (s.map_sum (to_finsupp_iso R).symm f).symm
-=======
-  ∑ i in s, (⟨f i⟩ : R[X]) = ⟨∑ i in s, f i⟩ :=
-((to_finsupp_iso R).symm.to_add_monoid_hom.map_sum f s).symm
->>>>>>> 2e9985e9
 
 /--
 The set of all `n` such that `X^n` has a non-zero coefficient.
