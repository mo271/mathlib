--- conflicted
+++ resolved
@@ -4,11 +4,7 @@
 Authors: Chris Hughes, Johannes Hölzl, Scott Morrison, Jens Wagemaker
 -/
 import data.polynomial.induction
-<<<<<<< HEAD
-import data.polynomial.degree.basic
-=======
 import data.polynomial.degree.definitions
->>>>>>> bcd61b1d
 import deprecated.ring
 
 /-!
@@ -561,12 +557,9 @@
   (map_ring_hom f).comp (map_ring_hom g) = map_ring_hom (f.comp g) :=
 ring_hom.ext $ map_map g f
 
-<<<<<<< HEAD
-=======
 lemma map_list_prod (L : list (polynomial R)) : L.prod.map f = (L.map $ map f).prod :=
 eq.symm $ list.prod_hom _ (monoid_hom.of (map f))
 
->>>>>>> bcd61b1d
 @[simp] lemma map_pow (n : ℕ) : (p ^ n).map f = p.map f ^ n := is_monoid_hom.map_pow (map f) _ _
 
 lemma mem_map_range {p : polynomial S} :
