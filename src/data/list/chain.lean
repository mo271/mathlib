--- conflicted
+++ resolved
@@ -68,11 +68,6 @@
   chain R a (l₁ ++ b :: c :: l₂) ↔ chain R a (l₁ ++ [b]) ∧ R b c ∧ chain R c l₂ :=
 by rw [chain_split, chain_cons]
 
-<<<<<<< HEAD
-theorem chain_append_singleton_iff_forall₂ :
-  chain R a (l ++ [b]) ↔ forall₂ R (a :: l) (l ++ [b]) :=
-by induction l generalizing a; simp [*, zip_with]
-=======
 theorem chain_iff_forall₂ :
   ∀ {a : α} {l : list α}, chain R a l ↔ l = [] ∨ forall₂ R (a :: init l) l
 | a [] := by simp
@@ -82,7 +77,6 @@
 theorem chain_append_singleton_iff_forall₂ :
   chain R a (l ++ [b]) ↔ forall₂ R (a :: l) (l ++ [b]) :=
 by simp [chain_iff_forall₂, init]
->>>>>>> b7e20ca0
 
 theorem chain_map (f : β → α) {b : β} {l : list β} :
   chain R (f b) (map f l) ↔ chain (λ a b : β, R (f a) (f b)) b l :=
