/-
Copyright (c) 2018 Chris Hughes. All rights reserved.
Released under Apache 2.0 license as described in the file LICENSE.
Authors: Chris Hughes, Johannes Hölzl, Scott Morrison, Jens Wagemaker
-/
import data.monoid_algebra
import algebra.gcd_domain
import ring_theory.euclidean_domain
import ring_theory.multiplicity
import tactic.ring_exp
import deprecated.field

/-!
# Theory of univariate polynomials

Polynomials are represented as `add_monoid_algebra R ℕ`, where `R` is a commutative semiring.
-/

noncomputable theory
local attribute [instance, priority 100] classical.prop_decidable

local attribute [instance, priority 10] is_semiring_hom.comp is_ring_hom.comp

/-- `polynomial R` is the type of univariate polynomials over `R`.

Polynomials should be seen as (semi-)rings with the additional constructor `X`.
The embedding from `R` is called `C`. -/
def polynomial (R : Type*) [comm_semiring R] := add_monoid_algebra R ℕ

open finsupp finset add_monoid_algebra

namespace polynomial
universes u v w x y z
variables {R : Type u} {S : Type v} {T : Type w} {ι : Type x} {k : Type y} {A : Type z}
  {a b : R} {m n : ℕ}

section comm_semiring
variables [comm_semiring R] {p q r : polynomial R}

instance : inhabited (polynomial R) := finsupp.inhabited
instance : comm_semiring (polynomial R) := add_monoid_algebra.comm_semiring
instance : has_scalar R (polynomial R) := add_monoid_algebra.has_scalar
instance : semimodule R (polynomial R) := add_monoid_algebra.semimodule

/-- the coercion turning a `polynomial` into the function which reports the coefficient of a given monomial `X^n` -/
def coeff_coe_to_fun : has_coe_to_fun (polynomial R) :=
finsupp.has_coe_to_fun

local attribute [instance] coeff_coe_to_fun

@[simp] lemma support_zero : (0 : polynomial R).support = ∅ := rfl

/-- `monomial s a` is the monomial `a * X^s` -/
@[reducible]
def monomial (n : ℕ) (a : R) : polynomial R := finsupp.single n a

/-- `C a` is the constant polynomial `a`. -/
def C (a : R) : polynomial R := monomial 0 a

/-- `X` is the polynomial variable (aka indeterminant). -/
def X : polynomial R := monomial 1 1

/-- coeff p n is the coefficient of X^n in p -/
def coeff (p : polynomial R) := p.to_fun

@[simp] lemma coeff_mk (s) (f) (h) : coeff (finsupp.mk s f h : polynomial R) = f := rfl

instance [has_repr R] : has_repr (polynomial R) :=
⟨λ p, if p = 0 then "0"
  else (p.support.sort (≤)).foldr
    (λ n a, a ++ (if a = "" then "" else " + ") ++
      if n = 0
        then "C (" ++ repr (coeff p n) ++ ")"
        else if n = 1
          then if (coeff p n) = 1 then "X" else "C (" ++ repr (coeff p n) ++ ") * X"
          else if (coeff p n) = 1 then "X ^ " ++ repr n
            else "C (" ++ repr (coeff p n) ++ ") * X ^ " ++ repr n) ""⟩

theorem ext_iff {p q : polynomial R} : p = q ↔ ∀ n, coeff p n = coeff q n :=
⟨λ h n, h ▸ rfl, finsupp.ext⟩

@[ext] lemma ext {p q : polynomial R} : (∀ n, coeff p n = coeff q n) → p = q :=
(@ext_iff _ _ p q).2

/-- `degree p` is the degree of the polynomial `p`, i.e. the largest `X`-exponent in `p`.
`degree p = some n` when `p ≠ 0` and `n` is the highest power of `X` that appears in `p`, otherwise
`degree 0 = ⊥`. -/
def degree (p : polynomial R) : with_bot ℕ := p.support.sup some

lemma degree_lt_wf : well_founded (λp q : polynomial R, degree p < degree q) :=
inv_image.wf degree (with_bot.well_founded_lt nat.lt_wf)

instance : has_well_founded (polynomial R) := ⟨_, degree_lt_wf⟩

/-- `nat_degree p` forces `degree p` to ℕ, by defining nat_degree 0 = 0. -/
def nat_degree (p : polynomial R) : ℕ := (degree p).get_or_else 0

lemma single_eq_C_mul_X : ∀{n}, monomial n a = C a * X^n
| 0     := (mul_one _).symm
| (n+1) :=
  calc monomial (n + 1) a = monomial n a * X : by rw [X, single_mul_single, mul_one]
    ... = (C a * X^n) * X : by rw [single_eq_C_mul_X]
    ... = C a * X^(n+1) : by simp only [pow_add, mul_assoc, pow_one]

lemma sum_C_mul_X_eq (p : polynomial R) : p.sum (λn a, C a * X^n) = p :=
eq.trans (sum_congr rfl $ assume n hn, single_eq_C_mul_X.symm) (finsupp.sum_single _)

@[elab_as_eliminator] protected lemma induction_on {M : polynomial R → Prop} (p : polynomial R)
  (h_C : ∀a, M (C a))
  (h_add : ∀p q, M p → M q → M (p + q))
  (h_monomial : ∀(n : ℕ) (a : R), M (C a * X^n) → M (C a * X^(n+1))) :
  M p :=
have ∀{n:ℕ} {a}, M (C a * X^n),
begin
  assume n a,
  induction n with n ih,
  { simp only [pow_zero, mul_one, h_C] },
  { exact h_monomial _ _ ih }
end,
finsupp.induction p
  (suffices M (C 0), by { convert this, exact single_zero.symm, },
    h_C 0)
  (assume n a p _ _ hp, suffices M (C a * X^n + p), by { convert this, exact single_eq_C_mul_X },
    h_add _ _ this hp)

@[simp] lemma C_0 : C (0 : R) = 0 := single_zero

@[simp] lemma C_1 : C (1 : R) = 1 := rfl

@[simp] lemma C_mul : C (a * b) = C a * C b :=
(@single_mul_single _ _ _ _ 0 0 a b).symm

@[simp] lemma C_add : C (a + b) = C a + C b := finsupp.single_add

instance C.is_semiring_hom : is_semiring_hom (C : R → polynomial R) :=
⟨C_0, C_1, λ _ _, C_add, λ _ _, C_mul⟩

@[simp] lemma C_pow : C (a ^ n) = C a ^ n := is_semiring_hom.map_pow _ _ _

lemma nat_cast_eq_C (n : ℕ) : (n : polynomial R) = C n :=
((ring_hom.of C).map_nat_cast n).symm

section coeff

lemma apply_eq_coeff : p n = coeff p n := rfl

@[simp] lemma coeff_zero (n : ℕ) : coeff (0 : polynomial R) n = 0 := rfl

lemma coeff_single : coeff (single n a) m = if n = m then a else 0 :=
by { dsimp [single, finsupp.single], congr }

@[simp] lemma coeff_one_zero : coeff (1 : polynomial R) 0 = 1 :=
coeff_single

@[simp] lemma coeff_add (p q : polynomial R) (n : ℕ) : coeff (p + q) n = coeff p n + coeff q n := rfl

instance coeff.is_add_monoid_hom {n : ℕ} : is_add_monoid_hom (λ p : polynomial R, p.coeff n) :=
{ map_add  := λ p q, coeff_add p q n,
  map_zero := coeff_zero _ }

lemma coeff_C : coeff (C a) n = ite (n = 0) a 0 :=
by simp [coeff, eq_comm, C, monomial, single]; congr

@[simp] lemma coeff_C_zero : coeff (C a) 0 = a := coeff_single

@[simp] lemma coeff_X_one : coeff (X : polynomial R) 1 = 1 := coeff_single

@[simp] lemma coeff_X_zero : coeff (X : polynomial R) 0 = 0 := coeff_single

lemma coeff_X : coeff (X : polynomial R) n = if 1 = n then 1 else 0 := coeff_single

lemma coeff_C_mul_X (x : R) (k n : ℕ) :
  coeff (C x * X^k : polynomial R) n = if n = k then x else 0 :=
by rw [← single_eq_C_mul_X]; simp [monomial, single, eq_comm, coeff]; congr

lemma coeff_sum [comm_semiring S] (n : ℕ) (f : ℕ → R → polynomial S) :
  coeff (p.sum f) n = p.sum (λ a b, coeff (f a b) n) := finsupp.sum_apply

@[simp] lemma coeff_C_mul (p : polynomial R) : coeff (C a * p) n = a * coeff p n :=
begin
  conv in (a * _) { rw [← @sum_single _ _ _ p, coeff_sum] },
  rw [mul_def, C, sum_single_index],
  { simp [coeff_single, finsupp.mul_sum, coeff_sum],
    apply sum_congr rfl,
    assume i hi, by_cases i = n; simp [h] },
  { simp [finsupp.sum] }
end

@[simp] lemma coeff_smul (p : polynomial R) (r : R) (n : ℕ) :
coeff (r • p) n = r * coeff p n := finsupp.smul_apply

lemma C_mul' (a : R) (f : polynomial R) : C a * f = a • f :=
ext $ λ n, coeff_C_mul f

@[simp, priority 990]
lemma coeff_one (n : ℕ) : coeff (1 : polynomial R) n = if 0 = n then 1 else 0 :=
coeff_single

@[simp] lemma coeff_X_pow (k n : ℕ) :
  coeff (X^k : polynomial R) n = if n = k then 1 else 0 :=
by simpa only [C_1, one_mul] using coeff_C_mul_X (1:R) k n

lemma coeff_mul (p q : polynomial R) (n : ℕ) :
  coeff (p * q) n = (nat.antidiagonal n).sum (λ x, coeff p x.1 * coeff q x.2) :=
have hite : ∀ a : ℕ × ℕ, ite (a.1 + a.2 = n) (coeff p (a.fst) * coeff q (a.snd)) 0 ≠ 0
    → a.1 + a.2 = n, from λ a ha, by_contradiction
  (λ h, absurd (eq.refl (0 : R)) (by rwa if_neg h at ha)),
calc coeff (p * q) n = p.support.sum (λ a, q.support.sum
    (λ b, ite (a + b = n) (coeff p a * coeff q b) 0)) :
  by simp only [mul_def, coeff_sum, coeff_single]; refl
... = (p.support.product q.support).sum
    (λ v : ℕ × ℕ, ite (v.1 + v.2 = n) (coeff p v.1 * coeff q v.2) 0) :
  by rw sum_product
... = (nat.antidiagonal n).sum (λ x, coeff p x.1 * coeff q x.2) :
begin
  refine sum_bij_ne_zero (λ x _ _, x)
  (λ x _ hx, nat.mem_antidiagonal.2 (hite x hx)) (λ _ _ _ _ _ _ h, h)
  (λ x h₁ h₂, ⟨x, _, _, rfl⟩) _,
  { rw [mem_product, mem_support_iff, mem_support_iff],
    exact ⟨ne_zero_of_mul_ne_zero_right h₂, ne_zero_of_mul_ne_zero_left h₂⟩ },
  { rw nat.mem_antidiagonal at h₁, rwa [if_pos h₁] },
  { intros x h hx, rw [if_pos (hite x hx)] }
end

theorem coeff_mul_X_pow (p : polynomial R) (n d : ℕ) :
  coeff (p * polynomial.X ^ n) (d + n) = coeff p d :=
begin
  rw [coeff_mul, sum_eq_single (d,n), coeff_X_pow, if_pos rfl, mul_one],
  { rintros ⟨i,j⟩ h1 h2, rw [coeff_X_pow, if_neg, mul_zero], rintro rfl, apply h2,
    rw [nat.mem_antidiagonal, add_right_cancel_iff] at h1, subst h1 },
  { exact λ h1, (h1 (nat.mem_antidiagonal.2 rfl)).elim }
end

theorem coeff_mul_X (p : polynomial R) (n : ℕ) :
  coeff (p * X) (n + 1) = coeff p n :=
by simpa only [pow_one] using coeff_mul_X_pow p 1 n

theorem mul_X_pow_eq_zero {p : polynomial R} {n : ℕ}
  (H : p * X ^ n = 0) : p = 0 :=
ext $ λ k, (coeff_mul_X_pow p n k).symm.trans $ ext_iff.1 H (k+n)

end coeff

lemma C_inj : C a = C b ↔ a = b :=
⟨λ h, coeff_C_zero.symm.trans (h.symm ▸ coeff_C_zero), congr_arg C⟩

section eval₂
variables [semiring S]
variables (f : R → S) (x : S)
open is_semiring_hom

/-- Evaluate a polynomial `p` given a ring hom `f` from the scalar ring
  to the target and a value `x` for the variable in the target -/
def eval₂ (p : polynomial R) : S :=
p.sum (λ e a, f a * x ^ e)

variables [is_semiring_hom f]

@[simp] lemma eval₂_C : (C a).eval₂ f x = f a :=
(sum_single_index $ by rw [map_zero f, zero_mul]).trans $ by rw [pow_zero, mul_one]

@[simp] lemma eval₂_X : X.eval₂ f x = x :=
(sum_single_index $ by rw [map_zero f, zero_mul]).trans $ by rw [map_one f, one_mul, pow_one]

@[simp] lemma eval₂_zero : (0 : polynomial R).eval₂ f x = 0 :=
finsupp.sum_zero_index

@[simp] lemma eval₂_add : (p + q).eval₂ f x = p.eval₂ f x + q.eval₂ f x :=
finsupp.sum_add_index
  (λ _, by rw [map_zero f, zero_mul])
  (λ _ _ _, by rw [map_add f, add_mul])

@[simp] lemma eval₂_one : (1 : polynomial R).eval₂ f x = 1 :=
by rw [← C_1, eval₂_C, map_one f]

instance eval₂.is_add_monoid_hom : is_add_monoid_hom (eval₂ f x) :=
{ map_zero := eval₂_zero _ _, map_add := λ _ _, eval₂_add _ _ }

end eval₂

section eval₂
variables [comm_semiring S]
variables (f : R → S) [is_semiring_hom f] (x : S)
open is_semiring_hom

@[simp] lemma eval₂_mul : (p * q).eval₂ f x = p.eval₂ f x * q.eval₂ f x :=
begin
  dunfold eval₂,
  rw [mul_def, finsupp.sum_mul _ p], simp only [finsupp.mul_sum _ q], rw [sum_sum_index],
  { apply sum_congr rfl, assume i hi, dsimp only, rw [sum_sum_index],
    { apply sum_congr rfl, assume j hj, dsimp only,
      rw [sum_single_index, map_mul f, pow_add],
      { simp only [mul_assoc, mul_left_comm] },
      { rw [map_zero f, zero_mul] } },
    { intro, rw [map_zero f, zero_mul] },
    { intros, rw [map_add f, add_mul] } },
  { intro, rw [map_zero f, zero_mul] },
  { intros, rw [map_add f, add_mul] }
end

instance eval₂.is_semiring_hom : is_semiring_hom (eval₂ f x) :=
⟨eval₂_zero _ _, eval₂_one _ _, λ _ _, eval₂_add _ _, λ _ _, eval₂_mul _ _⟩

/-- `eval₂` as a `ring_hom` -/
def eval₂_ring_hom (f : R →+* S) (x) : polynomial R →+* S :=
ring_hom.of (eval₂ f x)

@[simp] lemma coe_eval₂_ring_hom (f : R →+* S) (x) : ⇑(eval₂_ring_hom f x) = eval₂ f x := rfl

lemma eval₂_pow (n : ℕ) : (p ^ n).eval₂ f x = p.eval₂ f x ^ n := map_pow _ _ _

lemma eval₂_sum (p : polynomial R) (g : ℕ → R → polynomial R) (x : S) :
  (p.sum g).eval₂ f x = p.sum (λ n a, (g n a).eval₂ f x) :=
finsupp.sum_sum_index (by simp [is_add_monoid_hom.map_zero f])
  (by intros; simp [right_distrib, is_add_monoid_hom.map_add f])

end eval₂

section eval
variable {x : R}

/-- `eval x p` is the evaluation of the polynomial `p` at `x` -/
def eval : R → polynomial R → R := eval₂ id

@[simp] lemma eval_C : (C a).eval x = a := eval₂_C _ _

@[simp] lemma eval_X : X.eval x = x := eval₂_X _ _

@[simp] lemma eval_zero : (0 : polynomial R).eval x = 0 :=  eval₂_zero _ _

@[simp] lemma eval_add : (p + q).eval x = p.eval x + q.eval x := eval₂_add _ _

@[simp] lemma eval_one : (1 : polynomial R).eval x = 1 := eval₂_one _ _

@[simp] lemma eval_mul : (p * q).eval x = p.eval x * q.eval x := eval₂_mul _ _

instance eval.is_semiring_hom : is_semiring_hom (eval x) := eval₂.is_semiring_hom _ _

@[simp] lemma eval_pow (n : ℕ) : (p ^ n).eval x = p.eval x ^ n := eval₂_pow _ _ _

lemma eval_sum (p : polynomial R) (f : ℕ → R → polynomial R) (x : R) :
  (p.sum f).eval x = p.sum (λ n a, (f n a).eval x) :=
eval₂_sum _ _ _ _

lemma eval₂_hom [comm_semiring S] (f : R → S) [is_semiring_hom f] (x : R) :
  p.eval₂ f (f x) = f (p.eval x) :=
polynomial.induction_on p
  (by simp)
  (by simp [is_semiring_hom.map_add f] {contextual := tt})
  (by simp [is_semiring_hom.map_mul f, eval_pow,
    is_semiring_hom.map_pow f, pow_succ', (mul_assoc _ _ _).symm] {contextual := tt})

/-- `is_root p x` implies `x` is a root of `p`. The evaluation of `p` at `x` is zero -/
def is_root (p : polynomial R) (a : R) : Prop := p.eval a = 0

instance [decidable_eq R] : decidable (is_root p a) := by unfold is_root; apply_instance

@[simp] lemma is_root.def : is_root p a ↔ p.eval a = 0 := iff.rfl

lemma root_mul_left_of_is_root (p : polynomial R) {q : polynomial R} :
  is_root q a → is_root (p * q) a :=
λ H, by rw [is_root, eval_mul, is_root.def.1 H, mul_zero]

lemma root_mul_right_of_is_root {p : polynomial R} (q : polynomial R) :
  is_root p a → is_root (p * q) a :=
λ H, by rw [is_root, eval_mul, is_root.def.1 H, zero_mul]

lemma coeff_zero_eq_eval_zero (p : polynomial R) :
  coeff p 0 = p.eval 0 :=
calc coeff p 0 = coeff p 0 * 0 ^ 0 : by simp
... = p.eval 0 : eq.symm $
  finset.sum_eq_single _ (λ b _ hb, by simp [zero_pow (nat.pos_of_ne_zero hb)]) (by simp)

lemma zero_is_root_of_coeff_zero_eq_zero {p : polynomial R} (hp : p.coeff 0 = 0) :
  is_root p 0 :=
by rwa coeff_zero_eq_eval_zero at hp

end eval

section comp

def comp (p q : polynomial R) : polynomial R := p.eval₂ C q

lemma eval₂_comp [comm_semiring S] (f : R → S) [is_semiring_hom f] {x : S} :
  (p.comp q).eval₂ f x = p.eval₂ f (q.eval₂ f x) :=
show (p.sum (λ e a, C a * q ^ e)).eval₂ f x = p.eval₂ f (eval₂ f x q),
by simp only [eval₂_mul, eval₂_C, eval₂_pow, eval₂_sum]; refl

lemma eval_comp : (p.comp q).eval a = p.eval (q.eval a) := eval₂_comp _

@[simp] lemma comp_X : p.comp X = p :=
begin
  refine ext (λ n, _),
  rw [comp, eval₂],
  conv in (C _ * _) { rw ← single_eq_C_mul_X },
  rw finsupp.sum_single
end

@[simp] lemma X_comp : X.comp p = p := eval₂_X _ _

@[simp] lemma comp_C : p.comp (C a) = C (p.eval a) :=
begin
  dsimp [comp, eval₂, eval, finsupp.sum],
  rw [← p.support.sum_hom (@C R _)],
  apply finset.sum_congr rfl; simp
end

@[simp] lemma C_comp : (C a).comp p = C a := eval₂_C _ _

@[simp] lemma comp_zero : p.comp (0 : polynomial R) = C (p.eval 0) :=
by rw [← C_0, comp_C]

@[simp] lemma zero_comp : comp (0 : polynomial R) p = 0 :=
by rw [← C_0, C_comp]

@[simp] lemma comp_one : p.comp 1 = C (p.eval 1) :=
by rw [← C_1, comp_C]

@[simp] lemma one_comp : comp (1 : polynomial R) p = 1 :=
by rw [← C_1, C_comp]

instance : is_semiring_hom (λ q : polynomial R, q.comp p) :=
by unfold comp; apply_instance

@[simp] lemma add_comp : (p + q).comp r = p.comp r + q.comp r := eval₂_add _ _
@[simp] lemma mul_comp : (p * q).comp r = p.comp r * q.comp r := eval₂_mul _ _

end comp

/-- `leading_coeff p` gives the coefficient of the highest power of `X` in `p`-/
def leading_coeff (p : polynomial R) : R := coeff p (nat_degree p)

/-- a polynomial is `monic` if its leading coefficient is 1 -/
def monic (p : polynomial R) := leading_coeff p = (1 : R)

lemma monic.def : monic p ↔ leading_coeff p = 1 := iff.rfl

instance monic.decidable [decidable_eq R] : decidable (monic p) :=
by unfold monic; apply_instance

@[simp] lemma monic.leading_coeff {p : polynomial R} (hp : p.monic) :
  leading_coeff p = 1 := hp

@[simp] lemma degree_zero : degree (0 : polynomial R) = ⊥ := rfl

@[simp] lemma nat_degree_zero : nat_degree (0 : polynomial R) = 0 := rfl

@[simp] lemma degree_C (ha : a ≠ 0) : degree (C a) = (0 : with_bot ℕ) :=
show sup (ite (a = 0) ∅ {0}) some = 0, by rw if_neg ha; refl

lemma degree_C_le : degree (C a) ≤ (0 : with_bot ℕ) :=
by by_cases h : a = 0; [rw [h, C_0], rw [degree_C h]]; [exact bot_le, exact le_refl _]

lemma degree_one_le : degree (1 : polynomial R) ≤ (0 : with_bot ℕ) :=
by rw [← C_1]; exact degree_C_le

lemma degree_eq_bot : degree p = ⊥ ↔ p = 0 :=
⟨λ h, by rw [degree, ← max_eq_sup_with_bot] at h;
  exact support_eq_empty.1 (max_eq_none.1 h),
λ h, h.symm ▸ rfl⟩

lemma degree_eq_nat_degree (hp : p ≠ 0) : degree p = (nat_degree p : with_bot ℕ) :=
let ⟨n, hn⟩ :=
  classical.not_forall.1 (mt option.eq_none_iff_forall_not_mem.2 (mt degree_eq_bot.1 hp)) in
have hn : degree p = some n := not_not.1 hn,
by rw [nat_degree, hn]; refl

lemma degree_eq_iff_nat_degree_eq {p : polynomial R} {n : ℕ} (hp : p ≠ 0) :
  p.degree = n ↔ p.nat_degree = n :=
by rw [degree_eq_nat_degree hp, with_bot.coe_eq_coe]

lemma degree_eq_iff_nat_degree_eq_of_pos {p : polynomial R} {n : ℕ} (hn : n > 0) :
  p.degree = n ↔ p.nat_degree = n :=
begin
  split,
  { intro H, rwa ← degree_eq_iff_nat_degree_eq, rintro rfl,
    rw degree_zero at H, exact option.no_confusion H },
  { intro H, rwa degree_eq_iff_nat_degree_eq, rintro rfl,
    rw nat_degree_zero at H, rw H at hn, exact lt_irrefl _ hn }
end

lemma nat_degree_eq_of_degree_eq_some {p : polynomial R} {n : ℕ}
  (h : degree p = n) : nat_degree p = n :=
have hp0 : p ≠ 0, from λ hp0, by rw hp0 at h; exact option.no_confusion h,
option.some_inj.1 $ show (nat_degree p : with_bot ℕ) = n,
  by rwa [← degree_eq_nat_degree hp0]

@[simp] lemma degree_le_nat_degree : degree p ≤ nat_degree p :=
begin
  by_cases hp : p = 0, { rw hp, exact bot_le },
  rw [degree_eq_nat_degree hp],
  exact le_refl _
end

lemma nat_degree_eq_of_degree_eq [comm_semiring S] {q : polynomial S}
  (h : degree p = degree q) : nat_degree p = nat_degree q :=
by unfold nat_degree; rw h

lemma le_degree_of_ne_zero (h : coeff p n ≠ 0) : (n : with_bot ℕ) ≤ degree p :=
show @has_le.le (with_bot ℕ) _ (some n : with_bot ℕ) (p.support.sup some : with_bot ℕ),
from finset.le_sup (finsupp.mem_support_iff.2 h)

lemma le_nat_degree_of_ne_zero (h : coeff p n ≠ 0) : n ≤ nat_degree p :=
begin
  rw [← with_bot.coe_le_coe, ← degree_eq_nat_degree],
  exact le_degree_of_ne_zero h,
  { assume h, subst h, exact h rfl }
end

lemma degree_le_degree (h : coeff q (nat_degree p) ≠ 0) : degree p ≤ degree q :=
begin
  by_cases hp : p = 0,
  { rw hp, exact bot_le },
  { rw degree_eq_nat_degree hp, exact le_degree_of_ne_zero h }
end

@[simp] lemma nat_degree_C (a : R) : nat_degree (C a) = 0 :=
begin
  by_cases ha : a = 0,
  { have : C a = 0, { rw [ha, C_0] },
    rw [nat_degree, degree_eq_bot.2 this],
    refl },
  { rw [nat_degree, degree_C ha], refl }
end

@[simp] lemma nat_degree_one : nat_degree (1 : polynomial R) = 0 := nat_degree_C 1

@[simp] lemma nat_degree_nat_cast (n : ℕ) : nat_degree (n : polynomial R) = 0 :=
by simp [nat_cast_eq_C]

@[simp] lemma degree_monomial (n : ℕ) (ha : a ≠ 0) : degree (C a * X ^ n) = n :=
by rw [← single_eq_C_mul_X, degree, support_single_ne_zero ha]; refl

lemma degree_monomial_le (n : ℕ) (a : R) : degree (C a * X ^ n) ≤ n :=
if h : a = 0 then by rw [h, C_0, zero_mul]; exact bot_le else le_of_eq (degree_monomial n h)

lemma coeff_eq_zero_of_degree_lt (h : degree p < n) : coeff p n = 0 :=
not_not.1 (mt le_degree_of_ne_zero (not_le_of_gt h))

lemma coeff_eq_zero_of_nat_degree_lt {p : polynomial R} {n : ℕ} (h : p.nat_degree < n) :
  p.coeff n = 0 :=
begin
  apply coeff_eq_zero_of_degree_lt,
  by_cases hp : p = 0,
  { subst hp, exact with_bot.bot_lt_coe n },
  { rwa [degree_eq_nat_degree hp, with_bot.coe_lt_coe] }
end

-- TODO find a home (this file)
@[simp] lemma finset_sum_coeff (s : finset ι) (f : ι → polynomial R) (n : ℕ) :
  coeff (s.sum f) n = s.sum (λ b, coeff (f b) n) :=
(s.sum_hom (λ q : polynomial R, q.coeff n)).symm

-- We need the explicit `decidable` argument here because an exotic one shows up in a moment!
lemma ite_le_nat_degree_coeff (p : polynomial R) (n : ℕ) (I : decidable (n < 1 + nat_degree p)) :
  @ite (n < 1 + nat_degree p) I _ (coeff p n) 0 = coeff p n :=
begin
  split_ifs,
  { refl },
  { exact (coeff_eq_zero_of_nat_degree_lt (not_le.1 (λ w, h (nat.lt_one_add_iff.2 w)))).symm, }
end

lemma as_sum (p : polynomial R) :
  p = (range (p.nat_degree + 1)).sum (λ i, C (p.coeff i) * X^i) :=
begin
  ext n,
  simp only [add_comm, coeff_X_pow, coeff_C_mul, finset.mem_range,
    finset.sum_mul_boole, finset_sum_coeff, ite_le_nat_degree_coeff],
end

lemma monic.as_sum {p : polynomial R} (hp : p.monic) :
  p = X^(p.nat_degree) + ((finset.range p.nat_degree).sum $ λ i, C (p.coeff i) * X^i) :=
begin
  conv_lhs { rw [p.as_sum, finset.sum_range_succ] },
  suffices : C (p.coeff p.nat_degree) = 1,
  { rw [this, one_mul] },
  exact congr_arg C hp
end

section map
variables [comm_semiring S]
variables (f : R →+* S)

/-- `map f p` maps a polynomial `p` across a ring hom `f` -/
def map : polynomial R → polynomial S := eval₂ (C ∘ f) X

instance is_semiring_hom_C_f : is_semiring_hom (C ∘ f) :=
is_semiring_hom.comp _ _

@[simp] lemma map_C : (C a).map f = C (f a) := eval₂_C _ _

@[simp] lemma map_X : X.map f = X := eval₂_X _ _

@[simp] lemma map_zero : (0 : polynomial R).map f = 0 :=  eval₂_zero _ _

@[simp] lemma map_add : (p + q).map f = p.map f + q.map f := eval₂_add _ _

@[simp] lemma map_one : (1 : polynomial R).map f = 1 := eval₂_one _ _

@[simp] lemma map_mul : (p * q).map f = p.map f * q.map f := eval₂_mul _ _

instance map.is_semiring_hom : is_semiring_hom (map f) := eval₂.is_semiring_hom _ _

@[simp] lemma map_pow (n : ℕ) : (p ^ n).map f = p.map f ^ n := eval₂_pow _ _ _

lemma coeff_map (n : ℕ) : coeff (p.map f) n = f (coeff p n) :=
begin
  rw [map, eval₂, coeff_sum],
  conv_rhs { rw [← sum_C_mul_X_eq p, coeff_sum, finsupp.sum,
    ← p.support.sum_hom f], },
  refine finset.sum_congr rfl (λ x hx, _),
  simp [function.comp, coeff_C_mul_X, is_semiring_hom.map_mul f],
  split_ifs; simp [is_semiring_hom.map_zero f],
end

lemma map_map [comm_semiring T] (g : S →+* T)
  (p : polynomial R) : (p.map f).map g = p.map (g.comp f) :=
ext (by simp [coeff_map])

lemma eval₂_map [comm_semiring T] (g : S → T) [is_semiring_hom g] (x : T) :
  (p.map f).eval₂ g x = p.eval₂ (λ y, g (f y)) x :=
polynomial.induction_on p
  (by simp)
  (by simp [is_semiring_hom.map_add f] {contextual := tt})
  (by simp [is_semiring_hom.map_mul f,
    is_semiring_hom.map_pow f, pow_succ', (mul_assoc _ _ _).symm] {contextual := tt})

lemma eval_map (x : S) : (p.map f).eval x = p.eval₂ f x := eval₂_map _ _ _

@[simp] lemma map_id : p.map (ring_hom.id _) = p := by simp [polynomial.ext_iff, coeff_map]

lemma mem_map_range {p : polynomial S} :
  p ∈ set.range (map f) ↔ ∀ n, p.coeff n ∈ (set.range f) :=
begin
  split,
  { rintro ⟨p, rfl⟩ n, rw coeff_map, exact set.mem_range_self _ },
  { intro h, rw p.as_sum,
    apply is_add_submonoid.finset_sum_mem,
    intros i hi,
    rcases h i with ⟨c, hc⟩,
    use [C c * X^i],
    rw [map_mul, map_C, hc, map_pow, map_X] }
end

end map

section
variables [comm_semiring S] [comm_semiring T]
variables (f : R →+* S) (g : S →+* T) (p)

lemma hom_eval₂ (x : S) : g (p.eval₂ f x) = p.eval₂ (g ∘ f) (g x) :=
begin
  apply polynomial.induction_on p; clear p,
  { intros a, rw [eval₂_C, eval₂_C] },
  { intros p q hp hq, simp only [hp, hq, eval₂_add, is_semiring_hom.map_add g] },
  { intros n a ih,
    replace ih := congr_arg (λ y, y * g x) ih,
    simpa [pow_succ', is_semiring_hom.map_mul g, (mul_assoc _ _ _).symm,
      eval₂_C, eval₂_mul, eval₂_X] using ih }
end

end

lemma coeff_nat_degree_eq_zero_of_degree_lt (h : degree p < degree q) : coeff p (nat_degree q) = 0 :=
coeff_eq_zero_of_degree_lt (lt_of_lt_of_le h degree_le_nat_degree)

lemma ne_zero_of_degree_gt {n : with_bot ℕ} (h : n < degree p) : p ≠ 0 :=
mt degree_eq_bot.2 (ne.symm (ne_of_lt (lt_of_le_of_lt bot_le h)))

lemma eq_C_of_degree_le_zero (h : degree p ≤ 0) : p = C (coeff p 0) :=
begin
  refine ext (λ n, _),
  cases n,
  { simp },
  { have : degree p < ↑(nat.succ n) := lt_of_le_of_lt h (with_bot.some_lt_some.2 (nat.succ_pos _)),
    rw [coeff_C, if_neg (nat.succ_ne_zero _), coeff_eq_zero_of_degree_lt this] }
end

lemma eq_C_of_degree_eq_zero (h : degree p = 0) : p = C (coeff p 0) :=
eq_C_of_degree_le_zero (h ▸ le_refl _)

lemma degree_le_zero_iff : degree p ≤ 0 ↔ p = C (coeff p 0) :=
⟨eq_C_of_degree_le_zero, λ h, h.symm ▸ degree_C_le⟩

lemma degree_add_le (p q : polynomial R) : degree (p + q) ≤ max (degree p) (degree q) :=
calc degree (p + q) = ((p + q).support).sup some : rfl
  ... ≤ (p.support ∪ q.support).sup some : by convert sup_mono support_add
  ... = p.support.sup some ⊔ q.support.sup some : by convert sup_union
  ... = _ : with_bot.sup_eq_max _ _

@[simp] lemma leading_coeff_zero : leading_coeff (0 : polynomial R) = 0 := rfl

@[simp] lemma leading_coeff_eq_zero : leading_coeff p = 0 ↔ p = 0 :=
⟨λ h, by_contradiction $ λ hp, mt mem_support_iff.1
  (not_not.2 h) (mem_of_max (degree_eq_nat_degree hp)),
λ h, h.symm ▸ leading_coeff_zero⟩

lemma leading_coeff_eq_zero_iff_deg_eq_bot : leading_coeff p = 0 ↔ degree p = ⊥ :=
by rw [leading_coeff_eq_zero, degree_eq_bot]

lemma degree_add_eq_of_degree_lt (h : degree p < degree q) : degree (p + q) = degree q :=
le_antisymm (max_eq_right_of_lt h ▸ degree_add_le _ _) $ degree_le_degree $
  begin
    rw [coeff_add, coeff_nat_degree_eq_zero_of_degree_lt h, zero_add],
    exact mt leading_coeff_eq_zero.1 (ne_zero_of_degree_gt h)
  end

lemma degree_add_C (hp : 0 < degree p) : degree (p + C a) = degree p :=
add_comm (C a) p ▸ degree_add_eq_of_degree_lt $ lt_of_le_of_lt degree_C_le hp

lemma degree_add_eq_of_leading_coeff_add_ne_zero (h : leading_coeff p + leading_coeff q ≠ 0) :
  degree (p + q) = max p.degree q.degree :=
le_antisymm (degree_add_le _ _) $
  match lt_trichotomy (degree p) (degree q) with
  | or.inl hlt :=
    by rw [degree_add_eq_of_degree_lt hlt, max_eq_right_of_lt hlt]; exact le_refl _
  | or.inr (or.inl heq) :=
    le_of_not_gt $
      assume hlt : max (degree p) (degree q) > degree (p + q),
      h $ show leading_coeff p + leading_coeff q = 0,
      begin
        rw [heq, max_self] at hlt,
        rw [leading_coeff, leading_coeff, nat_degree_eq_of_degree_eq heq, ← coeff_add],
        exact coeff_nat_degree_eq_zero_of_degree_lt hlt
      end
  | or.inr (or.inr hlt) :=
    by rw [add_comm, degree_add_eq_of_degree_lt hlt, max_eq_left_of_lt hlt]; exact le_refl _
  end

lemma degree_erase_le (p : polynomial R) (n : ℕ) : degree (p.erase n) ≤ degree p :=
by convert sup_mono (erase_subset _ _)

lemma degree_erase_lt (hp : p ≠ 0) : degree (p.erase (nat_degree p)) < degree p :=
lt_of_le_of_ne (degree_erase_le _ _) $
  (degree_eq_nat_degree hp).symm ▸ (by convert λ h, not_mem_erase _ _ (mem_of_max h))

lemma degree_sum_le (s : finset ι) (f : ι → polynomial R) :
  degree (s.sum f) ≤ s.sup (λ b, degree (f b)) :=
finset.induction_on s (by simp only [sum_empty, sup_empty, degree_zero, le_refl]) $
  assume a s has ih,
  calc degree ((insert a s).sum f) ≤ max (degree (f a)) (degree (s.sum f)) :
    by rw sum_insert has; exact degree_add_le _ _
  ... ≤ _ : by rw [sup_insert, with_bot.sup_eq_max]; exact max_le_max (le_refl _) ih

lemma degree_mul_le (p q : polynomial R) : degree (p * q) ≤ degree p + degree q :=
calc degree (p * q) ≤ (p.support).sup (λi, degree (sum q (λj a, C (coeff p i * a) * X ^ (i + j)))) :
    by simp only [single_eq_C_mul_X.symm]; exact degree_sum_le _ _
  ... ≤ p.support.sup (λi, q.support.sup (λj, degree (C (coeff p i * coeff q j) * X ^ (i + j)))) :
    finset.sup_mono_fun (assume i hi,  degree_sum_le _ _)
  ... ≤ degree p + degree q :
    begin
      refine finset.sup_le (λ a ha, finset.sup_le (λ b hb, le_trans (degree_monomial_le _ _) _)),
      rw [with_bot.coe_add],
      rw mem_support_iff at ha hb,
      exact add_le_add' (le_degree_of_ne_zero ha) (le_degree_of_ne_zero hb)
    end

lemma degree_pow_le (p : polynomial R) : ∀ n, degree (p ^ n) ≤ add_monoid.smul n (degree p)
| 0     := by rw [pow_zero, add_monoid.zero_smul]; exact degree_one_le
| (n+1) := calc degree (p ^ (n + 1)) ≤ degree p + degree (p ^ n) :
    by rw pow_succ; exact degree_mul_le _ _
  ... ≤ _ : by rw succ_smul; exact add_le_add' (le_refl _) (degree_pow_le _)

@[simp] lemma leading_coeff_monomial (a : R) (n : ℕ) : leading_coeff (C a * X ^ n) = a :=
begin
  by_cases ha : a = 0,
  { simp only [ha, C_0, zero_mul, leading_coeff_zero] },
  { rw [leading_coeff, nat_degree, degree_monomial _ ha, ← single_eq_C_mul_X],
    exact @finsupp.single_eq_same _ _ _ n a }
end

@[simp] lemma leading_coeff_C (a : R) : leading_coeff (C a) = a :=
suffices leading_coeff (C a * X^0) = a, by rwa [pow_zero, mul_one] at this,
leading_coeff_monomial a 0

@[simp] lemma leading_coeff_X : leading_coeff (X : polynomial R) = 1 :=
suffices leading_coeff (C (1:R) * X^1) = 1, by rwa [C_1, pow_one, one_mul] at this,
leading_coeff_monomial 1 1

@[simp] lemma monic_X : monic (X : polynomial R) := leading_coeff_X

@[simp] lemma leading_coeff_one : leading_coeff (1 : polynomial R) = 1 :=
suffices leading_coeff (C (1:R) * X^0) = 1, by rwa [C_1, pow_zero, mul_one] at this,
leading_coeff_monomial 1 0

@[simp] lemma monic_one : monic (1 : polynomial R) := leading_coeff_C _

lemma monic.ne_zero_of_zero_ne_one (h : (0:R) ≠ 1) {p : polynomial R} (hp : p.monic) :
  p ≠ 0 :=
by { contrapose! h, rwa [h] at hp }

lemma monic.ne_zero {R : Type*} [comm_semiring R] [nonzero R] {p : polynomial R} (hp : p.monic) :
  p ≠ 0 :=
hp.ne_zero_of_zero_ne_one zero_ne_one

lemma leading_coeff_add_of_degree_lt (h : degree p < degree q) :
  leading_coeff (p + q) = leading_coeff q :=
have coeff p (nat_degree q) = 0, from coeff_nat_degree_eq_zero_of_degree_lt h,
by simp only [leading_coeff, nat_degree_eq_of_degree_eq (degree_add_eq_of_degree_lt h),
  this, coeff_add, zero_add]

lemma leading_coeff_add_of_degree_eq (h : degree p = degree q)
  (hlc : leading_coeff p + leading_coeff q ≠ 0) :
  leading_coeff (p + q) = leading_coeff p + leading_coeff q :=
have nat_degree (p + q) = nat_degree p,
  by apply nat_degree_eq_of_degree_eq; rw [degree_add_eq_of_leading_coeff_add_ne_zero hlc, h, max_self],
by simp only [leading_coeff, this, nat_degree_eq_of_degree_eq h, coeff_add]

@[simp] lemma coeff_mul_degree_add_degree (p q : polynomial R) :
  coeff (p * q) (nat_degree p + nat_degree q) = leading_coeff p * leading_coeff q :=
calc coeff (p * q) (nat_degree p + nat_degree q) =
    (nat.antidiagonal (nat_degree p + nat_degree q)).sum
    (λ x, coeff p x.1 * coeff q x.2) : coeff_mul _ _ _
... = coeff p (nat_degree p) * coeff q (nat_degree q) :
  begin
    refine finset.sum_eq_single (nat_degree p, nat_degree q) _ _,
    { rintro ⟨i,j⟩ h₁ h₂, rw nat.mem_antidiagonal at h₁,
      by_cases H : nat_degree p < i,
      { rw [coeff_eq_zero_of_degree_lt
          (lt_of_le_of_lt degree_le_nat_degree (with_bot.coe_lt_coe.2 H)), zero_mul] },
      { rw not_lt_iff_eq_or_lt at H, cases H,
        { subst H, rw add_left_cancel_iff at h₁, dsimp at h₁, subst h₁, exfalso, exact h₂ rfl },
        { suffices : nat_degree q < j,
          { rw [coeff_eq_zero_of_degree_lt
              (lt_of_le_of_lt degree_le_nat_degree (with_bot.coe_lt_coe.2 this)), mul_zero] },
          { by_contra H', rw not_lt at H',
            exact ne_of_lt (nat.lt_of_lt_of_le
              (nat.add_lt_add_right H j) (nat.add_le_add_left H' _)) h₁ } } } },
    { intro H, exfalso, apply H, rw nat.mem_antidiagonal }
  end

lemma degree_mul_eq' (h : leading_coeff p * leading_coeff q ≠ 0) :
  degree (p * q) = degree p + degree q :=
have hp : p ≠ 0 := by refine mt _ h; exact λ hp, by rw [hp, leading_coeff_zero, zero_mul],
have hq : q ≠ 0 := by refine mt _ h; exact λ hq, by rw [hq, leading_coeff_zero, mul_zero],
le_antisymm (degree_mul_le _ _)
begin
  rw [degree_eq_nat_degree hp, degree_eq_nat_degree hq],
  refine le_degree_of_ne_zero _,
  rwa coeff_mul_degree_add_degree
end

lemma nat_degree_mul_eq' (h : leading_coeff p * leading_coeff q ≠ 0) :
  nat_degree (p * q) = nat_degree p + nat_degree q :=
have hp : p ≠ 0 := mt leading_coeff_eq_zero.2 (λ h₁, h $ by rw [h₁, zero_mul]),
have hq : q ≠ 0 := mt leading_coeff_eq_zero.2 (λ h₁, h $ by rw [h₁, mul_zero]),
have hpq : p * q ≠ 0 := λ hpq, by rw [← coeff_mul_degree_add_degree, hpq, coeff_zero] at h;
  exact h rfl,
option.some_inj.1 (show (nat_degree (p * q) : with_bot ℕ) = nat_degree p + nat_degree q,
  by rw [← degree_eq_nat_degree hpq, degree_mul_eq' h, degree_eq_nat_degree hp, degree_eq_nat_degree hq])

lemma leading_coeff_mul' (h : leading_coeff p * leading_coeff q ≠ 0) :
  leading_coeff (p * q) = leading_coeff p * leading_coeff q :=
begin
  unfold leading_coeff,
  rw [nat_degree_mul_eq' h, coeff_mul_degree_add_degree],
  refl
end

lemma leading_coeff_pow' : leading_coeff p ^ n ≠ 0 →
  leading_coeff (p ^ n) = leading_coeff p ^ n :=
nat.rec_on n (by simp) $
λ n ih h,
have h₁ : leading_coeff p ^ n ≠ 0 :=
  λ h₁, h $ by rw [pow_succ, h₁, mul_zero],
have h₂ : leading_coeff p * leading_coeff (p ^ n) ≠ 0 :=
  by rwa [pow_succ, ← ih h₁] at h,
by rw [pow_succ, pow_succ, leading_coeff_mul' h₂, ih h₁]

lemma degree_pow_eq' : ∀ {n}, leading_coeff p ^ n ≠ 0 →
  degree (p ^ n) = add_monoid.smul n (degree p)
| 0     := λ h, by rw [pow_zero, ← C_1] at *;
  rw [degree_C h, add_monoid.zero_smul]
| (n+1) := λ h,
have h₁ : leading_coeff p ^ n ≠ 0 := λ h₁, h $
  by rw [pow_succ, h₁, mul_zero],
have h₂ : leading_coeff p * leading_coeff (p ^ n) ≠ 0 :=
  by rwa [pow_succ, ← leading_coeff_pow' h₁] at h,
by rw [pow_succ, degree_mul_eq' h₂, succ_smul, degree_pow_eq' h₁]

lemma nat_degree_pow_eq' {n : ℕ} (h : leading_coeff p ^ n ≠ 0) :
  nat_degree (p ^ n) = n * nat_degree p :=
if hp0 : p = 0 then
  if hn0 : n = 0 then by simp *
  else by rw [hp0, zero_pow (nat.pos_of_ne_zero hn0)]; simp
else
have hpn : p ^ n ≠ 0, from λ hpn0,  have h1 : _ := h,
  by rw [← leading_coeff_pow' h1, hpn0, leading_coeff_zero] at h;
  exact h rfl,
option.some_inj.1 $ show (nat_degree (p ^ n) : with_bot ℕ) = (n * nat_degree p : ℕ),
  by rw [← degree_eq_nat_degree hpn, degree_pow_eq' h, degree_eq_nat_degree hp0,
    ← with_bot.coe_smul]; simp

@[simp] lemma leading_coeff_X_pow : ∀ n : ℕ, leading_coeff ((X : polynomial R) ^ n) = 1
| 0 := by simp
| (n+1) :=
if h10 : (1 : R) = 0
then by rw [pow_succ, ← one_mul X, ← C_1, h10]; simp
else
have h : leading_coeff (X : polynomial R) * leading_coeff (X ^ n) ≠ 0,
  by rw [leading_coeff_X, leading_coeff_X_pow n, one_mul];
    exact h10,
by rw [pow_succ, leading_coeff_mul' h, leading_coeff_X, leading_coeff_X_pow, one_mul]

lemma nat_degree_comp_le : nat_degree (p.comp q) ≤ nat_degree p * nat_degree q :=
if h0 : p.comp q = 0 then by rw [h0, nat_degree_zero]; exact nat.zero_le _
else with_bot.coe_le_coe.1 $
  calc ↑(nat_degree (p.comp q)) = degree (p.comp q) : (degree_eq_nat_degree h0).symm
  ... ≤ _ : degree_sum_le _ _
  ... ≤ _ : sup_le (λ n hn,
    calc degree (C (coeff p n) * q ^ n)
        ≤ degree (C (coeff p n)) + degree (q ^ n) : degree_mul_le _ _
    ... ≤ nat_degree (C (coeff p n)) + add_monoid.smul n (degree q) :
      add_le_add' degree_le_nat_degree (degree_pow_le _ _)
    ... ≤ nat_degree (C (coeff p n)) + add_monoid.smul n (nat_degree q) :
      add_le_add_left' (add_monoid.smul_le_smul_of_le_right
        (@degree_le_nat_degree _ _ q) n)
    ... = (n * nat_degree q : ℕ) :
     by rw [nat_degree_C, with_bot.coe_zero, zero_add, ← with_bot.coe_smul,
       add_monoid.smul_eq_mul]; simp
    ... ≤ (nat_degree p * nat_degree q : ℕ) : with_bot.coe_le_coe.2 $
      mul_le_mul_of_nonneg_right
        (le_nat_degree_of_ne_zero (finsupp.mem_support_iff.1 hn))
        (nat.zero_le _))

lemma degree_map_le [comm_semiring S] (f : R →+* S) :
  degree (p.map f) ≤ degree p :=
if h : p.map f = 0 then by simp [h]
else begin
  rw [degree_eq_nat_degree h],
  refine le_degree_of_ne_zero (mt (congr_arg f) _),
  rw [← coeff_map f, is_semiring_hom.map_zero f],
  exact mt leading_coeff_eq_zero.1 h
end

lemma subsingleton_of_monic_zero (h : monic (0 : polynomial R)) :
  (∀ p q : polynomial R, p = q) ∧ (∀ a b : R, a = b) :=
by rw [monic.def, leading_coeff_zero] at h;
  exact ⟨λ p q, by rw [← mul_one p, ← mul_one q, ← C_1, ← h, C_0, mul_zero, mul_zero],
    λ a b, by rw [← mul_one a, ← mul_one b, ← h, mul_zero, mul_zero]⟩

lemma degree_map_eq_of_leading_coeff_ne_zero [comm_semiring S] (f : R →+* S)
  (hf : f (leading_coeff p) ≠ 0) : degree (p.map f) = degree p :=
le_antisymm (degree_map_le f) $
  have hp0 : p ≠ 0, from λ hp0, by simpa [hp0, is_semiring_hom.map_zero f] using hf,
  begin
    rw [degree_eq_nat_degree hp0],
    refine le_degree_of_ne_zero _,
    rw [coeff_map], exact hf
  end

lemma monic_map [comm_semiring S] (f : R →+* S) (hp : monic p) : monic (p.map f) :=
if h : (0 : S) = 1 then
  by haveI := subsingleton_of_zero_eq_one S h;
  exact subsingleton.elim _ _
else
have f (leading_coeff p) ≠ 0,
  by rwa [show _ = _, from hp, is_semiring_hom.map_one f, ne.def, eq_comm],
by erw [monic, leading_coeff, nat_degree_eq_of_degree_eq
    (degree_map_eq_of_leading_coeff_ne_zero f this), coeff_map,
    ← leading_coeff, show _ = _, from hp, is_semiring_hom.map_one f]

lemma zero_le_degree_iff {p : polynomial R} : 0 ≤ degree p ↔ p ≠ 0 :=
by rw [ne.def, ← degree_eq_bot];
  cases degree p; exact dec_trivial

@[simp] lemma coeff_mul_X_zero (p : polynomial R) : coeff (p * X) 0 = 0 :=
by rw [coeff_mul, nat.antidiagonal_zero];
simp only [polynomial.coeff_X_zero, finset.sum_singleton, mul_zero]

lemma is_unit_C {x : R} : is_unit (C x) ↔ is_unit x :=
begin
  rw [is_unit_iff_dvd_one, is_unit_iff_dvd_one],
  split,
  { rintros ⟨g, hg⟩,
    replace hg := congr_arg (eval 0) hg,
    rw [eval_one, eval_mul, eval_C] at hg,
    exact ⟨g.eval 0, hg⟩ },
  { rintros ⟨y, hy⟩,
    exact ⟨C y, by rw [← C_mul, ← hy, C_1]⟩ }
end

lemma degree_nonneg_iff_ne_zero : 0 ≤ degree p ↔ p ≠ 0 :=
⟨λ h0p hp0, absurd h0p (by rw [hp0, degree_zero]; exact dec_trivial),
  λ hp0, le_of_not_gt (λ h, by simp [gt, degree_eq_bot, *] at *)⟩

lemma nat_degree_eq_zero_iff_degree_le_zero : p.nat_degree = 0 ↔ p.degree ≤ 0 :=
if hp0 : p = 0 then by simp [hp0]
else by rw [degree_eq_nat_degree hp0, ← with_bot.coe_zero, with_bot.coe_le_coe,
  nat.le_zero_iff]

lemma eq_one_of_is_unit_of_monic (hm : monic p) (hpu : is_unit p) : p = 1 :=
have degree p ≤ 0,
  from calc degree p ≤ degree (1 : polynomial R) :
    let ⟨u, hu⟩ := is_unit_iff_dvd_one.1 hpu in
    if hu0 : u = 0
    then begin
        rw [hu0, mul_zero] at hu,
        rw [← mul_one p, hu, mul_zero],
        simp
      end
    else have p.leading_coeff * u.leading_coeff ≠ 0,
        by rw [hm.leading_coeff, one_mul, ne.def, leading_coeff_eq_zero];
          exact hu0,
      by rw [hu, degree_mul_eq' this];
        exact le_add_of_nonneg_right' (degree_nonneg_iff_ne_zero.2 hu0)
  ... ≤ 0 : degree_one_le,
by rw [eq_C_of_degree_le_zero this, ← nat_degree_eq_zero_iff_degree_le_zero.2 this,
    ← leading_coeff, hm.leading_coeff, C_1]

end comm_semiring

instance subsingleton [subsingleton R] [comm_semiring R] : subsingleton (polynomial R) :=
⟨λ _ _, ext (λ _, subsingleton.elim _ _)⟩

section comm_semiring

variables [comm_semiring R] {p q r : polynomial R}

lemma ne_zero_of_monic_of_zero_ne_one (hp : monic p) (h : (0 : R) ≠ 1) :
  p ≠ 0 := mt (congr_arg leading_coeff) $ by rw [monic.def.1 hp, leading_coeff_zero]; cc

lemma eq_X_add_C_of_degree_le_one (h : degree p ≤ 1) :
  p = C (p.coeff 1) * X + C (p.coeff 0) :=
ext (λ n, nat.cases_on n (by simp)
  (λ n, nat.cases_on n (by simp [coeff_C])
    (λ m, have degree p < m.succ.succ, from lt_of_le_of_lt h dec_trivial,
      by simp [coeff_eq_zero_of_degree_lt this, coeff_C, nat.succ_ne_zero, coeff_X,
        nat.succ_inj', @eq_comm ℕ 0])))

lemma eq_X_add_C_of_degree_eq_one (h : degree p = 1) :
  p = C (p.leading_coeff) * X + C (p.coeff 0) :=
(eq_X_add_C_of_degree_le_one (show degree p ≤ 1, from h ▸ le_refl _)).trans
  (by simp [leading_coeff, nat_degree_eq_of_degree_eq_some h])

theorem degree_C_mul_X_pow_le (r : R) (n : ℕ) : degree (C r * X^n) ≤ n :=
begin
  rw [← single_eq_C_mul_X],
  refine finset.sup_le (λ b hb, _),
  rw list.eq_of_mem_singleton (finsupp.support_single_subset hb),
  exact le_refl _
end

theorem degree_X_pow_le (n : ℕ) : degree (X^n : polynomial R) ≤ n :=
by simpa only [C_1, one_mul] using degree_C_mul_X_pow_le (1:R) n

theorem degree_X_le : degree (X : polynomial R) ≤ 1 :=
by simpa only [C_1, one_mul, pow_one] using degree_C_mul_X_pow_le (1:R) 1

section injective
open function
variables [comm_semiring S] {f : R →+* S} (hf : function.injective f)
include hf

lemma degree_map_eq_of_injective (p : polynomial R) : degree (p.map f) = degree p :=
if h : p = 0 then by simp [h]
else degree_map_eq_of_leading_coeff_ne_zero _
  (by rw [← is_semiring_hom.map_zero f]; exact mt hf.eq_iff.1
    (mt leading_coeff_eq_zero.1 h))

lemma degree_map' (p : polynomial R) :
  degree (p.map f) = degree p :=
p.degree_map_eq_of_injective hf

lemma nat_degree_map' (p : polynomial R) :
  nat_degree (p.map f) = nat_degree p :=
nat_degree_eq_of_degree_eq (degree_map' hf p)

lemma map_injective : injective (map f) :=
λ p q h, ext $ λ m, hf $
begin
  rw ext_iff at h,
  specialize h m,
  rw [coeff_map f, coeff_map f] at h,
  exact h
end

lemma leading_coeff_of_injective (p : polynomial R) :
  leading_coeff (p.map f) = f (leading_coeff p) :=
begin
  delta leading_coeff,
  rw [coeff_map f, nat_degree_map' hf p]
end

lemma monic_of_injective {p : polynomial R} (hp : (p.map f).monic) : p.monic :=
begin
  apply hf,
  rw [← leading_coeff_of_injective hf, hp.leading_coeff, is_semiring_hom.map_one f]
end

end injective

theorem monic_of_degree_le (n : ℕ) (H1 : degree p ≤ n) (H2 : coeff p n = 1) : monic p :=
decidable.by_cases
  (assume H : degree p < n, @subsingleton.elim _ (subsingleton_of_zero_eq_one R $
    H2 ▸ (coeff_eq_zero_of_degree_lt H).symm) _ _)
  (assume H : ¬degree p < n, by rwa [monic, leading_coeff, nat_degree, (lt_or_eq_of_le H1).resolve_left H])

theorem monic_X_pow_add {n : ℕ} (H : degree p ≤ n) : monic (X ^ (n+1) + p) :=
have H1 : degree p < n+1, from lt_of_le_of_lt H (with_bot.coe_lt_coe.2 (nat.lt_succ_self n)),
monic_of_degree_le (n+1)
  (le_trans (degree_add_le _ _) (max_le (degree_X_pow_le _) (le_of_lt H1)))
  (by rw [coeff_add, coeff_X_pow, if_pos rfl, coeff_eq_zero_of_degree_lt H1, add_zero])

theorem monic_X_add_C (x : R) : monic (X + C x) :=
pow_one (X : polynomial R) ▸ monic_X_pow_add degree_C_le

theorem degree_le_iff_coeff_zero (f : polynomial R) (n : with_bot ℕ) :
  degree f ≤ n ↔ ∀ m : ℕ, n < m → coeff f m = 0 :=
⟨λ (H : finset.sup (f.support) some ≤ n) m (Hm : n < (m : with_bot ℕ)), decidable.of_not_not $ λ H4,
  have H1 : m ∉ f.support,
    from λ H2, not_lt_of_ge ((finset.sup_le_iff.1 H) m H2 : ((m : with_bot ℕ) ≤ n)) Hm,
  H1 $ (finsupp.mem_support_to_fun f m).2 H4,
λ H, finset.sup_le $ λ b Hb, decidable.of_not_not $ λ Hn,
  (finsupp.mem_support_to_fun f b).1 Hb $ H b $ lt_of_not_ge Hn⟩

theorem nat_degree_le_of_degree_le {p : polynomial R} {n : ℕ}
  (H : degree p ≤ n) : nat_degree p ≤ n :=
show option.get_or_else (degree p) 0 ≤ n, from match degree p, H with
| none,     H := zero_le _
| (some d), H := with_bot.coe_le_coe.1 H
end

theorem leading_coeff_mul_X_pow {p : polynomial R} {n : ℕ} :
  leading_coeff (p * X ^ n) = leading_coeff p :=
decidable.by_cases
  (assume H : leading_coeff p = 0, by rw [H, leading_coeff_eq_zero.1 H, zero_mul, leading_coeff_zero])
  (assume H : leading_coeff p ≠ 0,
    by rw [leading_coeff_mul', leading_coeff_X_pow, mul_one];
      rwa [leading_coeff_X_pow, mul_one])

lemma monic_mul (hp : monic p) (hq : monic q) : monic (p * q) :=
if h0 : (0 : R) = 1 then by haveI := subsingleton_of_zero_eq_one _ h0;
  exact subsingleton.elim _ _
else
  have leading_coeff p * leading_coeff q ≠ 0, by simp [monic.def.1 hp, monic.def.1 hq, ne.symm h0],
  by rw [monic.def, leading_coeff_mul' this, monic.def.1 hp, monic.def.1 hq, one_mul]

lemma monic_pow (hp : monic p) : ∀ (n : ℕ), monic (p ^ n)
| 0     := monic_one
| (n+1) := monic_mul hp (monic_pow n)

lemma multiplicity_finite_of_degree_pos_of_monic (hp : (0 : with_bot ℕ) < degree p)
  (hmp : monic p) (hq : q ≠ 0) : multiplicity.finite p q :=
have zn0 : (0 : R) ≠ 1, from λ h, by haveI := subsingleton_of_zero_eq_one _ h;
  exact hq (subsingleton.elim _ _),
⟨nat_degree q, λ ⟨r, hr⟩,
  have hp0 : p ≠ 0, from λ hp0, by simp [hp0] at hp; contradiction,
  have hr0 : r ≠ 0, from λ hr0, by simp * at *,
  have hpn1 : leading_coeff p ^ (nat_degree q + 1) = 1,
    by simp [show _ = _, from hmp],
  have hpn0' : leading_coeff p ^ (nat_degree q + 1) ≠ 0,
    from hpn1.symm ▸ zn0.symm,
  have hpnr0 : leading_coeff (p ^ (nat_degree q + 1)) * leading_coeff r ≠ 0,
    by simp only [leading_coeff_pow' hpn0', leading_coeff_eq_zero, hpn1,
      one_pow, one_mul, ne.def, hr0]; simp,
  have hpn0 : p ^ (nat_degree q + 1) ≠ 0,
    from mt leading_coeff_eq_zero.2 $
      by rw [leading_coeff_pow' hpn0', show _ = _, from hmp, one_pow]; exact zn0.symm,
  have hnp : 0 < nat_degree p,
    by rw [← with_bot.coe_lt_coe, ← degree_eq_nat_degree hp0];
    exact hp,
  begin
    have := congr_arg nat_degree hr,
    rw [nat_degree_mul_eq' hpnr0,  nat_degree_pow_eq' hpn0', add_mul, add_assoc] at this,
    exact ne_of_lt (lt_add_of_le_of_pos (le_mul_of_one_le_right' (nat.zero_le _) hnp)
      (add_pos_of_pos_of_nonneg (by rwa one_mul) (nat.zero_le _))) this
  end⟩

end comm_semiring

section nonzero_comm_semiring
variables [comm_semiring R] [nonzero R] {p q : polynomial R}

instance : nonzero (polynomial R) :=
{ zero_ne_one := λ (h : (0 : polynomial R) = 1), zero_ne_one $
    calc (0 : R) = eval 0 0 : eval_zero.symm
      ... = eval 0 1 : congr_arg _ h
      ... = 1 : eval_C }

@[simp] lemma degree_one : degree (1 : polynomial R) = (0 : with_bot ℕ) :=
degree_C (show (1 : R) ≠ 0, from zero_ne_one.symm)

@[simp] lemma degree_X : degree (X : polynomial R) = 1 :=
begin
  unfold X degree monomial single finsupp.support,
  rw if_neg (one_ne_zero : (1 : R) ≠ 0),
  refl
end

lemma X_ne_zero : (X : polynomial R) ≠ 0 :=
mt (congr_arg (λ p, coeff p 1)) (by simp)

@[simp] lemma degree_X_pow : ∀ (n : ℕ), degree ((X : polynomial R) ^ n) = n
| 0 := by simp only [pow_zero, degree_one]; refl
| (n+1) :=
have h : leading_coeff (X : polynomial R) * leading_coeff (X ^ n) ≠ 0,
  by rw [leading_coeff_X, leading_coeff_X_pow n, one_mul];
    exact zero_ne_one.symm,
by rw [pow_succ, degree_mul_eq' h, degree_X, degree_X_pow, add_comm]; refl

@[simp] lemma not_monic_zero : ¬monic (0 : polynomial R) :=
by simpa only [monic, leading_coeff_zero] using (zero_ne_one : (0 : R) ≠ 1)

lemma ne_zero_of_monic (h : monic p) : p ≠ 0 :=
λ h₁, @not_monic_zero R _ _ (h₁ ▸ h)

end nonzero_comm_semiring

section comm_semiring
variables [comm_semiring R] {p q : polynomial R}

/-- `dix_X p` return a polynomial `q` such that `q * X + C (p.coeff 0) = p`.
  It can be used in a semiring where the usual division algorithm is not possible -/
def div_X (p : polynomial R) : polynomial R :=
{ to_fun := λ n, p.coeff (n + 1),
  support := ⟨(p.support.filter (> 0)).1.map (λ n, n - 1),
    multiset.nodup_map_on begin
        simp only [finset.mem_def.symm, finset.mem_erase, finset.mem_filter],
        assume x hx y hy hxy,
        rwa [← @add_right_cancel_iff _ _ 1, nat.sub_add_cancel hx.2,
          nat.sub_add_cancel hy.2] at hxy
      end
      (p.support.filter (> 0)).2⟩,
  mem_support_to_fun := λ n,
    suffices (∃ (a : ℕ), (¬coeff p a = 0 ∧ a > 0) ∧ a - 1 = n) ↔
      ¬coeff p (n + 1) = 0,
    by simpa [finset.mem_def.symm, apply_eq_coeff],
    ⟨λ ⟨a, ha⟩, by rw [← ha.2, nat.sub_add_cancel ha.1.2]; exact ha.1.1,
      λ h, ⟨n + 1, ⟨h, nat.succ_pos _⟩, nat.succ_sub_one _⟩⟩ }

lemma div_X_mul_X_add (p : polynomial R) : div_X p * X + C (p.coeff 0) = p :=
ext $ λ n,
  nat.cases_on n
   (by simp)
   (by simp [coeff_C, nat.succ_ne_zero, coeff_mul_X, div_X])

@[simp] lemma div_X_C (a : R) : div_X (C a) = 0 :=
ext $ λ n, by cases n; simp [div_X, coeff_C]; simp [coeff]

lemma div_X_eq_zero_iff : div_X p = 0 ↔ p = C (p.coeff 0) :=
⟨λ h, by simpa [eq_comm, h] using div_X_mul_X_add p,
  λ h, by rw [h, div_X_C]⟩

lemma div_X_add : div_X (p + q) = div_X p + div_X q :=
ext $ by simp [div_X]

theorem nonzero.of_polynomial_ne (h : p ≠ q) : nonzero R :=
{ zero_ne_one := λ h01 : 0 = 1, h $
<<<<<<< HEAD
    by rw [← mul_one p, ← mul_one q, ← C_1, ← h01, C_0, mul_zero, mul_zero],
  zero := 0, one := 1, mul := (*), add := (+),
  .. ‹comm_semiring R› }
=======
    by rw [← mul_one p, ← mul_one q, ← C_1, ← h01, C_0, mul_zero, mul_zero] }
>>>>>>> 5455fe19

lemma degree_lt_degree_mul_X (hp : p ≠ 0) : p.degree < (p * X).degree :=
by haveI := nonzero.of_polynomial_ne hp; exact
have leading_coeff p * leading_coeff X ≠ 0, by simpa,
by erw [degree_mul_eq' this, degree_eq_nat_degree hp,
    degree_X, ← with_bot.coe_one, ← with_bot.coe_add, with_bot.coe_lt_coe];
  exact nat.lt_succ_self _

lemma degree_div_X_lt (hp0 : p ≠ 0) : (div_X p).degree < p.degree :=
by haveI := nonzero.of_polynomial_ne hp0; exact
calc (div_X p).degree < (div_X p * X + C (p.coeff 0)).degree :
  if h : degree p ≤ 0
  then begin
      have h' : C (p.coeff 0) ≠ 0, by rwa [← eq_C_of_degree_le_zero h],
      rw [eq_C_of_degree_le_zero h, div_X_C, degree_zero, zero_mul, zero_add],
      exact lt_of_le_of_ne bot_le (ne.symm (mt degree_eq_bot.1 $
        by simp [h'])),
    end
  else
    have hXp0 : div_X p ≠ 0,
      by simpa [div_X_eq_zero_iff, -not_le, degree_le_zero_iff] using h,
    have leading_coeff (div_X p) * leading_coeff X ≠ 0, by simpa,
    have degree (C (p.coeff 0)) < degree (div_X p * X),
      from calc degree (C (p.coeff 0)) ≤ 0 : degree_C_le
         ... < 1 : dec_trivial
         ... = degree (X : polynomial R) : degree_X.symm
         ... ≤ degree (div_X p * X) :
          by rw [← zero_add (degree X), degree_mul_eq' this];
            exact add_le_add'
              (by rw [zero_le_degree_iff, ne.def, div_X_eq_zero_iff];
                exact λ h0, h (h0.symm ▸ degree_C_le))
              (le_refl _),
    by rw [add_comm, degree_add_eq_of_degree_lt this];
      exact degree_lt_degree_mul_X hXp0
... = p.degree : by rw div_X_mul_X_add

@[elab_as_eliminator] noncomputable def rec_on_horner
  {M : polynomial R → Sort*} : Π (p : polynomial R),
  M 0 →
  (Π p a, coeff p 0 = 0 → a ≠ 0 → M p → M (p + C a)) →
  (Π p, p ≠ 0 → M p → M (p * X)) →
  M p
| p := λ M0 MC MX,
if hp : p = 0 then eq.rec_on hp.symm M0
else
have wf : degree (div_X p) < degree p,
  from degree_div_X_lt hp,
by rw [← div_X_mul_X_add p] at *;
  exact
  if hcp0 : coeff p 0 = 0
  then by rw [hcp0, C_0, add_zero];
    exact MX _ (λ h : div_X p = 0, by simpa [h, hcp0] using hp)
      (rec_on_horner _ M0 MC MX)
  else MC _ _ (coeff_mul_X_zero _) hcp0 (if hpX0 : div_X p = 0
    then show M (div_X p * X), by rw [hpX0, zero_mul]; exact M0
    else MX (div_X p) hpX0 (rec_on_horner _ M0 MC MX))
using_well_founded {dec_tac := tactic.assumption}

@[elab_as_eliminator] lemma degree_pos_induction_on
  {P : polynomial R → Prop} (p : polynomial R) (h0 : 0 < degree p)
  (hC : ∀ {a}, a ≠ 0 → P (C a * X))
  (hX : ∀ {p}, 0 < degree p → P p → P (p * X))
  (hadd : ∀ {p} {a}, 0 < degree p → P p → P (p + C a)) : P p :=
rec_on_horner p
  (λ h, by rw degree_zero at h; exact absurd h dec_trivial)
  (λ p a _ _ ih h0,
    have 0 < degree p,
      from lt_of_not_ge (λ h, (not_lt_of_ge degree_C_le) $
        by rwa [eq_C_of_degree_le_zero h, ← C_add] at h0),
    hadd this (ih this))
  (λ p _ ih h0',
    if h0 : 0 < degree p
    then hX h0 (ih h0)
    else by rw [eq_C_of_degree_le_zero (le_of_not_gt h0)] at *;
      exact hC (λ h : coeff p 0 = 0,
        by simpa [h, nat.not_lt_zero] using h0'))
  h0

end comm_semiring

section comm_ring
variables [comm_ring R] {p q : polynomial R}
instance : comm_ring (polynomial R) := add_monoid_algebra.comm_ring
instance : module R (polynomial R) := add_monoid_algebra.module

variable (R)
def lcoeff (n : ℕ) : polynomial R →ₗ R :=
{ to_fun := λ f, coeff f n,
  add := λ f g, coeff_add f g n,
  smul := λ r p, coeff_smul p r n }
variable {R}

@[simp] lemma lcoeff_apply (n : ℕ) (f : polynomial R) : lcoeff R n f = coeff f n := rfl

instance C.is_ring_hom : is_ring_hom (@C R _) := by apply is_ring_hom.of_semiring

lemma int_cast_eq_C (n : ℤ) : (n : polynomial R) = C n :=
((ring_hom.of C).map_int_cast n).symm

@[simp] lemma C_neg : C (-a) = -C a := is_ring_hom.map_neg C

@[simp] lemma C_sub : C (a - b) = C a - C b := is_ring_hom.map_sub C

instance eval₂.is_ring_hom {S} [comm_ring S]
  (f : R → S) [is_ring_hom f] {x : S} : is_ring_hom (eval₂ f x) :=
by apply is_ring_hom.of_semiring

instance eval.is_ring_hom {x : R} : is_ring_hom (eval x) := eval₂.is_ring_hom _

instance map.is_ring_hom {S} [comm_ring S] (f : R →+* S) : is_ring_hom (map f) :=
eval₂.is_ring_hom (C ∘ f)

@[simp] lemma map_sub {S} [comm_ring S] (f : R →+* S) :
  (p - q).map f = p.map f - q.map f :=
is_ring_hom.map_sub _

@[simp] lemma map_neg {S} [comm_ring S] (f : R →+* S) :
  (-p).map f = -(p.map f) :=
is_ring_hom.map_neg _

@[simp] lemma degree_neg (p : polynomial R) : degree (-p) = degree p :=
by unfold degree; rw support_neg

lemma degree_sub_le (p q : polynomial R) : degree (p - q) ≤ max (degree p) (degree q) :=
degree_neg q ▸ degree_add_le p (-q)

@[simp] lemma nat_degree_neg (p : polynomial R) : nat_degree (-p) = nat_degree p :=
by simp [nat_degree]

@[simp] lemma nat_degree_int_cast (n : ℤ) : nat_degree (n : polynomial R) = 0 :=
by simp [int_cast_eq_C]

@[simp] lemma coeff_neg (p : polynomial R) (n : ℕ) : coeff (-p) n = -coeff p n := rfl

@[simp] lemma coeff_sub (p q : polynomial R) (n : ℕ) : coeff (p - q) n = coeff p n - coeff q n := rfl

@[simp] lemma eval₂_neg {S} [comm_ring S] (f : R → S) [is_ring_hom f] {x : S} :
  (-p).eval₂ f x = -p.eval₂ f x :=
is_ring_hom.map_neg _

@[simp] lemma eval₂_sub {S} [comm_ring S] (f : R → S) [is_ring_hom f] {x : S} :
  (p - q).eval₂ f x = p.eval₂ f x - q.eval₂ f x :=
is_ring_hom.map_sub _

@[simp] lemma eval_neg (p : polynomial R) (x : R) : (-p).eval x = -p.eval x :=
is_ring_hom.map_neg _

@[simp] lemma eval_sub (p q : polynomial R) (x : R) : (p - q).eval x = p.eval x - q.eval x :=
is_ring_hom.map_sub _

section aeval
/-- `R[X]` is the generator of the category `R-Alg`. -/
instance polynomial (R : Type u) [comm_semiring R] : algebra R (polynomial R) :=
{ commutes' := λ _ _, mul_comm _ _,
  smul_def' := λ c p, (polynomial.C_mul' c p).symm,
  .. polynomial.semimodule, .. ring_hom.of polynomial.C }

variables (R) (A)
variables [comm_ring A] [algebra R A]
variables (x : A)

/-- Given a valuation `x` of the variable in an `R`-algebra `A`, `aeval R A x` is
the unique `R`-algebra homomorphism from `R[X]` to `A` sending `X` to `x`. -/
def aeval : polynomial R →ₐ[R] A :=
{ commutes' := λ r, eval₂_C _ _,
  ..eval₂_ring_hom (algebra_map R A) x }

variables {R A}

theorem aeval_def (p : polynomial R) : aeval R A x p = eval₂ (algebra_map R A) x p := rfl

@[simp] lemma aeval_X : aeval R A x X = x := eval₂_X _ x

@[simp] lemma aeval_C (r : R) : aeval R A x (C r) = algebra_map R A r := eval₂_C _ x

theorem eval_unique (φ : polynomial R →ₐ[R] A) (p) :
  φ p = eval₂ (algebra_map R A) (φ X) p :=
begin
  apply polynomial.induction_on p,
  { intro r, rw eval₂_C, exact φ.commutes r },
  { intros f g ih1 ih2,
    rw [φ.map_add, ih1, ih2, eval₂_add] },
  { intros n r ih,
    rw [pow_succ', ← mul_assoc, φ.map_mul, eval₂_mul (algebra_map R A), eval₂_X, ih] }
end

end aeval

lemma degree_sub_lt (hd : degree p = degree q)
  (hp0 : p ≠ 0) (hlc : leading_coeff p = leading_coeff q) :
  degree (p - q) < degree p :=
have hp : single (nat_degree p) (leading_coeff p) + p.erase (nat_degree p) = p :=
  finsupp.single_add_erase,
have hq : single (nat_degree q) (leading_coeff q) + q.erase (nat_degree q) = q :=
  finsupp.single_add_erase,
have hd' : nat_degree p = nat_degree q := by unfold nat_degree; rw hd,
have hq0 : q ≠ 0 := mt degree_eq_bot.2 (hd ▸ mt degree_eq_bot.1 hp0),
calc degree (p - q) = degree (erase (nat_degree q) p + -erase (nat_degree q) q) :
  by conv {to_lhs, rw [← hp, ← hq, hlc, hd', add_sub_add_left_eq_sub, sub_eq_add_neg]}
... ≤ max (degree (erase (nat_degree q) p)) (degree (erase (nat_degree q) q))
  : degree_neg (erase (nat_degree q) q) ▸ degree_add_le _ _
... < degree p : max_lt_iff.2 ⟨hd' ▸ degree_erase_lt hp0, hd.symm ▸ degree_erase_lt hq0⟩

lemma ne_zero_of_ne_zero_of_monic (hp : p ≠ 0) (hq : monic q) : q ≠ 0
| h := begin
  rw [h, monic.def, leading_coeff_zero] at hq,
  rw [← mul_one p, ← C_1, ← hq, C_0, mul_zero] at hp,
  exact hp rfl
end

lemma div_wf_lemma (h : degree q ≤ degree p ∧ p ≠ 0) (hq : monic q) :
  degree (p - C (leading_coeff p) * X ^ (nat_degree p - nat_degree q) * q) < degree p :=
have hp : leading_coeff p ≠ 0 := mt leading_coeff_eq_zero.1 h.2,
have hpq : leading_coeff (C (leading_coeff p) * X ^ (nat_degree p - nat_degree q)) *
    leading_coeff q ≠ 0,
  by rwa [leading_coeff_monomial, monic.def.1 hq, mul_one],
if h0 : p - C (leading_coeff p) * X ^ (nat_degree p - nat_degree q) * q = 0
then h0.symm ▸ (lt_of_not_ge $ mt le_bot_iff.1 (mt degree_eq_bot.1 h.2))
else
  have hq0 : q ≠ 0 := ne_zero_of_ne_zero_of_monic h.2 hq,
  have hlt : nat_degree q ≤ nat_degree p := with_bot.coe_le_coe.1
    (by rw [← degree_eq_nat_degree h.2, ← degree_eq_nat_degree hq0];
    exact h.1),
  degree_sub_lt
  (by rw [degree_mul_eq' hpq, degree_monomial _ hp, degree_eq_nat_degree h.2,
      degree_eq_nat_degree hq0, ← with_bot.coe_add, nat.sub_add_cancel hlt])
  h.2
  (by rw [leading_coeff_mul' hpq, leading_coeff_monomial, monic.def.1 hq, mul_one])

noncomputable def div_mod_by_monic_aux : Π (p : polynomial R) {q : polynomial R},
  monic q → polynomial R × polynomial R
| p := λ q hq, if h : degree q ≤ degree p ∧ p ≠ 0 then
  let z := C (leading_coeff p) * X^(nat_degree p - nat_degree q)  in
  have wf : _ := div_wf_lemma h hq,
  let dm := div_mod_by_monic_aux (p - z * q) hq in
  ⟨z + dm.1, dm.2⟩
  else ⟨0, p⟩
using_well_founded {dec_tac := tactic.assumption}

/-- `div_by_monic` gives the quotient of `p` by a monic polynomial `q`. -/
def div_by_monic (p q : polynomial R) : polynomial R :=
if hq : monic q then (div_mod_by_monic_aux p hq).1 else 0

/-- `mod_by_monic` gives the remainder of `p` by a monic polynomial `q`. -/
def mod_by_monic (p q : polynomial R) : polynomial R :=
if hq : monic q then (div_mod_by_monic_aux p hq).2 else p

infixl  ` /ₘ ` : 70 := div_by_monic

infixl ` %ₘ ` : 70 := mod_by_monic

lemma degree_mod_by_monic_lt : ∀ (p : polynomial R) {q : polynomial R} (hq : monic q)
  (hq0 : q ≠ 0), degree (p %ₘ q) < degree q
| p := λ q hq hq0,
if h : degree q ≤ degree p ∧ p ≠ 0 then
  have wf : _ := div_wf_lemma ⟨h.1, h.2⟩ hq,
  have degree ((p - C (leading_coeff p) * X ^ (nat_degree p - nat_degree q) * q) %ₘ q) < degree q :=
      degree_mod_by_monic_lt (p - C (leading_coeff p) * X ^ (nat_degree p - nat_degree q) * q)
      hq hq0,
  begin
    unfold mod_by_monic at this ⊢,
    unfold div_mod_by_monic_aux,
    rw dif_pos hq at this ⊢,
    rw if_pos h,
    exact this
  end
else
  or.cases_on (not_and_distrib.1 h) begin
    unfold mod_by_monic div_mod_by_monic_aux,
    rw [dif_pos hq, if_neg h],
    exact lt_of_not_ge,
  end
  begin
    assume hp,
    unfold mod_by_monic div_mod_by_monic_aux,
    rw [dif_pos hq, if_neg h, not_not.1 hp],
    exact lt_of_le_of_ne bot_le
      (ne.symm (mt degree_eq_bot.1 hq0)),
  end
using_well_founded {dec_tac := tactic.assumption}

lemma mod_by_monic_eq_sub_mul_div : ∀ (p : polynomial R) {q : polynomial R} (hq : monic q),
  p %ₘ q = p - q * (p /ₘ q)
| p := λ q hq,
  if h : degree q ≤ degree p ∧ p ≠ 0 then
    have wf : _ := div_wf_lemma h hq,
    have ih : _ := mod_by_monic_eq_sub_mul_div
      (p - C (leading_coeff p) * X ^ (nat_degree p - nat_degree q) * q) hq,
    begin
      unfold mod_by_monic div_by_monic div_mod_by_monic_aux,
      rw [dif_pos hq, if_pos h],
      rw [mod_by_monic, dif_pos hq] at ih,
      refine ih.trans _,
      unfold div_by_monic,
      rw [dif_pos hq, dif_pos hq, if_pos h, mul_add, sub_add_eq_sub_sub, mul_comm]
    end
  else
    begin
      unfold mod_by_monic div_by_monic div_mod_by_monic_aux,
      rw [dif_pos hq, if_neg h, dif_pos hq, if_neg h, mul_zero, sub_zero]
    end
using_well_founded {dec_tac := tactic.assumption}

lemma mod_by_monic_add_div (p : polynomial R) {q : polynomial R} (hq : monic q) :
  p %ₘ q + q * (p /ₘ q) = p := eq_sub_iff_add_eq.1 (mod_by_monic_eq_sub_mul_div p hq)

@[simp] lemma zero_mod_by_monic (p : polynomial R) : 0 %ₘ p = 0 :=
begin
  unfold mod_by_monic div_mod_by_monic_aux,
  by_cases hp : monic p,
  { rw [dif_pos hp, if_neg (mt and.right (not_not_intro rfl))] },
  { rw [dif_neg hp] }
end

@[simp] lemma zero_div_by_monic (p : polynomial R) : 0 /ₘ p = 0 :=
begin
  unfold div_by_monic div_mod_by_monic_aux,
  by_cases hp : monic p,
  { rw [dif_pos hp, if_neg (mt and.right (not_not_intro rfl))] },
  { rw [dif_neg hp] }
end

@[simp] lemma mod_by_monic_zero (p : polynomial R) : p %ₘ 0 = p :=
if h : monic (0 : polynomial R) then (subsingleton_of_monic_zero h).1 _ _ else
by unfold mod_by_monic div_mod_by_monic_aux; rw dif_neg h

@[simp] lemma div_by_monic_zero (p : polynomial R) : p /ₘ 0 = 0 :=
if h : monic (0 : polynomial R) then (subsingleton_of_monic_zero h).1 _ _ else
by unfold div_by_monic div_mod_by_monic_aux; rw dif_neg h

lemma div_by_monic_eq_of_not_monic (p : polynomial R) (hq : ¬monic q) : p /ₘ q = 0 := dif_neg hq

lemma mod_by_monic_eq_of_not_monic (p : polynomial R) (hq : ¬monic q) : p %ₘ q = p := dif_neg hq

lemma mod_by_monic_eq_self_iff (hq : monic q) (hq0 : q ≠ 0) : p %ₘ q = p ↔ degree p < degree q :=
⟨λ h, h ▸ degree_mod_by_monic_lt _ hq hq0,
λ h, have ¬ degree q ≤ degree p := not_le_of_gt h,
  by unfold mod_by_monic div_mod_by_monic_aux; rw [dif_pos hq, if_neg (mt and.left this)]⟩

lemma div_by_monic_eq_zero_iff (hq : monic q) (hq0 : q ≠ 0) : p /ₘ q = 0 ↔ degree p < degree q :=
⟨λ h, by have := mod_by_monic_add_div p hq;
  rwa [h, mul_zero, add_zero, mod_by_monic_eq_self_iff hq hq0] at this,
λ h, have ¬ degree q ≤ degree p := not_le_of_gt h,
  by unfold div_by_monic div_mod_by_monic_aux; rw [dif_pos hq, if_neg (mt and.left this)]⟩

lemma degree_add_div_by_monic (hq : monic q) (h : degree q ≤ degree p) :
  degree q + degree (p /ₘ q) = degree p :=
if hq0 : q = 0 then
  have ∀ (p : polynomial R), p = 0,
    from λ p, (@subsingleton_of_monic_zero R _ (hq0 ▸ hq)).1 _ _,
  by rw [this (p /ₘ q), this p, this q]; refl
else
have hdiv0 : p /ₘ q ≠ 0 := by rwa [(≠), div_by_monic_eq_zero_iff hq hq0, not_lt],
have hlc : leading_coeff q * leading_coeff (p /ₘ q) ≠ 0 :=
  by rwa [monic.def.1 hq, one_mul, (≠), leading_coeff_eq_zero],
have hmod : degree (p %ₘ q) < degree (q * (p /ₘ q)) :=
  calc degree (p %ₘ q) < degree q : degree_mod_by_monic_lt _ hq hq0
  ... ≤ _ : by rw [degree_mul_eq' hlc, degree_eq_nat_degree hq0,
      degree_eq_nat_degree hdiv0, ← with_bot.coe_add, with_bot.coe_le_coe];
    exact nat.le_add_right _ _,
calc degree q + degree (p /ₘ q) = degree (q * (p /ₘ q)) : eq.symm (degree_mul_eq' hlc)
... = degree (p %ₘ q + q * (p /ₘ q)) : (degree_add_eq_of_degree_lt hmod).symm
... = _ : congr_arg _ (mod_by_monic_add_div _ hq)

lemma degree_div_by_monic_le (p q : polynomial R) : degree (p /ₘ q) ≤ degree p :=
if hp0 : p = 0 then by simp only [hp0, zero_div_by_monic, le_refl]
else if hq : monic q then
  have hq0 : q ≠ 0 := ne_zero_of_ne_zero_of_monic hp0 hq,
  if h : degree q ≤ degree p
  then by rw [← degree_add_div_by_monic hq h, degree_eq_nat_degree hq0,
      degree_eq_nat_degree (mt (div_by_monic_eq_zero_iff hq hq0).1 (not_lt.2 h))];
    exact with_bot.coe_le_coe.2 (nat.le_add_left _ _)
  else
    by unfold div_by_monic div_mod_by_monic_aux;
      simp only [dif_pos hq, h, false_and, if_false, degree_zero, bot_le]
else (div_by_monic_eq_of_not_monic p hq).symm ▸ bot_le

lemma degree_div_by_monic_lt (p : polynomial R) {q : polynomial R} (hq : monic q)
  (hp0 : p ≠ 0) (h0q : 0 < degree q) : degree (p /ₘ q) < degree p :=
have hq0 : q ≠ 0 := ne_zero_of_ne_zero_of_monic hp0 hq,
if hpq : degree p < degree q
then begin
  rw [(div_by_monic_eq_zero_iff hq hq0).2 hpq, degree_eq_nat_degree hp0],
  exact with_bot.bot_lt_some _
end
else begin
  rw [← degree_add_div_by_monic hq (not_lt.1 hpq), degree_eq_nat_degree hq0,
        degree_eq_nat_degree (mt (div_by_monic_eq_zero_iff hq hq0).1 hpq)],
  exact with_bot.coe_lt_coe.2 (nat.lt_add_of_pos_left
    (with_bot.coe_lt_coe.1 $ (degree_eq_nat_degree hq0) ▸ h0q))
end

lemma div_mod_by_monic_unique {f g} (q r : polynomial R) (hg : monic g)
  (h : r + g * q = f ∧ degree r < degree g) : f /ₘ g = q ∧ f %ₘ g = r :=
if hg0 : g = 0 then by split; exact (subsingleton_of_monic_zero
  (hg0 ▸ hg : monic (0 : polynomial R))).1 _ _
else
  have h₁ : r - f %ₘ g = -g * (q - f /ₘ g),
    from eq_of_sub_eq_zero
      (by rw [← sub_eq_zero_of_eq (h.1.trans (mod_by_monic_add_div f hg).symm)];
        simp [mul_add, mul_comm, sub_eq_add_neg, add_comm, add_left_comm, add_assoc]),
  have h₂ : degree (r - f %ₘ g) = degree (g * (q - f /ₘ g)),
    by simp [h₁],
  have h₄ : degree (r - f %ₘ g) < degree g,
    from calc degree (r - f %ₘ g) ≤ max (degree r) (degree (-(f %ₘ g))) :
      degree_add_le _ _
    ... < degree g : max_lt_iff.2 ⟨h.2, by rw degree_neg; exact degree_mod_by_monic_lt _ hg hg0⟩,
  have h₅ : q - (f /ₘ g) = 0,
    from by_contradiction
      (λ hqf, not_le_of_gt h₄ $
        calc degree g ≤ degree g + degree (q - f /ₘ g) :
          by erw [degree_eq_nat_degree hg0, degree_eq_nat_degree hqf,
              with_bot.coe_le_coe];
            exact nat.le_add_right _ _
        ... = degree (r - f %ₘ g) :
          by rw [h₂, degree_mul_eq']; simpa [monic.def.1 hg]),
  ⟨eq.symm $ eq_of_sub_eq_zero h₅,
    eq.symm $ eq_of_sub_eq_zero $ by simpa [h₅] using h₁⟩

lemma map_mod_div_by_monic [comm_ring S] (f : R →+* S) (hq : monic q) :
  (p /ₘ q).map f = p.map f /ₘ q.map f ∧ (p %ₘ q).map f = p.map f %ₘ q.map f :=
if h01 : (0 : S) = 1 then by haveI := subsingleton_of_zero_eq_one S h01;
  exact ⟨subsingleton.elim _ _, subsingleton.elim _ _⟩
else
have h01R : (0 : R) ≠ 1, from mt (congr_arg f)
  (by rwa [is_semiring_hom.map_one f, is_semiring_hom.map_zero f]),
have map f p /ₘ map f q = map f (p /ₘ q) ∧ map f p %ₘ map f q = map f (p %ₘ q),
  from (div_mod_by_monic_unique ((p /ₘ q).map f) _ (monic_map f hq)
    ⟨eq.symm $ by rw [← map_mul, ← map_add, mod_by_monic_add_div _ hq],
    calc _ ≤ degree (p %ₘ q) : degree_map_le _
    ... < degree q : degree_mod_by_monic_lt _ hq
      $ (ne_zero_of_monic_of_zero_ne_one hq h01R)
    ... = _ : eq.symm $ degree_map_eq_of_leading_coeff_ne_zero _
      (by rw [monic.def.1 hq, is_semiring_hom.map_one f]; exact ne.symm h01)⟩),
⟨this.1.symm, this.2.symm⟩

lemma map_div_by_monic [comm_ring S] (f : R →+* S) (hq : monic q) :
  (p /ₘ q).map f = p.map f /ₘ q.map f :=
(map_mod_div_by_monic f hq).1

lemma map_mod_by_monic [comm_ring S] (f : R →+* S) (hq : monic q) :
  (p %ₘ q).map f = p.map f %ₘ q.map f :=
(map_mod_div_by_monic f hq).2

lemma dvd_iff_mod_by_monic_eq_zero (hq : monic q) : p %ₘ q = 0 ↔ q ∣ p :=
⟨λ h, by rw [← mod_by_monic_add_div p hq, h, zero_add];
  exact dvd_mul_right _ _,
λ h, if hq0 : q = 0 then by rw hq0 at hq;
  exact (subsingleton_of_monic_zero hq).1 _ _
  else
  let ⟨r, hr⟩ := exists_eq_mul_right_of_dvd h in
  by_contradiction (λ hpq0,
  have hmod : p %ₘ q = q * (r - p /ₘ q) :=
    by rw [mod_by_monic_eq_sub_mul_div _ hq, mul_sub, ← hr],
  have degree (q * (r - p /ₘ q)) < degree q :=
    hmod ▸ degree_mod_by_monic_lt _ hq hq0,
  have hrpq0 : leading_coeff (r - p /ₘ q) ≠ 0 :=
    λ h, hpq0 $ leading_coeff_eq_zero.1
      (by rw [hmod, leading_coeff_eq_zero.1 h, mul_zero, leading_coeff_zero]),
  have hlc : leading_coeff q * leading_coeff (r - p /ₘ q) ≠ 0 :=
    by rwa [monic.def.1 hq, one_mul],
  by rw [degree_mul_eq' hlc, degree_eq_nat_degree hq0,
      degree_eq_nat_degree (mt leading_coeff_eq_zero.2 hrpq0)] at this;
    exact not_lt_of_ge (nat.le_add_right _ _) (with_bot.some_lt_some.1 this))⟩

@[simp] lemma mod_by_monic_one (p : polynomial R) : p %ₘ 1 = 0 :=
(dvd_iff_mod_by_monic_eq_zero monic_one).2 (one_dvd _)

@[simp] lemma div_by_monic_one (p : polynomial R) : p /ₘ 1 = p :=
by conv_rhs { rw [← mod_by_monic_add_div p monic_one] }; simp

lemma degree_pos_of_root (hp : p ≠ 0) (h : is_root p a) : 0 < degree p :=
lt_of_not_ge $ λ hlt, begin
  have := eq_C_of_degree_le_zero hlt,
  rw [is_root, this, eval_C] at h,
  exact hp (finsupp.ext (λ n, show coeff p n = 0, from
    nat.cases_on n h (λ _, coeff_eq_zero_of_degree_lt (lt_of_le_of_lt hlt
      (with_bot.coe_lt_coe.2 (nat.succ_pos _)))))),
end

theorem monic_X_sub_C (x : R) : monic (X - C x) :=
by simpa only [C_neg] using monic_X_add_C (-x)

theorem monic_X_pow_sub {n : ℕ} (H : degree p ≤ n) : monic (X ^ (n+1) - p) :=
monic_X_pow_add ((degree_neg p).symm ▸ H)

theorem degree_mod_by_monic_le (p : polynomial R) {q : polynomial R}
  (hq : monic q) : degree (p %ₘ q) ≤ degree q :=
decidable.by_cases
  (assume H : q = 0, by rw [monic, H, leading_coeff_zero] at hq;
    have : (0:polynomial R) = 1 := (by rw [← C_0, ← C_1, hq]);
    rw [eq_zero_of_zero_eq_one _ this (p %ₘ q), eq_zero_of_zero_eq_one _ this q]; exact le_refl _)
  (assume H : q ≠ 0, le_of_lt $ degree_mod_by_monic_lt _ hq H)

lemma root_X_sub_C : is_root (X - C a) b ↔ a = b :=
by rw [is_root.def, eval_sub, eval_X, eval_C, sub_eq_zero_iff_eq, eq_comm]

end comm_ring

section nonzero_comm_ring
variables [comm_ring R] [nonzero R] {p q : polynomial R}

@[simp] lemma degree_X_sub_C (a : R) : degree (X - C a) = 1 :=
begin
  rw [sub_eq_add_neg, add_comm, ← @degree_X R],
  by_cases ha : a = 0,
  { simp only [ha, C_0, neg_zero, zero_add] },
  exact degree_add_eq_of_degree_lt (by rw [degree_X, degree_neg, degree_C ha]; exact dec_trivial)
end

lemma degree_X_pow_sub_C {n : ℕ} (hn : 0 < n) (a : R) :
  degree ((X : polynomial R) ^ n - C a) = n :=
have degree (-C a) < degree ((X : polynomial R) ^ n),
  from calc degree (-C a) ≤ 0 : by rw degree_neg; exact degree_C_le
  ... < degree ((X : polynomial R) ^ n) : by rwa [degree_X_pow];
    exact with_bot.coe_lt_coe.2 hn,
by rw [sub_eq_add_neg, add_comm, degree_add_eq_of_degree_lt this, degree_X_pow]

lemma X_pow_sub_C_ne_zero {n : ℕ} (hn : 0 < n) (a : R) :
  (X : polynomial R) ^ n - C a ≠ 0 :=
mt degree_eq_bot.2 (show degree ((X : polynomial R) ^ n - C a) ≠ ⊥,
  by rw degree_X_pow_sub_C hn a; exact dec_trivial)

end nonzero_comm_ring

section comm_ring

variables [comm_ring R] {p q : polynomial R}

@[simp] lemma mod_by_monic_X_sub_C_eq_C_eval (p : polynomial R) (a : R) : p %ₘ (X - C a) = C (p.eval a) :=
if h0 : (0 : R) = 1 then by letI := subsingleton_of_zero_eq_one R h0; exact subsingleton.elim _ _
else
by letI : nonzero R := nonzero.of_ne h0; exact
have h : (p %ₘ (X - C a)).eval a = p.eval a :=
  by rw [mod_by_monic_eq_sub_mul_div _ (monic_X_sub_C a), eval_sub, eval_mul,
    eval_sub, eval_X, eval_C, sub_self, zero_mul, sub_zero],
have degree (p %ₘ (X - C a)) < 1 :=
  degree_X_sub_C a ▸ degree_mod_by_monic_lt p (monic_X_sub_C a) ((degree_X_sub_C a).symm ▸
    ne_zero_of_monic (monic_X_sub_C _)),
have degree (p %ₘ (X - C a)) ≤ 0 :=
  begin
    cases (degree (p %ₘ (X - C a))),
    { exact bot_le },
    { exact with_bot.some_le_some.2 (nat.le_of_lt_succ (with_bot.some_lt_some.1 this)) }
  end,
begin
  rw [eq_C_of_degree_le_zero this, eval_C] at h,
  rw [eq_C_of_degree_le_zero this, h]
end

lemma mul_div_by_monic_eq_iff_is_root : (X - C a) * (p /ₘ (X - C a)) = p ↔ is_root p a :=
⟨λ h, by rw [← h, is_root.def, eval_mul, eval_sub, eval_X, eval_C, sub_self, zero_mul],
λ h : p.eval a = 0,
  by conv {to_rhs, rw ← mod_by_monic_add_div p (monic_X_sub_C a)};
    rw [mod_by_monic_X_sub_C_eq_C_eval, h, C_0, zero_add]⟩

lemma dvd_iff_is_root : (X - C a) ∣ p ↔ is_root p a :=
⟨λ h, by rwa [← dvd_iff_mod_by_monic_eq_zero (monic_X_sub_C _),
    mod_by_monic_X_sub_C_eq_C_eval, ← C_0, C_inj] at h,
  λ h, ⟨(p /ₘ (X - C a)), by rw mul_div_by_monic_eq_iff_is_root.2 h⟩⟩

lemma mod_by_monic_X (p : polynomial R) : p %ₘ X = C (p.eval 0) :=
by rw [← mod_by_monic_X_sub_C_eq_C_eval, C_0, sub_zero]

section multiplicity

def decidable_dvd_monic (p : polynomial R) (hq : monic q) : decidable (q ∣ p) :=
decidable_of_iff (p %ₘ q = 0) (dvd_iff_mod_by_monic_eq_zero hq)

open_locale classical

lemma multiplicity_X_sub_C_finite (a : R) (h0 : p ≠ 0) :
  multiplicity.finite (X - C a) p :=
multiplicity_finite_of_degree_pos_of_monic
  (have (0 : R) ≠ 1, from (λ h, by haveI := subsingleton_of_zero_eq_one _ h;
      exact h0 (subsingleton.elim _ _)),
    by haveI : nonzero R := ⟨this⟩; rw degree_X_sub_C; exact dec_trivial)
    (monic_X_sub_C _) h0

def root_multiplicity (a : R) (p : polynomial R) : ℕ :=
if h0 : p = 0 then 0
else let I : decidable_pred (λ n : ℕ, ¬(X - C a) ^ (n + 1) ∣ p) :=
  λ n, @not.decidable _ (decidable_dvd_monic p (monic_pow (monic_X_sub_C a) (n + 1))) in
by exactI nat.find (multiplicity_X_sub_C_finite a h0)

lemma root_multiplicity_eq_multiplicity (p : polynomial R) (a : R) :
  root_multiplicity a p = if h0 : p = 0 then 0 else
  (multiplicity (X - C a) p).get (multiplicity_X_sub_C_finite a h0) :=
by simp [multiplicity, root_multiplicity, roption.dom];
  congr; funext; congr

lemma pow_root_multiplicity_dvd (p : polynomial R) (a : R) :
  (X - C a) ^ root_multiplicity a p ∣ p :=
if h : p = 0 then by simp [h]
else by rw [root_multiplicity_eq_multiplicity, dif_neg h];
  exact multiplicity.pow_multiplicity_dvd _

lemma div_by_monic_mul_pow_root_multiplicity_eq
  (p : polynomial R) (a : R) :
  p /ₘ ((X - C a) ^ root_multiplicity a p) *
  (X - C a) ^ root_multiplicity a p = p :=
have monic ((X - C a) ^ root_multiplicity a p),
  from monic_pow (monic_X_sub_C _) _,
by conv_rhs { rw [← mod_by_monic_add_div p this,
    (dvd_iff_mod_by_monic_eq_zero this).2 (pow_root_multiplicity_dvd _ _)] };
  simp [mul_comm]

lemma eval_div_by_monic_pow_root_multiplicity_ne_zero
  {p : polynomial R} (a : R) (hp : p ≠ 0) :
  (p /ₘ ((X - C a) ^ root_multiplicity a p)).eval a ≠ 0 :=
begin
  haveI : nonzero R := nonzero.of_polynomial_ne hp,
  rw [ne.def, ← is_root.def, ← dvd_iff_is_root],
  rintros ⟨q, hq⟩,
  have := div_by_monic_mul_pow_root_multiplicity_eq p a,
  rw [mul_comm, hq, ← mul_assoc, ← pow_succ',
    root_multiplicity_eq_multiplicity, dif_neg hp] at this,
  exact multiplicity.is_greatest'
    (multiplicity_finite_of_degree_pos_of_monic
    (show (0 : with_bot ℕ) < degree (X - C a),
      by rw degree_X_sub_C; exact dec_trivial) (monic_X_sub_C _) hp)
    (nat.lt_succ_self _) (dvd_of_mul_right_eq _ this)
end

end multiplicity

end comm_ring

section integral_domain
variables [integral_domain R] {p q : polynomial R}

@[simp] lemma degree_mul_eq : degree (p * q) = degree p + degree q :=
if hp0 : p = 0 then by simp only [hp0, degree_zero, zero_mul, with_bot.bot_add]
else if hq0 : q = 0 then  by simp only [hq0, degree_zero, mul_zero, with_bot.add_bot]
else degree_mul_eq' $ mul_ne_zero (mt leading_coeff_eq_zero.1 hp0)
    (mt leading_coeff_eq_zero.1 hq0)

@[simp] lemma degree_pow_eq (p : polynomial R) (n : ℕ) :
  degree (p ^ n) = add_monoid.smul n (degree p) :=
by induction n; [simp only [pow_zero, degree_one, add_monoid.zero_smul],
simp only [*, pow_succ, succ_smul, degree_mul_eq]]

@[simp] lemma leading_coeff_mul (p q : polynomial R) : leading_coeff (p * q) =
  leading_coeff p * leading_coeff q :=
begin
  by_cases hp : p = 0,
  { simp only [hp, zero_mul, leading_coeff_zero] },
  { by_cases hq : q = 0,
    { simp only [hq, mul_zero, leading_coeff_zero] },
    { rw [leading_coeff_mul'],
      exact mul_ne_zero (mt leading_coeff_eq_zero.1 hp) (mt leading_coeff_eq_zero.1 hq) } }
end

@[simp] lemma leading_coeff_pow (p : polynomial R) (n : ℕ) :
  leading_coeff (p ^ n) = leading_coeff p ^ n :=
by induction n; [simp only [pow_zero, leading_coeff_one],
simp only [*, pow_succ, leading_coeff_mul]]

instance : integral_domain (polynomial R) :=
{ eq_zero_or_eq_zero_of_mul_eq_zero := λ a b h, begin
    have : leading_coeff 0 = leading_coeff a * leading_coeff b := h ▸ leading_coeff_mul a b,
    rw [leading_coeff_zero, eq_comm] at this,
    erw [← leading_coeff_eq_zero, ← leading_coeff_eq_zero],
    exact eq_zero_or_eq_zero_of_mul_eq_zero this
  end,
  ..polynomial.nonzero,
  ..polynomial.comm_ring }

lemma nat_degree_mul_eq (hp : p ≠ 0) (hq : q ≠ 0) : nat_degree (p * q) =
  nat_degree p + nat_degree q :=
by rw [← with_bot.coe_eq_coe, ← degree_eq_nat_degree (mul_ne_zero hp hq),
    with_bot.coe_add, ← degree_eq_nat_degree hp,
    ← degree_eq_nat_degree hq, degree_mul_eq]

@[simp] lemma nat_degree_pow_eq (p : polynomial R) (n : ℕ) :
  nat_degree (p ^ n) = n * nat_degree p :=
if hp0 : p = 0
then if hn0 : n = 0 then by simp [hp0, hn0]
  else by rw [hp0, zero_pow (nat.pos_of_ne_zero hn0)]; simp
else nat_degree_pow_eq'
  (by rw [← leading_coeff_pow, ne.def, leading_coeff_eq_zero]; exact pow_ne_zero _ hp0)

lemma root_or_root_of_root_mul (h : is_root (p * q) a) : is_root p a ∨ is_root q a :=
by rw [is_root, eval_mul] at h;
  exact eq_zero_or_eq_zero_of_mul_eq_zero h

lemma degree_le_mul_left (p : polynomial R) (hq : q ≠ 0) : degree p ≤ degree (p * q) :=
if hp : p = 0 then by simp only [hp, zero_mul, le_refl]
else by rw [degree_mul_eq, degree_eq_nat_degree hp,
    degree_eq_nat_degree hq];
  exact with_bot.coe_le_coe.2 (nat.le_add_right _ _)

lemma exists_finset_roots : ∀ {p : polynomial R} (hp : p ≠ 0),
  ∃ s : finset R, (s.card : with_bot ℕ) ≤ degree p ∧ ∀ x, x ∈ s ↔ is_root p x
| p := λ hp, by haveI := classical.prop_decidable (∃ x, is_root p x); exact
if h : ∃ x, is_root p x
then
  let ⟨x, hx⟩ := h in
  have hpd : 0 < degree p := degree_pos_of_root hp hx,
  have hd0 : p /ₘ (X - C x) ≠ 0 :=
    λ h, by rw [← mul_div_by_monic_eq_iff_is_root.2 hx, h, mul_zero] at hp; exact hp rfl,
  have wf : degree (p /ₘ _) < degree p :=
    degree_div_by_monic_lt _ (monic_X_sub_C x) hp
    ((degree_X_sub_C x).symm ▸ dec_trivial),
  let ⟨t, htd, htr⟩ := @exists_finset_roots (p /ₘ (X - C x)) hd0 in
  have hdeg : degree (X - C x) ≤ degree p := begin
    rw [degree_X_sub_C, degree_eq_nat_degree hp],
    rw degree_eq_nat_degree hp at hpd,
    exact with_bot.coe_le_coe.2 (with_bot.coe_lt_coe.1 hpd)
  end,
  have hdiv0 : p /ₘ (X - C x) ≠ 0 := mt (div_by_monic_eq_zero_iff (monic_X_sub_C x)
    (ne_zero_of_monic (monic_X_sub_C x))).1 $ not_lt.2 hdeg,
  ⟨insert x t, calc (card (insert x t) : with_bot ℕ) ≤ card t + 1 :
    with_bot.coe_le_coe.2 $ finset.card_insert_le _ _
    ... ≤ degree p :
      by rw [← degree_add_div_by_monic (monic_X_sub_C x) hdeg,
          degree_X_sub_C, add_comm];
        exact add_le_add' (le_refl (1 : with_bot ℕ)) htd,
  begin
    assume y,
    rw [mem_insert, htr, eq_comm, ← root_X_sub_C],
    conv {to_rhs, rw ← mul_div_by_monic_eq_iff_is_root.2 hx},
    exact ⟨λ h, or.cases_on h (root_mul_right_of_is_root _) (root_mul_left_of_is_root _),
      root_or_root_of_root_mul⟩
  end⟩
else
  ⟨∅, (degree_eq_nat_degree hp).symm ▸ with_bot.coe_le_coe.2 (nat.zero_le _),
    by simpa only [not_mem_empty, false_iff, not_exists] using h⟩
using_well_founded {dec_tac := tactic.assumption}

/-- `roots p` noncomputably gives a finset containing all the roots of `p` -/
noncomputable def roots (p : polynomial R) : finset R :=
if h : p = 0 then ∅ else classical.some (exists_finset_roots h)

lemma card_roots (hp0 : p ≠ 0) : ((roots p).card : with_bot ℕ) ≤ degree p :=
begin
  unfold roots,
  rw dif_neg hp0,
  exact (classical.some_spec (exists_finset_roots hp0)).1
end

lemma card_roots' {p : polynomial R} (hp0 : p ≠ 0) : p.roots.card ≤ nat_degree p :=
with_bot.coe_le_coe.1 (le_trans (card_roots hp0) (le_of_eq $ degree_eq_nat_degree hp0))

lemma card_roots_sub_C {p : polynomial R} {a : R} (hp0 : 0 < degree p) :
  ((p - C a).roots.card : with_bot ℕ) ≤ degree p :=
calc ((p - C a).roots.card : with_bot ℕ) ≤ degree (p - C a) :
  card_roots $ mt sub_eq_zero.1 $ λ h, not_le_of_gt hp0 $ h.symm ▸ degree_C_le
... = degree p : by rw [sub_eq_add_neg, ← C_neg]; exact degree_add_C hp0

lemma card_roots_sub_C' {p : polynomial R} {a : R} (hp0 : 0 < degree p) :
  (p - C a).roots.card ≤ nat_degree p :=
with_bot.coe_le_coe.1 (le_trans (card_roots_sub_C hp0) (le_of_eq $ degree_eq_nat_degree
  (λ h, by simp [*, lt_irrefl] at *)))

@[simp] lemma mem_roots (hp : p ≠ 0) : a ∈ p.roots ↔ is_root p a :=
by unfold roots; rw dif_neg hp; exact (classical.some_spec (exists_finset_roots hp)).2 _

@[simp] lemma mem_roots_sub_C {p : polynomial R} {a x : R} (hp0 : 0 < degree p) :
  x ∈ (p - C a).roots ↔ p.eval x = a :=
(mem_roots (show p - C a ≠ 0, from mt sub_eq_zero.1 $ λ h,
    not_le_of_gt hp0 $ h.symm ▸ degree_C_le)).trans
  (by rw [is_root.def, eval_sub, eval_C, sub_eq_zero])

lemma card_roots_X_pow_sub_C {n : ℕ} (hn : 0 < n) (a : R) :
  (roots ((X : polynomial R) ^ n - C a)).card ≤ n :=
with_bot.coe_le_coe.1 $
calc ((roots ((X : polynomial R) ^ n - C a)).card : with_bot ℕ)
      ≤ degree ((X : polynomial R) ^ n - C a) : card_roots (X_pow_sub_C_ne_zero hn a)
  ... = n : degree_X_pow_sub_C hn a

/-- `nth_roots n a` noncomputably returns the solutions to `x ^ n = a`-/
def nth_roots {R : Type*} [integral_domain R] (n : ℕ) (a : R) : finset R :=
roots ((X : polynomial R) ^ n - C a)

@[simp] lemma mem_nth_roots {R : Type*} [integral_domain R] {n : ℕ} (hn : 0 < n) {a x : R} :
  x ∈ nth_roots n a ↔ x ^ n = a :=
by rw [nth_roots, mem_roots (X_pow_sub_C_ne_zero hn a),
  is_root.def, eval_sub, eval_C, eval_pow, eval_X, sub_eq_zero_iff_eq]

lemma card_nth_roots {R : Type*} [integral_domain R] (n : ℕ) (a : R) :
  (nth_roots n a).card ≤ n :=
if hn : n = 0
then if h : (X : polynomial R) ^ n - C a = 0
  then by simp only [nat.zero_le, nth_roots, roots, h, dif_pos rfl, card_empty]
  else with_bot.coe_le_coe.1 (le_trans (card_roots h)
   (by rw [hn, pow_zero, ← C_1, ← @is_ring_hom.map_sub _ _ _ _ (@C R _)];
      exact degree_C_le))
else by rw [← with_bot.coe_le_coe, ← degree_X_pow_sub_C (nat.pos_of_ne_zero hn) a];
  exact card_roots (X_pow_sub_C_ne_zero (nat.pos_of_ne_zero hn) a)

lemma coeff_comp_degree_mul_degree (hqd0 : nat_degree q ≠ 0) :
  coeff (p.comp q) (nat_degree p * nat_degree q) =
  leading_coeff p * leading_coeff q ^ nat_degree p :=
if hp0 : p = 0 then by simp [hp0] else
calc coeff (p.comp q) (nat_degree p * nat_degree q)
  = p.sum (λ n a, coeff (C a * q ^ n) (nat_degree p * nat_degree q)) :
    by rw [comp, eval₂, coeff_sum]
... = coeff (C (leading_coeff p) * q ^ nat_degree p) (nat_degree p * nat_degree q) :
  finset.sum_eq_single _
  begin
    assume b hbs hbp,
    have hq0 : q ≠ 0, from λ hq0, hqd0 (by rw [hq0, nat_degree_zero]),
    have : coeff p b ≠ 0, rwa [← apply_eq_coeff, ← finsupp.mem_support_iff],
    dsimp [apply_eq_coeff],
    refine coeff_eq_zero_of_degree_lt _,
    rw [degree_mul_eq, degree_C this, degree_pow_eq, zero_add, degree_eq_nat_degree hq0,
      ← with_bot.coe_smul, add_monoid.smul_eq_mul, with_bot.coe_lt_coe, nat.cast_id],
    exact (mul_lt_mul_right (nat.pos_of_ne_zero hqd0)).2
      (lt_of_le_of_ne (with_bot.coe_le_coe.1 (by rw ← degree_eq_nat_degree hp0; exact le_sup hbs)) hbp)
  end
  (by rw [finsupp.mem_support_iff, apply_eq_coeff, ← leading_coeff, ne.def, leading_coeff_eq_zero,
      classical.not_not]; simp {contextual := tt})
... = _ :
  have coeff (q ^ nat_degree p) (nat_degree p * nat_degree q) = leading_coeff (q ^ nat_degree p),
    by rw [leading_coeff, nat_degree_pow_eq],
  by rw [coeff_C_mul, this, leading_coeff_pow]

lemma nat_degree_comp : nat_degree (p.comp q) = nat_degree p * nat_degree q :=
le_antisymm nat_degree_comp_le
  (if hp0 : p = 0 then by rw [hp0, zero_comp, nat_degree_zero, zero_mul]
  else if hqd0 : nat_degree q = 0
  then have degree q ≤ 0, by rw [← with_bot.coe_zero, ← hqd0]; exact degree_le_nat_degree,
    by rw [eq_C_of_degree_le_zero this]; simp
  else le_nat_degree_of_ne_zero $
    have hq0 : q ≠ 0, from λ hq0, hqd0 $ by rw [hq0, nat_degree_zero],
    calc coeff (p.comp q) (nat_degree p * nat_degree q)
        = leading_coeff p * leading_coeff q ^ nat_degree p :
      coeff_comp_degree_mul_degree hqd0
    ... ≠ 0 : mul_ne_zero (mt leading_coeff_eq_zero.1 hp0)
      (pow_ne_zero _ (mt leading_coeff_eq_zero.1 hq0)))

lemma leading_coeff_comp (hq : nat_degree q ≠ 0) : leading_coeff (p.comp q) =
  leading_coeff p * leading_coeff q ^ nat_degree p :=
by rw [← coeff_comp_degree_mul_degree hq, ← nat_degree_comp]; refl

lemma degree_eq_zero_of_is_unit (h : is_unit p) : degree p = 0 :=
let ⟨q, hq⟩ := is_unit_iff_dvd_one.1 h in
have hp0 : p ≠ 0, from λ hp0, by simpa [hp0] using hq,
have hq0 : q ≠ 0, from λ hp0, by simpa [hp0] using hq,
have nat_degree (1 : polynomial R) = nat_degree (p * q),
  from congr_arg _ hq,
by rw [nat_degree_one, nat_degree_mul_eq hp0 hq0, eq_comm,
    _root_.add_eq_zero_iff, ← with_bot.coe_eq_coe,
    ← degree_eq_nat_degree hp0] at this;
  exact this.1

@[simp] lemma degree_coe_units (u : units (polynomial R)) :
  degree (u : polynomial R) = 0 :=
degree_eq_zero_of_is_unit ⟨u, rfl⟩

@[simp] lemma nat_degree_coe_units (u : units (polynomial R)) :
  nat_degree (u : polynomial R) = 0 :=
nat_degree_eq_of_degree_eq_some (degree_coe_units u)

lemma coeff_coe_units_zero_ne_zero (u : units (polynomial R)) :
  coeff (u : polynomial R) 0 ≠ 0 :=
begin
  conv in (0) {rw [← nat_degree_coe_units u]},
  rw [← leading_coeff, ne.def, leading_coeff_eq_zero],
  exact units.coe_ne_zero _
end

lemma degree_eq_degree_of_associated (h : associated p q) : degree p = degree q :=
let ⟨u, hu⟩ := h in by simp [hu.symm]

lemma degree_eq_one_of_irreducible_of_root (hi : irreducible p) {x : R} (hx : is_root p x) :
  degree p = 1 :=
let ⟨g, hg⟩ := dvd_iff_is_root.2 hx in
have is_unit (X - C x) ∨ is_unit g, from hi.2 _ _ hg,
this.elim
  (λ h, have h₁ : degree (X - C x) = 1, from degree_X_sub_C x,
    have h₂ : degree (X - C x) = 0, from degree_eq_zero_of_is_unit h,
    by rw h₁ at h₂; exact absurd h₂ dec_trivial)
  (λ hgu, by rw [hg, degree_mul_eq, degree_X_sub_C, degree_eq_zero_of_is_unit hgu, add_zero])

lemma prime_of_degree_eq_one_of_monic (hp1 : degree p = 1)
  (hm : monic p) : prime p :=
have p = X - C (- p.coeff 0),
  by simpa [hm.leading_coeff] using eq_X_add_C_of_degree_eq_one hp1,
⟨mt degree_eq_bot.2 $ hp1.symm ▸ dec_trivial,
  mt degree_eq_zero_of_is_unit (by simp [hp1]; exact dec_trivial),
    λ _ _, begin
      rw [this, dvd_iff_is_root, dvd_iff_is_root, dvd_iff_is_root,
        is_root, is_root, is_root, eval_mul, mul_eq_zero],
      exact id
    end⟩

lemma irreducible_of_degree_eq_one_of_monic (hp1 : degree p = 1)
  (hm : monic p) : irreducible p :=
irreducible_of_prime (prime_of_degree_eq_one_of_monic hp1 hm)

end integral_domain

section field
variables [field R] {p q : polynomial R}
instance : vector_space R (polynomial R) := finsupp.vector_space _ _

lemma is_unit_iff_degree_eq_zero : is_unit p ↔ degree p = 0 :=
⟨degree_eq_zero_of_is_unit,
  λ h, have degree p ≤ 0, by simp [*, le_refl],
    have hc : coeff p 0 ≠ 0, from λ hc,
        by rw [eq_C_of_degree_le_zero this, hc] at h;
        simpa using h,
    is_unit_iff_dvd_one.2 ⟨C (coeff p 0)⁻¹, begin
      conv in p { rw eq_C_of_degree_le_zero this },
      rw [← C_mul, _root_.mul_inv_cancel hc, C_1]
    end⟩⟩

lemma degree_pos_of_ne_zero_of_nonunit (hp0 : p ≠ 0) (hp : ¬is_unit p) :
  0 < degree p :=
lt_of_not_ge (λ h, by rw [eq_C_of_degree_le_zero h] at hp0 hp;
  exact (hp $ is_unit.map' C $
    is_unit.mk0 (coeff p 0) (mt C_inj.2 (by simpa using hp0))))

lemma monic_mul_leading_coeff_inv (h : p ≠ 0) :
  monic (p * C (leading_coeff p)⁻¹) :=
by rw [monic, leading_coeff_mul, leading_coeff_C,
  mul_inv_cancel (show leading_coeff p ≠ 0, from mt leading_coeff_eq_zero.1 h)]

lemma degree_mul_leading_coeff_inv (p : polynomial R) (h : q ≠ 0) :
  degree (p * C (leading_coeff q)⁻¹) = degree p :=
have h₁ : (leading_coeff q)⁻¹ ≠ 0 :=
  inv_ne_zero (mt leading_coeff_eq_zero.1 h),
by rw [degree_mul_eq, degree_C h₁, add_zero]

def div (p q : polynomial R) :=
C (leading_coeff q)⁻¹ * (p /ₘ (q * C (leading_coeff q)⁻¹))

def mod (p q : polynomial R) :=
p %ₘ (q * C (leading_coeff q)⁻¹)

private lemma quotient_mul_add_remainder_eq_aux (p q : polynomial R) :
  q * div p q + mod p q = p :=
if h : q = 0 then by simp only [h, zero_mul, mod, mod_by_monic_zero, zero_add]
else begin
  conv {to_rhs, rw ← mod_by_monic_add_div p (monic_mul_leading_coeff_inv h)},
  rw [div, mod, add_comm, mul_assoc]
end

private lemma remainder_lt_aux (p : polynomial R) (hq : q ≠ 0) :
  degree (mod p q) < degree q :=
by rw ← degree_mul_leading_coeff_inv q hq; exact
  degree_mod_by_monic_lt p (monic_mul_leading_coeff_inv hq)
    (mul_ne_zero hq (mt leading_coeff_eq_zero.2 (by rw leading_coeff_C;
      exact inv_ne_zero (mt leading_coeff_eq_zero.1 hq))))

instance : has_div (polynomial R) := ⟨div⟩

instance : has_mod (polynomial R) := ⟨mod⟩

lemma div_def : p / q = C (leading_coeff q)⁻¹ * (p /ₘ (q * C (leading_coeff q)⁻¹)) := rfl

lemma mod_def : p % q = p %ₘ (q * C (leading_coeff q)⁻¹) := rfl

lemma mod_by_monic_eq_mod (p : polynomial R) (hq : monic q) : p %ₘ q = p % q :=
show p %ₘ q = p %ₘ (q * C (leading_coeff q)⁻¹), by simp only [monic.def.1 hq, inv_one, mul_one, C_1]

lemma div_by_monic_eq_div (p : polynomial R) (hq : monic q) : p /ₘ q = p / q :=
show p /ₘ q = C (leading_coeff q)⁻¹ * (p /ₘ (q * C (leading_coeff q)⁻¹)),
by simp only [monic.def.1 hq, inv_one, C_1, one_mul, mul_one]

lemma mod_X_sub_C_eq_C_eval (p : polynomial R) (a : R) : p % (X - C a) = C (p.eval a) :=
mod_by_monic_eq_mod p (monic_X_sub_C a) ▸ mod_by_monic_X_sub_C_eq_C_eval _ _

lemma mul_div_eq_iff_is_root : (X - C a) * (p / (X - C a)) = p ↔ is_root p a :=
div_by_monic_eq_div p (monic_X_sub_C a) ▸ mul_div_by_monic_eq_iff_is_root

instance : euclidean_domain (polynomial R) :=
{ quotient := (/),
  quotient_zero := by simp [div_def],
  remainder := (%),
  r := _,
  r_well_founded := degree_lt_wf,
  quotient_mul_add_remainder_eq := quotient_mul_add_remainder_eq_aux,
  remainder_lt := λ p q hq, remainder_lt_aux _ hq,
  mul_left_not_lt := λ p q hq, not_lt_of_ge (degree_le_mul_left _ hq),
  .. polynomial.comm_ring,
  .. polynomial.nonzero }

lemma mod_eq_self_iff (hq0 : q ≠ 0) : p % q = p ↔ degree p < degree q :=
⟨λ h, h ▸ euclidean_domain.mod_lt _ hq0,
λ h, have ¬degree (q * C (leading_coeff q)⁻¹) ≤ degree p :=
  not_le_of_gt $ by rwa degree_mul_leading_coeff_inv q hq0,
begin
  rw [mod_def, mod_by_monic, dif_pos (monic_mul_leading_coeff_inv hq0)],
  unfold div_mod_by_monic_aux,
  simp only [this, false_and, if_false]
end⟩

lemma div_eq_zero_iff (hq0 : q ≠ 0) : p / q = 0 ↔ degree p < degree q :=
⟨λ h, by have := euclidean_domain.div_add_mod p q;
  rwa [h, mul_zero, zero_add, mod_eq_self_iff hq0] at this,
λ h, have hlt : degree p < degree (q * C (leading_coeff q)⁻¹),
    by rwa degree_mul_leading_coeff_inv q hq0,
  have hm : monic (q * C (leading_coeff q)⁻¹) := monic_mul_leading_coeff_inv hq0,
  by rw [div_def, (div_by_monic_eq_zero_iff hm (ne_zero_of_monic hm)).2 hlt, mul_zero]⟩

lemma degree_add_div (hq0 : q ≠ 0) (hpq : degree q ≤ degree p) :
  degree q + degree (p / q) = degree p :=
have degree (p % q) < degree (q * (p / q)) :=
  calc degree (p % q) < degree q : euclidean_domain.mod_lt _ hq0
  ... ≤ _ : degree_le_mul_left _ (mt (div_eq_zero_iff hq0).1 (not_lt_of_ge hpq)),
by conv {to_rhs, rw [← euclidean_domain.div_add_mod p q, add_comm,
    degree_add_eq_of_degree_lt this, degree_mul_eq]}

lemma degree_div_le (p q : polynomial R) : degree (p / q) ≤ degree p :=
if hq : q = 0 then by simp [hq]
else by rw [div_def, mul_comm, degree_mul_leading_coeff_inv _ hq];
  exact degree_div_by_monic_le _ _

lemma degree_div_lt (hp : p ≠ 0) (hq : 0 < degree q) : degree (p / q) < degree p :=
have hq0 : q ≠ 0, from λ hq0, by simpa [hq0] using hq,
by rw [div_def, mul_comm, degree_mul_leading_coeff_inv _ hq0];
  exact degree_div_by_monic_lt _ (monic_mul_leading_coeff_inv hq0) hp
    (by rw degree_mul_leading_coeff_inv _ hq0; exact hq)

@[simp] lemma degree_map [field k] (p : polynomial R) (f : R →+* k) :
  degree (p.map f) = degree p :=
p.degree_map_eq_of_injective (is_ring_hom.injective f)

@[simp] lemma nat_degree_map [field k] (f : R →+* k) :
  nat_degree (p.map f) = nat_degree p :=
nat_degree_eq_of_degree_eq (degree_map _ f)

@[simp] lemma leading_coeff_map [field k] (f : R →+* k) :
  leading_coeff (p.map f) = f (leading_coeff p) :=
by simp [leading_coeff, coeff_map f]

lemma map_div [field k] (f : R →+* k) :
  (p / q).map f = p.map f / q.map f :=
if hq0 : q = 0 then by simp [hq0]
else
by rw [div_def, div_def, map_mul, map_div_by_monic f (monic_mul_leading_coeff_inv hq0)];
  simp [is_ring_hom.map_inv f, leading_coeff, coeff_map f]

lemma map_mod [field k] (f : R →+* k) :
  (p % q).map f = p.map f % q.map f :=
if hq0 : q = 0 then by simp [hq0]
else by rw [mod_def, mod_def, leading_coeff_map f, ← is_ring_hom.map_inv f, ← map_C f,
  ← map_mul f, map_mod_by_monic f (monic_mul_leading_coeff_inv hq0)]

@[simp] lemma map_eq_zero [field k] (f : R →+* k) :
  p.map f = 0 ↔ p = 0 :=
by simp [polynomial.ext_iff, is_ring_hom.map_eq_zero f, coeff_map]

lemma exists_root_of_degree_eq_one (h : degree p = 1) : ∃ x, is_root p x :=
⟨-(p.coeff 0 / p.coeff 1),
  have p.coeff 1 ≠ 0,
    by rw ← nat_degree_eq_of_degree_eq_some h;
    exact mt leading_coeff_eq_zero.1 (λ h0, by simpa [h0] using h),
  by conv in p { rw [eq_X_add_C_of_degree_le_one (show degree p ≤ 1, by rw h; exact le_refl _)] };
    simp [is_root, mul_div_cancel' _ this]⟩

lemma coeff_inv_units (u : units (polynomial R)) (n : ℕ) :
  ((↑u : polynomial R).coeff n)⁻¹ = ((↑u⁻¹ : polynomial R).coeff n) :=
begin
  rw [eq_C_of_degree_eq_zero (degree_coe_units u), eq_C_of_degree_eq_zero (degree_coe_units u⁻¹),
    coeff_C, coeff_C, inv_eq_one_div],
  split_ifs,
  { rw [div_eq_iff_mul_eq (coeff_coe_units_zero_ne_zero u), coeff_zero_eq_eval_zero,
      coeff_zero_eq_eval_zero, ← eval_mul, ← units.coe_mul, inv_mul_self];
    simp },
  { simp }
end

instance : normalization_domain (polynomial R) :=
{ norm_unit := λ p, if hp0 : p = 0 then 1
    else ⟨C p.leading_coeff⁻¹, C p.leading_coeff,
      by rw [← C_mul, inv_mul_cancel, C_1];
       exact mt leading_coeff_eq_zero.1 hp0,
      by rw [← C_mul, mul_inv_cancel, C_1];
       exact mt leading_coeff_eq_zero.1 hp0,⟩,
  norm_unit_zero := dif_pos rfl,
  norm_unit_mul := λ p q hp0 hq0, begin
      rw [dif_neg hp0, dif_neg hq0, dif_neg (mul_ne_zero hp0 hq0)],
      apply units.ext,
      show C (leading_coeff (p * q))⁻¹ = C (leading_coeff p)⁻¹ * C (leading_coeff q)⁻¹,
      rw [leading_coeff_mul, mul_inv', C_mul, mul_comm]
    end,
  norm_unit_coe_units := λ u,
    have hu : degree ↑u⁻¹ = 0, from degree_eq_zero_of_is_unit ⟨u⁻¹, rfl⟩,
    begin
      apply units.ext,
      rw [dif_neg (units.coe_ne_zero u)],
      conv_rhs {rw eq_C_of_degree_eq_zero hu},
      refine C_inj.2 _,
      rw [← nat_degree_eq_of_degree_eq_some hu, leading_coeff,
        coeff_inv_units],
      simp
    end,
  ..polynomial.integral_domain }

lemma monic_normalize (hp0 : p ≠ 0) : monic (normalize p) :=
show leading_coeff (p * ↑(dite _ _ _)) = 1,
by rw dif_neg hp0; exact monic_mul_leading_coeff_inv hp0

lemma coe_norm_unit (hp : p ≠ 0) : (norm_unit p : polynomial R) = C p.leading_coeff⁻¹ :=
show ↑(dite _ _ _) = C p.leading_coeff⁻¹, by rw dif_neg hp; refl

@[simp] lemma degree_normalize : degree (normalize p) = degree p :=
if hp0 : p = 0 then by simp [hp0]
else by rw [normalize, degree_mul_eq, degree_eq_zero_of_is_unit (is_unit_unit _), add_zero]

lemma prime_of_degree_eq_one (hp1 : degree p = 1) : prime p :=
have prime (normalize p),
  from prime_of_degree_eq_one_of_monic (hp1 ▸ degree_normalize)
    (monic_normalize (λ hp0, absurd hp1 (hp0.symm ▸ by simp; exact dec_trivial))),
prime_of_associated normalize_associated this

lemma irreducible_of_degree_eq_one (hp1 : degree p = 1) : irreducible p :=
irreducible_of_prime (prime_of_degree_eq_one hp1)

end field

section derivative
variables [comm_semiring R]

/-- `derivative p` is the formal derivative of the polynomial `p` -/
def derivative (p : polynomial R) : polynomial R := p.sum (λn a, C (a * n) * X^(n - 1))

lemma coeff_derivative (p : polynomial R) (n : ℕ) : coeff (derivative p) n = coeff p (n + 1) * (n + 1) :=
begin
  rw [derivative],
  simp only [coeff_X_pow, coeff_sum, coeff_C_mul],
  rw [finsupp.sum, finset.sum_eq_single (n + 1), apply_eq_coeff],
  { rw [if_pos (nat.add_sub_cancel _ _).symm, mul_one, nat.cast_add, nat.cast_one] },
  { assume b, cases b,
    { intros, rw [nat.cast_zero, mul_zero, zero_mul] },
    { intros _ H, rw [nat.succ_sub_one b, if_neg (mt (congr_arg nat.succ) H.symm), mul_zero] } },
  { intro H, rw [not_mem_support_iff.1 H, zero_mul, zero_mul] }
end

@[simp] lemma derivative_zero : derivative (0 : polynomial R) = 0 :=
finsupp.sum_zero_index

lemma derivative_monomial (a : R) (n : ℕ) : derivative (C a * X ^ n) = C (a * n) * X^(n - 1) :=
by rw [← single_eq_C_mul_X, ← single_eq_C_mul_X, derivative, sum_single_index, single_eq_C_mul_X];
  simp only [zero_mul, C_0]; refl

@[simp] lemma derivative_C {a : R} : derivative (C a) = 0 :=
suffices derivative (C a * X^0) = C (a * 0:R) * X ^ 0,
  by simpa only [mul_one, zero_mul, C_0, mul_zero, pow_zero],
derivative_monomial a 0

@[simp] lemma derivative_X : derivative (X : polynomial R) = 1 :=
suffices derivative (C (1:R) * X^1) = C (1 * (1:ℕ)) * X ^ 0,
  by simpa only [mul_one, one_mul, C_1, pow_one, nat.cast_one, pow_zero],
derivative_monomial 1 1

@[simp] lemma derivative_one : derivative (1 : polynomial R) = 0 :=
derivative_C

@[simp] lemma derivative_add {f g : polynomial R} :
  derivative (f + g) = derivative f + derivative g :=
by refine finsupp.sum_add_index _ _; intros;
simp only [add_mul, zero_mul, C_0, C_add, C_mul]

/-- The formal derivative of polynomials, as additive homomorphism. -/
def derivative_hom (R : Type*) [comm_semiring R] : polynomial R →+ polynomial R :=
{ to_fun := derivative,
  map_zero' := derivative_zero,
  map_add' := λ p q, derivative_add }

@[simp] lemma derivative_neg {R : Type*} [comm_ring R] (f : polynomial R) :
  derivative (-f) = -derivative f :=
(derivative_hom R).map_neg f

@[simp] lemma derivative_sub {R : Type*} [comm_ring R] (f g : polynomial R) :
  derivative (f - g) = derivative f - derivative g :=
(derivative_hom R).map_sub f g

instance : is_add_monoid_hom (derivative : polynomial R → polynomial R) :=
(derivative_hom R).is_add_monoid_hom

@[simp] lemma derivative_sum {s : finset ι} {f : ι → polynomial R} :
  derivative (s.sum f) = s.sum (λb, derivative (f b)) :=
(derivative_hom R).map_sum f s

@[simp] lemma derivative_mul {f g : polynomial R} :
  derivative (f * g) = derivative f * g + f * derivative g :=
calc derivative (f * g) = f.sum (λn a, g.sum (λm b, C ((a * b) * (n + m : ℕ)) * X^((n + m) - 1))) :
  begin
    transitivity, exact derivative_sum,
    transitivity, { apply finset.sum_congr rfl, assume x hx, exact derivative_sum },
    apply finset.sum_congr rfl, assume n hn, apply finset.sum_congr rfl, assume m hm,
    transitivity,
    { apply congr_arg, exact single_eq_C_mul_X },
    exact derivative_monomial _ _
  end
  ... = f.sum (λn a, g.sum (λm b,
      (C (a * n) * X^(n - 1)) * (C b * X^m) + (C a * X^n) * (C (b * m) * X^(m - 1)))) :
    sum_congr rfl $ assume n hn, sum_congr rfl $ assume m hm,
      by simp only [nat.cast_add, mul_add, add_mul, C_add, C_mul];
      cases n; simp only [nat.succ_sub_succ, pow_zero];
      cases m; simp only [nat.cast_zero, C_0, nat.succ_sub_succ, zero_mul, mul_zero,
        nat.sub_zero, pow_zero, pow_add, one_mul, pow_succ, mul_comm, mul_left_comm]
  ... = derivative f * g + f * derivative g :
    begin
      conv { to_rhs, congr,
        { rw [← sum_C_mul_X_eq g] },
        { rw [← sum_C_mul_X_eq f] } },
      unfold derivative finsupp.sum,
      simp only [sum_add_distrib, finset.mul_sum, finset.sum_mul]
    end

lemma derivative_eval (p : polynomial R) (x : R) : p.derivative.eval x = p.sum (λ n a, (a * n)*x^(n-1)) :=
by simp [derivative, eval_sum, eval_pow]

@[simp] lemma derivative_smul (r : R) (p : polynomial R) : derivative (r • p) = r • derivative p :=
by { ext, simp only [coeff_derivative, mul_assoc, coeff_smul], }

/-- The formal derivative of polynomials, as linear homomorphism. -/
def derivative_lhom (R : Type*) [comm_ring R] : polynomial R →ₗ[R] polynomial R :=
{ to_fun := derivative,
  add    := λ p q, derivative_add,
  smul   := λ r p, derivative_smul r p }

/-- If `f` is a polynomial over a field, and `a : K` satisfies `f' a ≠ 0`,
then `f / (X - a)` is coprime with `X - a`.
Note that we do not assume `f a = 0`, because `f / (X - a) = (f - f a) / (X - a)`. -/
lemma is_coprime_of_is_root_of_eval_derivative_ne_zero {K : Type*} [field K]
  (f : polynomial K) (a : K) (hf' : f.derivative.eval a ≠ 0) :
  ideal.is_coprime (X - C a : polynomial K) (f /ₘ (X - C a)) :=
begin
  refine or.resolve_left (dvd_or_coprime (X - C a) (f /ₘ (X - C a))
    (irreducible_of_degree_eq_one (polynomial.degree_X_sub_C a))) _,
  contrapose! hf' with h,
  have key : (X - C a) * (f /ₘ (X - C a)) = f - (f %ₘ (X - C a)),
  { rw [eq_sub_iff_add_eq, ← eq_sub_iff_add_eq', mod_by_monic_eq_sub_mul_div],
    exact monic_X_sub_C a },
  replace key := congr_arg derivative key,
  simp only [derivative_X, derivative_mul, one_mul, sub_zero, derivative_sub,
    mod_by_monic_X_sub_C_eq_C_eval, derivative_C] at key,
  have : (X - C a) ∣ derivative f := key ▸ (dvd_add h (dvd_mul_right _ _)),
  rw [← dvd_iff_mod_by_monic_eq_zero (monic_X_sub_C _), mod_by_monic_X_sub_C_eq_C_eval] at this,
  rw [← C_inj, this, C_0],
end

end derivative

section domain
variables [integral_domain R]

lemma mem_support_derivative [char_zero R] (p : polynomial R) (n : ℕ) :
  n ∈ (derivative p).support ↔ n + 1 ∈ p.support :=
suffices (¬(coeff p (n + 1) = 0 ∨ ((n + 1:ℕ) : R) = 0)) ↔ coeff p (n + 1) ≠ 0,
  by simpa only [coeff_derivative, apply_eq_coeff, mem_support_iff, ne.def, mul_eq_zero],
by rw [nat.cast_eq_zero]; simp only [nat.succ_ne_zero, or_false]

@[simp] lemma degree_derivative_eq [char_zero R] (p : polynomial R) (hp : 0 < nat_degree p) :
  degree (derivative p) = (nat_degree p - 1 : ℕ) :=
le_antisymm
  (le_trans (degree_sum_le _ _) $ sup_le $ assume n hn,
    have n ≤ nat_degree p, begin
      rw [← with_bot.coe_le_coe, ← degree_eq_nat_degree],
      { refine le_degree_of_ne_zero _, simpa only [mem_support_iff] using hn },
      { assume h, simpa only [h, support_zero] using hn }
    end,
    le_trans (degree_monomial_le _ _) $ with_bot.coe_le_coe.2 $ nat.sub_le_sub_right this _)
  begin
    refine le_sup _,
    rw [mem_support_derivative, nat.sub_add_cancel, mem_support_iff],
    { show ¬ leading_coeff p = 0,
      rw [leading_coeff_eq_zero],
      assume h, rw [h, nat_degree_zero] at hp,
      exact lt_irrefl 0 (lt_of_le_of_lt (zero_le _) hp), },
    exact hp
  end

end domain

section identities

/- @TODO: pow_add_expansion and pow_sub_pow_factor are not specific to polynomials.
  These belong somewhere else. But not in group_power because they depend on tactic.ring

Maybe use data.nat.choose to prove it.
 -/

def pow_add_expansion {R : Type*} [comm_semiring R] (x y : R) : ∀ (n : ℕ),
  {k // (x + y)^n = x^n + n*x^(n-1)*y + k * y^2}
| 0 := ⟨0, by simp⟩
| 1 := ⟨0, by simp⟩
| (n+2) :=
  begin
    cases pow_add_expansion (n+1) with z hz,
    existsi x*z + (n+1)*x^n+z*y,
    calc (x + y) ^ (n + 2) = (x + y) * (x + y) ^ (n + 1) : by ring_exp
    ... = (x + y) * (x ^ (n + 1) + ↑(n + 1) * x ^ (n + 1 - 1) * y + z * y ^ 2) : by rw hz
    ... = x ^ (n + 2) + ↑(n + 2) * x ^ (n + 1) * y + (x*z + (n+1)*x^n+z*y) * y ^ 2 :
      by { push_cast, ring_exp! }
  end

variables [comm_ring R]

private def poly_binom_aux1 (x y : R) (e : ℕ) (a : R) :
  {k : R // a * (x + y)^e = a * (x^e + e*x^(e-1)*y + k*y^2)} :=
begin
  existsi (pow_add_expansion x y e).val,
  congr,
  apply (pow_add_expansion _ _ _).property
end

private lemma poly_binom_aux2 (f : polynomial R) (x y : R) :
  f.eval (x + y) = f.sum (λ e a, a * (x^e + e*x^(e-1)*y + (poly_binom_aux1 x y e a).val*y^2)) :=
begin
  unfold eval eval₂, congr, ext,
  apply (poly_binom_aux1 x y _ _).property
end

private lemma poly_binom_aux3 (f : polynomial R) (x y : R) : f.eval (x + y) =
  f.sum (λ e a, a * x^e) +
  f.sum (λ e a, (a * e * x^(e-1)) * y) +
  f.sum (λ e a, (a *(poly_binom_aux1 x y e a).val)*y^2) :=
by rw poly_binom_aux2; simp [left_distrib, finsupp.sum_add, mul_assoc]

def binom_expansion (f : polynomial R) (x y : R) :
  {k : R // f.eval (x + y) = f.eval x + (f.derivative.eval x) * y + k * y^2} :=
begin
  existsi f.sum (λ e a, a *((poly_binom_aux1 x y e a).val)),
  rw poly_binom_aux3,
  congr,
  { rw derivative_eval, symmetry,
    apply finsupp.sum_mul },
  { symmetry, apply finsupp.sum_mul }
end

def pow_sub_pow_factor (x y : R) : Π (i : ℕ), {z : R // x^i - y^i = z * (x - y)}
| 0 := ⟨0, by simp⟩
| 1 := ⟨1, by simp⟩
| (k+2) :=
  begin
    cases @pow_sub_pow_factor (k+1) with z hz,
    existsi z*x + y^(k+1),
    calc x ^ (k + 2) - y ^ (k + 2)
        = x * (x ^ (k + 1) - y ^ (k + 1)) + (x * y ^ (k + 1) - y ^ (k + 2)) : by ring_exp
    ... = x * (z * (x - y)) + (x * y ^ (k + 1) - y ^ (k + 2)) : by rw hz
    ... = (z * x + y ^ (k + 1)) * (x - y) : by ring_exp
  end

def eval_sub_factor (f : polynomial R) (x y : R) :
  {z : R // f.eval x - f.eval y = z * (x - y)} :=
begin
  refine ⟨f.sum (λ i r, r * (pow_sub_pow_factor x y i).val), _⟩,
  delta eval eval₂,
  rw ← finsupp.sum_sub,
  rw finsupp.sum_mul,
  delta finsupp.sum,
  congr, ext i r, dsimp,
  rw [mul_assoc, ←(pow_sub_pow_factor x y _).property, mul_sub],
end

end identities

end polynomial

namespace is_integral_domain

variables {R : Type*} [comm_ring R]

/-- Lift evidence that `is_integral_domain R` to `is_integral_domain (polynomial R)`. -/
lemma polynomial (h : is_integral_domain R) : is_integral_domain (polynomial R) :=
@integral_domain.to_is_integral_domain _ (@polynomial.integral_domain _ (h.to_integral_domain _))

end is_integral_domain<|MERGE_RESOLUTION|>--- conflicted
+++ resolved
@@ -1247,13 +1247,9 @@
 
 theorem nonzero.of_polynomial_ne (h : p ≠ q) : nonzero R :=
 { zero_ne_one := λ h01 : 0 = 1, h $
-<<<<<<< HEAD
     by rw [← mul_one p, ← mul_one q, ← C_1, ← h01, C_0, mul_zero, mul_zero],
   zero := 0, one := 1, mul := (*), add := (+),
   .. ‹comm_semiring R› }
-=======
-    by rw [← mul_one p, ← mul_one q, ← C_1, ← h01, C_0, mul_zero, mul_zero] }
->>>>>>> 5455fe19
 
 lemma degree_lt_degree_mul_X (hp : p ≠ 0) : p.degree < (p * X).degree :=
 by haveI := nonzero.of_polynomial_ne hp; exact
