/-
Copyright (c) 2020 Floris van Doorn. All rights reserved.
Released under Apache 2.0 license as described in the file LICENSE.
Authors: Floris van Doorn, Yaël Dillies
-/
import data.finset.n_ary
import data.finset.preimage
import data.set.pointwise

/-!
# Pointwise operations of finsets

This file defines pointwise algebraic operations on finsets.

## Main declarations

For finsets `s` and `t`:
* `0` (`finset.has_zero`): The singleton `{0}`.
* `1` (`finset.has_one`): The singleton `{1}`.
* `-s` (`finset.has_neg`): Negation, finset of all `-x` where `x ∈ s`.
* `s⁻¹` (`finset.has_inv`): Inversion, finset of all `x⁻¹` where `x ∈ s`.
* `s + t` (`finset.has_add`): Addition, finset of all `x + y` where `x ∈ s` and `y ∈ t`.
* `s * t` (`finset.has_mul`): Multiplication, finset of all `x * y` where `x ∈ s` and `y ∈ t`.
* `s - t` (`finset.has_sub`): Subtraction, finset of all `x - y` where `x ∈ s` and `y ∈ t`.
* `s / t` (`finset.has_div`): Division, finset of all `x / y` where `x ∈ s` and `y ∈ t`.
* `s +ᵥ t` (`finset.has_vadd`): Scalar addition, finset of all `x +ᵥ y` where `x ∈ s` and `y ∈ t`.
* `s • t` (`finset.has_scalar`): Scalar multiplication, finset of all `x • y` where `x ∈ s` and
  `y ∈ t`.
* `s -ᵥ t` (`finset.has_vsub`): Scalar subtraction, finset of all `x -ᵥ y` where `x ∈ s` and
  `y ∈ t`.
* `a • s` (`finset.has_scalar_finset`): Scaling, finset of all `a • x` where `x ∈ s`.
* `a +ᵥ s` (`finset.has_vadd_finset`): Translation, finset of all `a +ᵥ x` where `x ∈ s`.

For `α` a semigroup/monoid, `finset α` is a semigroup/monoid.
As an unfortunate side effect, this means that `n • s`, where `n : ℕ`, is ambiguous between
pointwise scaling and repeated pointwise addition; the former has `(2 : ℕ) • {1, 2} = {2, 4}`, while
the latter has `(2 : ℕ) • {1, 2} = {2, 3, 4}`. See note [pointwise nat action].

## Implementation notes

We put all instances in the locale `pointwise`, so that these instances are not available by
default. Note that we do not mark them as reducible (as argued by note [reducible non-instances])
since we expect the locale to be open whenever the instances are actually used (and making the
instances reducible changes the behavior of `simp`.

## Tags

finset multiplication, finset addition, pointwise addition, pointwise multiplication,
pointwise subtraction
-/

open function
open_locale pointwise

variables {F α β γ : Type*}

namespace finset

/-! ### `0`/`1` as finsets -/

section has_one
variables [has_one α] {s : finset α} {a : α}

/-- The finset `1 : finset α` is defined as `{1}` in locale `pointwise`. -/
@[to_additive "The finset `0 : finset α` is defined as `{0}` in locale `pointwise`."]
protected def has_one : has_one (finset α) := ⟨{1}⟩

localized "attribute [instance] finset.has_one finset.has_zero" in pointwise

@[simp, to_additive] lemma mem_one : a ∈ (1 : finset α) ↔ a = 1 := mem_singleton
@[simp, to_additive] lemma coe_one : ↑(1 : finset α) = (1 : set α) := coe_singleton 1
@[simp, to_additive] lemma one_subset : (1 : finset α) ⊆ s ↔ (1 : α) ∈ s := singleton_subset_iff
@[to_additive] lemma singleton_one : ({1} : finset α) = 1 := rfl
@[to_additive] lemma one_mem_one : (1 : α) ∈ (1 : finset α) := mem_singleton_self _
@[to_additive] lemma one_nonempty : (1 : finset α).nonempty := ⟨1, one_mem_one⟩
@[simp, to_additive] protected lemma map_one {f : α ↪ β} : map f 1 = {f 1} := map_singleton f 1
@[simp, to_additive] lemma image_one [decidable_eq β] {f : α → β} : image f 1 = {f 1} :=
image_singleton _ _
@[to_additive] lemma subset_one_iff_eq : s ⊆ 1 ↔ s = ∅ ∨ s = 1 := subset_singleton_iff
@[to_additive] lemma nonempty.subset_one_iff (h : s.nonempty) : s ⊆ 1 ↔ s = 1 :=
h.subset_singleton_iff

/-- The singleton operation as a `one_hom`. -/
@[to_additive "The singleton operation as a `zero_hom`."]
def singleton_one_hom : one_hom α (finset α) := ⟨singleton, singleton_one⟩

@[simp, to_additive] lemma coe_singleton_one_hom : (singleton_one_hom : α → finset α) = singleton :=
rfl
@[simp, to_additive] lemma singleton_one_hom_apply (a : α) : singleton_one_hom a = {a} := rfl

/-- The coe operation as a `one_hom`. -/
@[to_additive "The coe operation as a `zero_hom`."]
def coe_one_hom : one_hom (finset α) (set α) := ⟨coe, coe_one⟩

@[simp, to_additive] lemma coe_coe_one_hom : (coe_one_hom : finset α → set α) = coe := rfl
@[simp, to_additive] lemma coe_one_hom_apply (s : finset α) : coe_one_hom s = s := rfl

end has_one

/-! ### Finset negation/inversion -/

section has_inv
variables [decidable_eq α] [has_inv α] {s s₁ s₂ t t₁ t₂ u : finset α} {a b : α}

/-- The pointwise inversion of finset `s⁻¹` is defined as `{x⁻¹ | x ∈ s}` in locale `pointwise`. -/
@[to_additive "The pointwise negation of finset `-s` is defined as `{-x | x ∈ s}` in locale
`pointwise`."]
protected def has_inv : has_inv (finset α) := ⟨image has_inv.inv⟩

localized "attribute [instance] finset.has_inv finset.has_neg" in pointwise

@[to_additive] lemma inv_def : s⁻¹ = s.image (λ x, x⁻¹) := rfl
@[to_additive] lemma image_inv : s.image (λ x, x⁻¹)  = s⁻¹ := rfl
@[to_additive] lemma mem_inv {x : α} : x ∈ s⁻¹ ↔ ∃ y ∈ s, y⁻¹ = x := mem_image
@[to_additive] lemma inv_mem_inv (ha : a ∈ s) : a⁻¹ ∈ s⁻¹ := mem_image_of_mem _ ha
@[to_additive] lemma card_inv_le : s⁻¹.card ≤ s.card := card_image_le

@[simp, to_additive] lemma inv_empty : (∅ : finset α)⁻¹ = ∅ := image_empty _
@[simp, to_additive] lemma inv_nonempty_iff : s⁻¹.nonempty ↔ s.nonempty := nonempty.image_iff _

alias inv_nonempty_iff ↔ finset.nonempty.inv finset.nonempty.of_inv

@[to_additive, mono] lemma inv_subset_inv  (h : s ⊆ t) : s⁻¹ ⊆ t⁻¹ := image_subset_image h

attribute [mono] neg_subset_neg

@[simp, to_additive] lemma inv_singleton (a : α) : ({a} : finset α)⁻¹ = {a⁻¹} := image_singleton _ _

end has_inv

open_locale pointwise

section has_involutive_inv
variables [decidable_eq α] [has_involutive_inv α] {s t : finset α}

@[simp, norm_cast, to_additive]
lemma coe_inv (s : finset α) : ↑(s⁻¹) = (s : set α)⁻¹ := coe_image.trans set.image_inv

@[simp, to_additive] lemma card_inv : s⁻¹.card = s.card := card_image_of_injective _ inv_injective

@[simp, to_additive] lemma preimage_inv : s.preimage has_inv.inv (inv_injective.inj_on _) = s⁻¹ :=
coe_injective $ by rw [coe_preimage, set.inv_preimage, coe_inv]

end has_involutive_inv

/-! ### Finset addition/multiplication -/

section has_mul
variables [decidable_eq α] [decidable_eq β] [has_mul α] [has_mul β] [mul_hom_class F α β] (m : F)
  {s s₁ s₂ t t₁ t₂ u : finset α} {a b : α}

/-- The pointwise multiplication of finsets `s * t` and `t` is defined as `{x * y | x ∈ s, y ∈ t}`
in locale `pointwise`. -/
@[to_additive "The pointwise addition of finsets `s + t` is defined as `{x + y | x ∈ s, y ∈ t}` in
locale `pointwise`."]
protected def has_mul : has_mul (finset α) := ⟨image₂ (*)⟩

localized "attribute [instance] finset.has_mul finset.has_add" in pointwise

@[to_additive]
lemma mul_def : s * t = (s.product t).image (λ p : α × α, p.1 * p.2) := rfl

@[to_additive add_image_prod]
lemma image_mul_prod : (s.product t).image (λ x : α × α, x.fst * x.snd)  = s * t := rfl

@[to_additive]
lemma mem_mul {x : α} : x ∈ s * t ↔ ∃ y z, y ∈ s ∧ z ∈ t ∧ y * z = x := mem_image₂

@[simp, norm_cast, to_additive]
lemma coe_mul (s t : finset α) : (↑(s * t) : set α) = ↑s * ↑t := coe_image₂ _ _ _

@[to_additive] lemma mul_mem_mul : a ∈ s → b ∈ t → a * b ∈ s * t := mem_image₂_of_mem
@[to_additive] lemma card_mul_le : (s * t).card ≤ s.card * t.card := card_image₂_le _ _ _

@[to_additive] lemma card_mul_iff :
  (s * t).card = s.card * t.card ↔
    ((s : set α) ×ˢ (t : set α) : set (α × α)).inj_on (λ p, p.1 * p.2) := card_image₂_iff

@[simp, to_additive] lemma empty_mul (s : finset α) : ∅ * s = ∅ := image₂_empty_left
@[simp, to_additive] lemma mul_empty (s : finset α) : s * ∅ = ∅ := image₂_empty_right
@[simp, to_additive] lemma mul_eq_empty : s * t = ∅ ↔ s = ∅ ∨ t = ∅ := image₂_eq_empty_iff
@[simp, to_additive] lemma mul_nonempty : (s * t).nonempty ↔ s.nonempty ∧ t.nonempty :=
image₂_nonempty_iff
@[to_additive] lemma nonempty.mul : s.nonempty → t.nonempty → (s * t).nonempty := nonempty.image₂
@[to_additive] lemma nonempty.of_mul_left : (s * t).nonempty → s.nonempty := nonempty.of_image₂_left
@[to_additive] lemma nonempty.of_mul_right : (s * t).nonempty → t.nonempty :=
nonempty.of_image₂_right
@[simp, to_additive] lemma mul_singleton (a : α) : s * {a} = s.image (* a) := image₂_singleton_right
@[simp, to_additive] lemma singleton_mul (a : α) : {a} * s = s.image ((*) a) :=
image₂_singleton_left
@[simp, to_additive] lemma singleton_mul_singleton (a b : α) : ({a} : finset α) * {b} = {a * b} :=
image₂_singleton

@[to_additive, mono] lemma mul_subset_mul : s₁ ⊆ s₂ → t₁ ⊆ t₂ → s₁ * t₁ ⊆ s₂ * t₂ := image₂_subset
@[to_additive] lemma mul_subset_mul_left : t₁ ⊆ t₂ → s * t₁ ⊆ s * t₂ := image₂_subset_left
@[to_additive] lemma mul_subset_mul_right : s₁ ⊆ s₂ → s₁ * t ⊆ s₂ * t := image₂_subset_right
@[to_additive] lemma mul_subset_iff : s * t ⊆ u ↔ ∀ (x ∈ s) (y ∈ t), x * y ∈ u := image₂_subset_iff

attribute [mono] add_subset_add

@[to_additive] lemma union_mul : (s₁ ∪ s₂) * t = s₁ * t ∪ s₂ * t := image₂_union_left
@[to_additive] lemma mul_union : s * (t₁ ∪ t₂) = s * t₁ ∪ s * t₂ := image₂_union_right
@[to_additive] lemma inter_mul_subset : (s₁ ∩ s₂) * t ⊆ s₁ * t ∩ (s₂ * t) :=
image₂_inter_subset_left
@[to_additive] lemma mul_inter_subset : s * (t₁ ∩ t₂) ⊆ s * t₁ ∩ (s * t₂) :=
image₂_inter_subset_right

/-- If a finset `u` is contained in the product of two sets `s * t`, we can find two finsets `s'`,
`t'` such that `s' ⊆ s`, `t' ⊆ t` and `u ⊆ s' * t'`. -/
@[to_additive "If a finset `u` is contained in the sum of two sets `s + t`, we can find two finsets
`s'`, `t'` such that `s' ⊆ s`, `t' ⊆ t` and `u ⊆ s' + t'`."]
lemma subset_mul {s t : set α} : ↑u ⊆ s * t → ∃ s' t' : finset α, ↑s' ⊆ s ∧ ↑t' ⊆ t ∧ u ⊆ s' * t' :=
subset_image₂

@[to_additive] lemma image_mul : (s * t).image (m : α → β) = s.image m * t.image m :=
image_image₂_distrib $ map_mul m

/-- The singleton operation as a `mul_hom`. -/
@[to_additive "The singleton operation as an `add_hom`."]
def singleton_mul_hom : α →ₙ* finset α := ⟨singleton, λ a b, (singleton_mul_singleton _ _).symm⟩

@[simp, to_additive] lemma coe_singleton_mul_hom : (singleton_mul_hom : α → finset α) = singleton :=
rfl
@[simp, to_additive] lemma singleton_mul_hom_apply (a : α) : singleton_mul_hom a = {a} := rfl

/-- The coe operation as a `mul_hom`. -/
@[to_additive "The coe operation as an `add_hom`."]
def coe_mul_hom : finset α →ₙ* set α := ⟨coe, coe_mul⟩

@[simp, to_additive] lemma coe_coe_mul_hom : (coe_mul_hom : finset α → set α) = coe := rfl
@[simp, to_additive] lemma coe_mul_hom_apply (s : finset α) : coe_mul_hom s = s := rfl

end has_mul

/-! ### Finset subtraction/division -/

section has_div
variables [decidable_eq α] [has_div α] {s s₁ s₂ t t₁ t₂ u : finset α} {a b : α}

/-- The pointwise division of sfinets `s / t` is defined as `{x / y | x ∈ s, y ∈ t}` in locale
`pointwise`. -/
@[to_additive "The pointwise subtraction of finsets `s - t` is defined as `{x - y | x ∈ s, y ∈ t}`
in locale `pointwise`."]
protected def has_div : has_div (finset α) := ⟨image₂ (/)⟩

localized "attribute [instance] finset.has_div finset.has_sub" in pointwise

@[to_additive]
lemma div_def : s / t = (s.product t).image (λ p : α × α, p.1 / p.2) := rfl

@[to_additive add_image_prod]
lemma image_div_prod : (s.product t).image (λ x : α × α, x.fst / x.snd)  = s / t := rfl

@[to_additive] lemma mem_div : a ∈ s / t ↔ ∃ b c, b ∈ s ∧ c ∈ t ∧ b / c = a := mem_image₂

@[simp, norm_cast, to_additive]
lemma coe_div (s t : finset α) : (↑(s / t) : set α) = ↑s / ↑t := coe_image₂ _ _ _

@[to_additive] lemma div_mem_div : a ∈ s → b ∈ t →  a / b ∈ s / t := mem_image₂_of_mem
@[to_additive] lemma div_card_le : (s / t).card ≤ s.card * t.card := card_image₂_le _ _ _

@[simp, to_additive] lemma empty_div (s : finset α) : ∅ / s = ∅ := image₂_empty_left
@[simp, to_additive] lemma div_empty (s : finset α) : s / ∅ = ∅ := image₂_empty_right
@[simp, to_additive] lemma div_eq_empty : s / t = ∅ ↔ s = ∅ ∨ t = ∅ := image₂_eq_empty_iff
@[simp, to_additive] lemma div_nonempty : (s / t).nonempty ↔ s.nonempty ∧ t.nonempty :=
image₂_nonempty_iff
@[to_additive] lemma nonempty.div : s.nonempty → t.nonempty → (s / t).nonempty := nonempty.image₂
@[to_additive] lemma nonempty.of_div_left : (s / t).nonempty → s.nonempty := nonempty.of_image₂_left
@[to_additive] lemma nonempty.of_div_right : (s / t).nonempty → t.nonempty :=
nonempty.of_image₂_right
@[simp, to_additive] lemma div_singleton (a : α) : s / {a} = s.image (/ a) := image₂_singleton_right
@[simp, to_additive] lemma singleton_div (a : α) : {a} / s = s.image ((/) a) :=
image₂_singleton_left
@[simp, to_additive] lemma singleton_div_singleton (a b : α) : ({a} : finset α) / {b} = {a / b} :=
image₂_singleton

@[to_additive, mono] lemma div_subset_div : s₁ ⊆ s₂ → t₁ ⊆ t₂ → s₁ / t₁ ⊆ s₂ / t₂ := image₂_subset
@[to_additive] lemma div_subset_div_left : t₁ ⊆ t₂ → s / t₁ ⊆ s / t₂ := image₂_subset_left
@[to_additive] lemma div_subset_div_right : s₁ ⊆ s₂ → s₁ / t ⊆ s₂ / t := image₂_subset_right
@[to_additive] lemma div_subset_iff : s / t ⊆ u ↔ ∀ (x ∈ s) (y ∈ t), x / y ∈ u := image₂_subset_iff

attribute [mono] sub_subset_sub

@[to_additive] lemma union_div : (s₁ ∪ s₂) / t = s₁ / t ∪ s₂ / t := image₂_union_left
@[to_additive] lemma div_union : s / (t₁ ∪ t₂) = s / t₁ ∪ s / t₂ := image₂_union_right
@[to_additive] lemma inter_div_subset : (s₁ ∩ s₂) / t ⊆ s₁ / t ∩ (s₂ / t) :=
image₂_inter_subset_left
@[to_additive] lemma div_inter_subset : s / (t₁ ∩ t₂) ⊆ s / t₁ ∩ (s / t₂) :=
image₂_inter_subset_right

/-- If a finset `u` is contained in the product of two sets `s / t`, we can find two finsets `s'`,
`t'` such that `s' ⊆ s`, `t' ⊆ t` and `u ⊆ s' / t'`. -/
@[to_additive "If a finset `u` is contained in the sum of two sets `s - t`, we can find two finsets
`s'`, `t'` such that `s' ⊆ s`, `t' ⊆ t` and `u ⊆ s' - t'`."]
lemma subset_div {s t : set α} : ↑u ⊆ s / t → ∃ s' t' : finset α, ↑s' ⊆ s ∧ ↑t' ⊆ t ∧ u ⊆ s' / t' :=
subset_image₂

end has_div

/-! ### Instances -/

open_locale pointwise

section instances
variables [decidable_eq α] [decidable_eq β]

/-- Repeated pointwise addition (not the same as pointwise repeated addition!) of a `finset`. See
note [pointwise nat action]. -/
protected def has_nsmul [has_zero α] [has_add α] : has_scalar ℕ (finset α) := ⟨nsmul_rec⟩

/-- Repeated pointwise multiplication (not the same as pointwise repeated multiplication!) of a
`finset`. See note [pointwise nat action]. -/
@[to_additive]
protected def has_npow [has_one α] [has_mul α] : has_pow (finset α) ℕ := ⟨λ s n, npow_rec n s⟩

/-- Repeated pointwise addition/subtraction (not the same as pointwise repeated
addition/subtraction!) of a `finset`. See note [pointwise nat action]. -/
protected def has_zsmul [has_zero α] [has_add α] [has_neg α] : has_scalar ℤ (finset α) :=
⟨zsmul_rec⟩

/-- Repeated pointwise multiplication/division (not the same as pointwise repeated
multiplication/division!) of a `finset`. See note [pointwise nat action]. -/
@[to_additive] protected def has_zpow [has_one α] [has_mul α] [has_inv α] : has_pow (finset α) ℤ :=
⟨λ s n, zpow_rec n s⟩

localized "attribute [instance] finset.has_nsmul finset.has_npow finset.has_zsmul finset.has_zpow"
  in pointwise

/-- `finset α` is a `semigroup` under pointwise operations if `α` is. -/
@[to_additive "`finset α` is an `add_semigroup` under pointwise operations if `α` is. "]
protected def semigroup [semigroup α] : semigroup (finset α) :=
coe_injective.semigroup _ coe_mul

/-- `finset α` is a `comm_semigroup` under pointwise operations if `α` is. -/
@[to_additive "`finset α` is an `add_comm_semigroup` under pointwise operations if `α` is. "]
protected def comm_semigroup [comm_semigroup α] : comm_semigroup (finset α) :=
coe_injective.comm_semigroup _ coe_mul

section mul_one_class
variables [mul_one_class α]

/-- `finset α` is a `mul_one_class` under pointwise operations if `α` is. -/
@[to_additive "`finset α` is an `add_zero_class` under pointwise operations if `α` is."]
protected def mul_one_class : mul_one_class (finset α) :=
coe_injective.mul_one_class _ (coe_singleton 1) coe_mul

localized "attribute [instance] finset.semigroup finset.add_semigroup finset.comm_semigroup
  finset.add_comm_semigroup finset.mul_one_class finset.add_zero_class" in pointwise

@[to_additive] lemma subset_mul_left (s : finset α) {t : finset α} (ht : (1 : α) ∈ t) : s ⊆ s * t :=
λ a ha, mem_mul.2 ⟨a, 1, ha, ht, mul_one _⟩

@[to_additive] lemma subset_mul_right {s : finset α} (t : finset α) (hs : (1 : α) ∈ s) :
  t ⊆ s * t :=
λ a ha, mem_mul.2 ⟨1, a, hs, ha, one_mul _⟩

/-- The singleton operation as a `monoid_hom`. -/
@[to_additive "The singleton operation as an `add_monoid_hom`."]
def singleton_monoid_hom : α →* finset α := { ..singleton_mul_hom, ..singleton_one_hom }

@[simp, to_additive] lemma coe_singleton_monoid_hom :
  (singleton_monoid_hom : α → finset α) = singleton := rfl
@[simp, to_additive] lemma singleton_monoid_hom_apply (a : α) : singleton_monoid_hom a = {a} := rfl

/-- The singleton operation as a `monoid_hom`. -/
@[to_additive "The singleton operation as an `add_monoid_hom`."]
def coe_monoid_hom : finset α →* set α := { ..coe_mul_hom, ..coe_one_hom }

@[simp, to_additive] lemma coe_coe_monoid_hom : (coe_monoid_hom : finset α → set α) = coe := rfl
@[simp, to_additive] lemma coe_monoid_hom_apply (s : finset α) : coe_monoid_hom s = s := rfl

end mul_one_class

section monoid
variables [monoid α] {s t : finset α} {a : α} {m n : ℕ}

@[simp, to_additive]
lemma coe_pow (s : finset α) (n : ℕ) : ↑(s ^ n) = (s ^ n : set α) :=
begin
  change ↑(npow_rec n s) = _,
  induction n with n ih,
  { rw [npow_rec, pow_zero, coe_one] },
  { rw [npow_rec, pow_succ, coe_mul, ih] }
end

/-- `finset α` is a `monoid` under pointwise operations if `α` is. -/
@[to_additive "`finset α` is an `add_monoid` under pointwise operations if `α` is. "]
protected def monoid : monoid (finset α) := coe_injective.monoid _ coe_one coe_mul coe_pow

localized "attribute [instance] finset.monoid finset.add_monoid" in pointwise

@[to_additive] lemma pow_mem_pow (ha : a ∈ s) : ∀ n : ℕ, a ^ n ∈ s ^ n
| 0 := by { rw pow_zero, exact one_mem_one }
| (n + 1) := by { rw pow_succ, exact mul_mem_mul ha (pow_mem_pow _) }

@[to_additive] lemma pow_subset_pow (hst : s ⊆ t) : ∀ n : ℕ, s ^ n ⊆ t ^ n
| 0 := by { rw pow_zero, exact subset.rfl }
| (n + 1) := by { rw pow_succ, exact mul_subset_mul hst (pow_subset_pow _) }

@[to_additive] lemma pow_subset_pow_of_one_mem (hs : (1 : α) ∈ s) : m ≤ n → s ^ m ⊆ s ^ n :=
begin
  refine nat.le_induction _ (λ n h ih, _) _,
  { exact subset.rfl },
  { rw pow_succ,
    exact ih.trans (subset_mul_right _ hs) }
end

<<<<<<< HEAD
@[simp, to_additive] lemma empty_pow {n : ℕ} (hn : n ≠ 0) : (∅ : finset α) ^ n = ∅ :=
by rw [← tsub_add_cancel_of_le (nat.succ_le_of_lt $ nat.pos_of_ne_zero hn), pow_succ, empty_mul]

@[simp, to_additive] lemma univ_mul_univ [fintype α] : (univ : finset α) * univ = univ :=
begin
  have : ∀ x, ∃ a b : α, a * b = x := λ x, ⟨x, 1, mul_one x⟩,
  simpa only [mem_mul, eq_univ_iff_forall, mem_univ, true_and]
end

@[simp, to_additive nsmul_univ] lemma univ_pow [fintype α] {n : ℕ} (hn : n ≠ 0) :
=======
@[simp, to_additive] lemma empty_pow (hn : n ≠ 0) : (∅ : finset α) ^ n = ∅ :=
by rw [←tsub_add_cancel_of_le (nat.succ_le_of_lt $ nat.pos_of_ne_zero hn), pow_succ, empty_mul]

@[to_additive] lemma mul_univ_of_one_mem [fintype α] (hs : (1 : α) ∈ s) : s * univ = univ :=
eq_univ_iff_forall.2 $ λ a, mem_mul.2 ⟨_, _, hs, mem_univ _, one_mul _⟩

@[to_additive] lemma univ_mul_of_one_mem [fintype α] (ht : (1 : α) ∈ t) : univ * t = univ :=
eq_univ_iff_forall.2 $ λ a, mem_mul.2 ⟨_, _, mem_univ _, ht, mul_one _⟩

@[simp, to_additive] lemma univ_mul_univ [fintype α] : (univ : finset α) * univ = univ :=
mul_univ_of_one_mem $ mem_univ _

@[simp, to_additive nsmul_univ] lemma univ_pow [fintype α] (hn : n ≠ 0) :
>>>>>>> 2ce8482e
  (univ : finset α) ^ n = univ :=
coe_injective $ by rw [coe_pow, coe_univ, set.univ_pow hn]

@[to_additive] protected lemma _root_.is_unit.finset : is_unit a → is_unit ({a} : finset α) :=
is_unit.map (singleton_monoid_hom : α →* finset α)

end monoid

/-- `finset α` is a `comm_monoid` under pointwise operations if `α` is. -/
@[to_additive "`finset α` is an `add_comm_monoid` under pointwise operations if `α` is. "]
protected def comm_monoid [comm_monoid α] : comm_monoid (finset α) :=
coe_injective.comm_monoid _ coe_one coe_mul coe_pow

open_locale pointwise

section division_monoid
variables [division_monoid α] {s t : finset α}

@[simp, to_additive] lemma coe_zpow (s : finset α) : ∀ n : ℤ, ↑(s ^ n) = (s ^ n : set α)
| (int.of_nat n) := coe_pow _ _
| (int.neg_succ_of_nat n) :=
  by { refine (coe_inv _).trans _, convert congr_arg has_inv.inv (coe_pow _ _) }

@[to_additive] protected lemma mul_eq_one_iff : s * t = 1 ↔ ∃ a b, s = {a} ∧ t = {b} ∧ a * b = 1 :=
by simp_rw [←coe_inj, coe_mul, coe_one, set.mul_eq_one_iff, coe_singleton]

/-- `finset α` is a division monoid under pointwise operations if `α` is. -/
@[to_additive subtraction_monoid "`finset α` is a subtraction monoid under pointwise operations if
`α` is."]
protected def division_monoid : division_monoid (finset α) :=
coe_injective.division_monoid _ coe_one coe_mul coe_inv coe_div coe_pow coe_zpow

@[simp, to_additive] lemma is_unit_iff : is_unit s ↔ ∃ a, s = {a} ∧ is_unit a :=
begin
  split,
  { rintro ⟨u, rfl⟩,
    obtain ⟨a, b, ha, hb, h⟩ := finset.mul_eq_one_iff.1 u.mul_inv,
    refine ⟨a, ha, ⟨a, b, h, singleton_injective _⟩, rfl⟩,
    rw [←singleton_mul_singleton, ←ha, ←hb],
    exact u.inv_mul },
  { rintro ⟨a, rfl, ha⟩,
    exact ha.finset }
end

@[simp, to_additive] lemma is_unit_coe : is_unit (s : set α) ↔ is_unit s :=
by simp_rw [is_unit_iff, set.is_unit_iff, coe_eq_singleton]

end division_monoid

/-- `finset α` is a commutative division monoid under pointwise operations if `α` is. -/
@[to_additive subtraction_comm_monoid "`finset α` is a commutative subtraction monoid under
pointwise operations if `α` is."]
protected def division_comm_monoid [division_comm_monoid α] : division_comm_monoid (finset α) :=
coe_injective.division_comm_monoid _ coe_one coe_mul coe_inv coe_div coe_pow coe_zpow

/-- `finset α` has distributive negation if `α` has. -/
protected def has_distrib_neg [has_mul α] [has_distrib_neg α] : has_distrib_neg (finset α) :=
coe_injective.has_distrib_neg _ coe_neg coe_mul

localized "attribute [instance] finset.comm_monoid finset.add_comm_monoid finset.division_monoid
  finset.subtraction_monoid finset.division_comm_monoid finset.subtraction_comm_monoid
  finset.has_distrib_neg" in pointwise

<<<<<<< HEAD
=======
section distrib
variables [distrib α] (s t u : finset α)

/-!
Note that `finset α` is not a `distrib` because `s * t + s * u` has cross terms that `s * (t + u)`
lacks.

```lean
-- {10, 16, 18, 20, 8, 9}
#eval {1, 2} * ({3, 4} + {5, 6} : finset ℕ)

-- {10, 11, 12, 13, 14, 15, 16, 18, 20, 8, 9}
#eval ({1, 2} : finset ℕ) * {3, 4} + {1, 2} * {5, 6}
```
-/

lemma mul_add_subset : s * (t + u) ⊆ s * t + s * u := image₂_distrib_subset_left mul_add
lemma add_mul_subset : (s + t) * u ⊆ s * u + t * u := image₂_distrib_subset_right add_mul

end distrib

>>>>>>> 2ce8482e
section mul_zero_class
variables [mul_zero_class α] {s t : finset α}

/-! Note that `finset` is not a `mul_zero_class` because `0 * ∅ ≠ 0`. -/

lemma mul_zero_subset (s : finset α) : s * 0 ⊆ 0 := by simp [subset_iff, mem_mul]
lemma zero_mul_subset (s : finset α) : 0 * s ⊆ 0 := by simp [subset_iff, mem_mul]

lemma nonempty.mul_zero (hs : s.nonempty) : s * 0 = 0 :=
s.mul_zero_subset.antisymm $ by simpa [mem_mul] using hs

lemma nonempty.zero_mul (hs : s.nonempty) : 0 * s = 0 :=
s.zero_mul_subset.antisymm $ by simpa [mem_mul] using hs

end mul_zero_class

section group
<<<<<<< HEAD
variables [group α] {s t : finset α}

/-! Note that `finset` is not a `group` because `s / s ≠ 1` in general. -/

@[simp, to_additive] lemma one_mem_div_iff : (1 : α) ∈ s / t ↔ ¬ disjoint s t :=
by { rw [←mem_coe, disjoint_iff_disjoint_coe], push_cast, exact set.one_mem_div_iff }

@[to_additive] lemma not_one_mem_div_iff : (1 : α) ∉ s / t ↔ disjoint s t :=
one_mem_div_iff.not_left

@[to_additive] lemma nonempty.one_mem_div (h : s.nonempty) : (1 : α) ∈ s / s :=
let ⟨a, ha⟩ := h in mem_div.2 ⟨a, a, ha, ha, div_self' _⟩

@[to_additive] lemma is_unit_singleton (a : α) : is_unit ({a} : finset α) :=
(group.is_unit a).finset

@[simp] lemma is_unit_iff_singleton : is_unit s ↔ ∃ a, s = {a} :=
by simp only [is_unit_iff, group.is_unit, and_true]

end group

end instances

section group
variables [group α] {s t : finset α} {a b : α}
=======
variables [group α] [division_monoid β] [monoid_hom_class F α β] (m : F) {s t : finset α} {a b : α}
>>>>>>> 2ce8482e

/-! Note that `finset` is not a `group` because `s / s ≠ 1` in general. -/

@[simp, to_additive] lemma one_mem_div_iff : (1 : α) ∈ s / t ↔ ¬ disjoint s t :=
by rw [←mem_coe, disjoint_iff_disjoint_coe, coe_div, set.one_mem_div_iff]

@[to_additive] lemma not_one_mem_div_iff : (1 : α) ∉ s / t ↔ disjoint s t :=
one_mem_div_iff.not_left

@[to_additive] lemma nonempty.one_mem_div (h : s.nonempty) : (1 : α) ∈ s / s :=
let ⟨a, ha⟩ := h in mem_div.2 ⟨a, a, ha, ha, div_self' _⟩

@[to_additive] lemma is_unit_singleton (a : α) : is_unit ({a} : finset α) :=
(group.is_unit a).finset

@[simp] lemma is_unit_iff_singleton : is_unit s ↔ ∃ a, s = {a} :=
by simp only [is_unit_iff, group.is_unit, and_true]

@[simp, to_additive]
lemma image_mul_left :
  image (λ b, a * b) t = preimage t (λ b, a⁻¹ * b) ((mul_right_injective _).inj_on _) :=
coe_injective $ by simp

@[simp, to_additive]
lemma image_mul_right : image (* b) t = preimage t (* b⁻¹) ((mul_left_injective _).inj_on _) :=
coe_injective $ by simp

@[to_additive]
lemma image_mul_left' :
  image (λ b, a⁻¹ * b) t = preimage t (λ b, a * b) ((mul_right_injective _).inj_on _) :=
by simp

@[to_additive]
lemma image_mul_right' : image (* b⁻¹) t = preimage t (* b) ((mul_left_injective _).inj_on _) :=
by simp

lemma image_div : (s / t).image (m : α → β) = s.image m / t.image m :=
image_image₂_distrib $ map_div m

end group

section group_with_zero
variables [group_with_zero α] {s t : finset α}

lemma div_zero_subset (s : finset α) : s / 0 ⊆ 0 := by simp [subset_iff, mem_div]
lemma zero_div_subset (s : finset α) : 0 / s ⊆ 0 := by simp [subset_iff, mem_div]

lemma nonempty.div_zero (hs : s.nonempty) : s / 0 = 0 :=
s.div_zero_subset.antisymm $ by simpa [mem_div] using hs

lemma nonempty.zero_div (hs : s.nonempty) : 0 / s = 0 :=
s.zero_div_subset.antisymm $ by simpa [mem_div] using hs

end group_with_zero
end instances

section group
variables [group α] {s t : finset α} {a b : α}

@[simp, to_additive]
lemma preimage_mul_left_singleton :
  preimage {b} ((*) a) ((mul_right_injective _).inj_on _) = {a⁻¹ * b} :=
by { classical, rw [← image_mul_left', image_singleton] }

@[simp, to_additive]
lemma preimage_mul_right_singleton :
  preimage {b} (* a) ((mul_left_injective _).inj_on _) = {b * a⁻¹} :=
by { classical, rw [← image_mul_right', image_singleton] }

@[simp, to_additive]
lemma preimage_mul_left_one : preimage 1 ((*) a) ((mul_right_injective _).inj_on _) = {a⁻¹} :=
by { classical, rw [← image_mul_left', image_one, mul_one] }

@[simp, to_additive]
lemma preimage_mul_right_one : preimage 1 (* b) ((mul_left_injective _).inj_on _) = {b⁻¹} :=
by { classical, rw [← image_mul_right', image_one, one_mul] }

@[to_additive]
lemma preimage_mul_left_one' : preimage 1 ((*) a⁻¹) ((mul_right_injective _).inj_on _) = {a} :=
by rw [preimage_mul_left_one, inv_inv]

@[to_additive]
lemma preimage_mul_right_one' : preimage 1 (* b⁻¹) ((mul_left_injective _).inj_on _) = {b} :=
by rw [preimage_mul_right_one, inv_inv]

end group

/-! ### Scalar addition/multiplication of finsets -/

section has_scalar
variables [decidable_eq β] [has_scalar α β] {s s₁ s₂ : finset α} {t t₁ t₂ u : finset β} {a : α}
  {b : β}

/-- The pointwise product of two finsets `s` and `t`: `s • t = {x • y | x ∈ s, y ∈ t}`. -/
@[to_additive has_vadd "The pointwise sum of two finsets `s` and
`t`: `s +ᵥ t = {x +ᵥ y | x ∈ s, y ∈ t}`."]
protected def has_scalar : has_scalar (finset α) (finset β) := ⟨image₂ (•)⟩

localized "attribute [instance] finset.has_scalar finset.has_vadd" in pointwise

@[to_additive] lemma smul_def : s • t = (s.product t).image (λ p : α × β, p.1 • p.2) := rfl

@[to_additive]
lemma image_smul_product : (s.product t).image (λ x : α × β, x.fst • x.snd)  = s • t := rfl

@[to_additive] lemma mem_smul {x : β} : x ∈ s • t ↔ ∃ y z, y ∈ s ∧ z ∈ t ∧ y • z = x := mem_image₂

@[simp, norm_cast, to_additive]
lemma coe_smul (s : finset α) (t : finset β) : (↑(s • t) : set β) = (s : set α) • t :=
coe_image₂ _ _ _

@[to_additive] lemma smul_mem_smul : a ∈ s → b ∈ t → a • b ∈ s • t := mem_image₂_of_mem
@[to_additive] lemma smul_card_le : (s • t).card ≤ s.card • t.card := card_image₂_le _ _ _

@[simp, to_additive] lemma empty_smul (t : finset β) : (∅ : finset α) • t = ∅ := image₂_empty_left
@[simp, to_additive] lemma smul_empty (s : finset α) : s • (∅ : finset β) = ∅ := image₂_empty_right
@[simp, to_additive] lemma smul_eq_empty : s • t = ∅ ↔ s = ∅ ∨ t = ∅ := image₂_eq_empty_iff
@[simp, to_additive] lemma smul_nonempty_iff : (s • t).nonempty ↔ s.nonempty ∧ t.nonempty :=
image₂_nonempty_iff
@[to_additive] lemma nonempty.smul : s.nonempty → t.nonempty → (s • t).nonempty := nonempty.image₂
@[to_additive] lemma nonempty.of_smul_left : (s • t).nonempty → s.nonempty :=
nonempty.of_image₂_left
@[to_additive] lemma nonempty.of_smul_right : (s • t).nonempty → t.nonempty :=
nonempty.of_image₂_right
@[simp, to_additive] lemma smul_singleton (b : β) : s • ({b} : finset β) = s.image (• b) :=
image₂_singleton_right
@[simp, to_additive] lemma singleton_smul (a : α) : ({a} : finset α) • t = t.image ((•) a) :=
image₂_singleton_left
@[simp, to_additive] lemma singleton_smul_singleton (a : α) (b : β) :
  ({a} : finset α) • ({b} : finset β) = {a • b} :=
image₂_singleton

@[to_additive, mono] lemma smul_subset_smul : s₁ ⊆ s₂ → t₁ ⊆ t₂ → s₁ • t₁ ⊆ s₂ • t₂ := image₂_subset
@[to_additive] lemma smul_subset_smul_left : t₁ ⊆ t₂ → s • t₁ ⊆ s • t₂ := image₂_subset_left
@[to_additive] lemma smul_subset_smul_right : s₁ ⊆ s₂ → s₁ • t ⊆ s₂ • t := image₂_subset_right
@[to_additive] lemma smul_subset_iff : s • t ⊆ u ↔ ∀ (a ∈ s) (b ∈ t), a • b ∈ u := image₂_subset_iff

attribute [mono] vadd_subset_vadd

@[to_additive] lemma union_smul [decidable_eq α] : (s₁ ∪ s₂) • t = s₁ • t ∪ s₂ • t :=
image₂_union_left
@[to_additive] lemma smul_union : s • (t₁ ∪ t₂) = s • t₁ ∪ s • t₂ := image₂_union_right
@[to_additive] lemma inter_smul_subset [decidable_eq α] : (s₁ ∩ s₂) • t ⊆ s₁ • t ∩ s₂ • t :=
image₂_inter_subset_left
@[to_additive] lemma smul_inter_subset : s • (t₁ ∩ t₂) ⊆ s • t₁ ∩ s • t₂ :=
image₂_inter_subset_right

/-- If a finset `u` is contained in the scalar product of two sets `s • t`, we can find two finsets
`s'`, `t'` such that `s' ⊆ s`, `t' ⊆ t` and `u ⊆ s' • t'`. -/
@[to_additive "If a finset `u` is contained in the scalar sum of two sets `s +ᵥ t`, we can find two
finsets `s'`, `t'` such that `s' ⊆ s`, `t' ⊆ t` and `u ⊆ s' +ᵥ t'`."]
lemma subset_smul {s : set α} {t : set β} :
  ↑u ⊆ s • t → ∃ (s' : finset α) (t' : finset β), ↑s' ⊆ s ∧ ↑t' ⊆ t ∧ u ⊆ s' • t' :=
subset_image₂

end has_scalar

/-! ### Scalar subtraction of finsets -/

section has_vsub
variables [decidable_eq α] [has_vsub α β] {s s₁ s₂ t t₁ t₂ : finset β} {u : finset α} {a : α}
  {b c : β}
include α

/-- The pointwise product of two finsets `s` and `t`: `s -ᵥ t = {x -ᵥ y | x ∈ s, y ∈ t}`. -/
protected def has_vsub : has_vsub (finset α) (finset β) := ⟨image₂ (-ᵥ)⟩

localized "attribute [instance] finset.has_vsub" in pointwise

lemma vsub_def : s -ᵥ t = image₂ (-ᵥ) s t := rfl
@[simp] lemma image_vsub_product : image₂ (-ᵥ) s t  = s -ᵥ t := rfl

lemma mem_vsub : a ∈ s -ᵥ t ↔ ∃ b c, b ∈ s ∧ c ∈ t ∧ b -ᵥ c = a := mem_image₂

@[simp, norm_cast]
lemma coe_vsub (s t : finset β) : (↑(s -ᵥ t) : set α) = (s : set β) -ᵥ t := coe_image₂ _ _ _

lemma vsub_mem_vsub : b ∈ s → c ∈ t → b -ᵥ c ∈ s -ᵥ t := mem_image₂_of_mem
lemma vsub_card_le : (s -ᵥ t : finset α).card ≤ s.card * t.card := card_image₂_le _ _ _

@[simp] lemma empty_vsub (t : finset β) : (∅ : finset β) -ᵥ t = ∅ := image₂_empty_left
@[simp] lemma vsub_empty (s : finset β) : s -ᵥ (∅ : finset β) = ∅ := image₂_empty_right
@[simp] lemma vsub_eq_empty : s -ᵥ t = ∅ ↔ s = ∅ ∨ t = ∅ := image₂_eq_empty_iff
@[simp] lemma vsub_nonempty : (s -ᵥ t : finset α).nonempty ↔ s.nonempty ∧ t.nonempty :=
image₂_nonempty_iff
lemma nonempty.vsub : s.nonempty → t.nonempty → (s -ᵥ t : finset α).nonempty := nonempty.image₂
lemma nonempty.of_vsub_left : (s -ᵥ t : finset α).nonempty → s.nonempty := nonempty.of_image₂_left
lemma nonempty.of_vsub_right : (s -ᵥ t : finset α).nonempty → t.nonempty := nonempty.of_image₂_right
@[simp] lemma vsub_singleton (b : β) : s -ᵥ ({b} : finset β) = s.image (-ᵥ b) :=
image₂_singleton_right
@[simp] lemma singleton_vsub (a : β) : ({a} : finset β) -ᵥ t = t.image ((-ᵥ) a) :=
image₂_singleton_left
@[simp] lemma singleton_vsub_singleton (a b : β) : ({a} : finset β) -ᵥ {b} = {a -ᵥ b} :=
image₂_singleton

@[mono] lemma vsub_subset_vsub : s₁ ⊆ s₂ → t₁ ⊆ t₂ → s₁ -ᵥ t₁ ⊆ s₂ -ᵥ t₂ := image₂_subset
lemma vsub_subset_vsub_left : t₁ ⊆ t₂ → s -ᵥ t₁ ⊆ s -ᵥ t₂ := image₂_subset_left
lemma vsub_subset_vsub_right : s₁ ⊆ s₂ → s₁ -ᵥ t ⊆ s₂ -ᵥ t := image₂_subset_right
lemma vsub_subset_iff : s -ᵥ t ⊆ u ↔ ∀ (x ∈ s) (y ∈ t), x -ᵥ y ∈ u := image₂_subset_iff

section
variables [decidable_eq β]

lemma union_vsub : (s₁ ∪ s₂) -ᵥ t = (s₁ -ᵥ t) ∪ (s₂ -ᵥ t) := image₂_union_left
lemma vsub_union : s -ᵥ (t₁ ∪ t₂) = (s -ᵥ t₁) ∪ (s -ᵥ t₂) := image₂_union_right
lemma inter_vsub_subset : (s₁ ∩ s₂) -ᵥ t ⊆ (s₁ -ᵥ t) ∩ (s₂ -ᵥ t) := image₂_inter_subset_left
lemma vsub_inter_subset : s -ᵥ (t₁ ∩ t₂) ⊆ (s -ᵥ t₁) ∩ (s -ᵥ t₂) := image₂_inter_subset_right

end

/-- If a finset `u` is contained in the pointwise subtraction of two sets `s -ᵥ t`, we can find two
finsets `s'`, `t'` such that `s' ⊆ s`, `t' ⊆ t` and `u ⊆ s' -ᵥ t'`. -/
lemma subset_vsub {s t : set β} :
  ↑u ⊆ s -ᵥ t → ∃ s' t' : finset β, ↑s' ⊆ s ∧ ↑t' ⊆ t ∧ u ⊆ s' -ᵥ t' :=
subset_image₂

end has_vsub

/-! ### Translation/scaling of finsets -/

section has_scalar
variables [decidable_eq β] [has_scalar α β] {s s₁ s₂ t u : finset β} {a : α} {b : β}

/-- The scaling of a finset `s` by a scalar `a`: `a • s = {a • x | x ∈ s}`. -/
@[to_additive has_vadd_finset "The translation of a finset `s` by a vector `a`:
`a +ᵥ s = {a +ᵥ x | x ∈ s}`."]
protected def has_scalar_finset : has_scalar α (finset β) := ⟨λ a, image $ (•) a⟩

localized "attribute [instance] finset.has_scalar_finset finset.has_vadd_finset" in pointwise

@[to_additive] lemma smul_finset_def : a • s = s.image ((•) a) := rfl
@[to_additive] lemma image_smul : s.image (λ x, a • x)  = a • s := rfl

@[to_additive]
lemma mem_smul_finset {x : β} : x ∈ a • s ↔ ∃ y, y ∈ s ∧ a • y = x :=
by simp only [finset.smul_finset_def, and.assoc, mem_image, exists_prop, prod.exists, mem_product]

@[simp, norm_cast, to_additive]
lemma coe_smul_finset (a : α) (s : finset β) : (↑(a • s) : set β) = a • s := coe_image

@[to_additive] lemma smul_finset_mem_smul_finset : b ∈ s → a • b ∈ a • s := mem_image_of_mem _
@[to_additive] lemma smul_finset_card_le : (a • s).card ≤ s.card := card_image_le

@[simp, to_additive] lemma smul_finset_empty (a : α) : a • (∅ : finset β) = ∅ := image_empty _
@[simp, to_additive] lemma smul_finset_eq_empty : a • s = ∅ ↔ s = ∅ := image_eq_empty
@[simp, to_additive] lemma smul_finset_nonempty : (a • s).nonempty ↔ s.nonempty :=
nonempty.image_iff _
@[to_additive] lemma nonempty.smul_finset (hs : s.nonempty) : (a • s).nonempty := hs.image _

@[to_additive, mono]
lemma smul_finset_subset_smul_finset : s ⊆ t → a • s ⊆ a • t := image_subset_image

attribute [mono] add_subset_add

@[simp, to_additive]
lemma smul_finset_singleton (b : β) : a • ({b} : finset β) = {a • b} := image_singleton _ _

@[to_additive] lemma smul_finset_union : a • (s₁ ∪ s₂) = a • s₁ ∪ a • s₂ := image_union _ _
@[to_additive] lemma smul_finset_inter_subset : a • (s₁ ∩ s₂) ⊆ a • s₁ ∩ (a • s₂) :=
image_inter_subset _ _ _

end has_scalar

open_locale pointwise

section instances
variables [decidable_eq γ]

@[to_additive]
instance smul_comm_class_set [has_scalar α γ] [has_scalar β γ] [smul_comm_class α β γ] :
  smul_comm_class α (finset β) (finset γ) :=
⟨λ a s t, coe_injective $ by simp only [coe_smul_finset, coe_smul, smul_comm]⟩

@[to_additive]
instance smul_comm_class_set' [has_scalar α γ] [has_scalar β γ] [smul_comm_class α β γ] :
  smul_comm_class (finset α) β (finset γ) :=
by haveI := smul_comm_class.symm α β γ; exact smul_comm_class.symm _ _ _

@[to_additive]
instance smul_comm_class [has_scalar α γ] [has_scalar β γ] [smul_comm_class α β γ] :
  smul_comm_class (finset α) (finset β) (finset γ) :=
⟨λ s t u, coe_injective $ by simp_rw [coe_smul, smul_comm]⟩

instance is_scalar_tower [has_scalar α β] [has_scalar α γ] [has_scalar β γ]
  [is_scalar_tower α β γ] :
  is_scalar_tower α β (finset γ) :=
⟨λ a b s, by simp only [←image_smul, image_image, smul_assoc]⟩

variables [decidable_eq β]

instance is_scalar_tower' [has_scalar α β] [has_scalar α γ] [has_scalar β γ]
  [is_scalar_tower α β γ] :
  is_scalar_tower α (finset β) (finset γ) :=
⟨λ a s t, coe_injective $ by simp only [coe_smul_finset, coe_smul, smul_assoc]⟩

instance is_scalar_tower'' [has_scalar α β] [has_scalar α γ] [has_scalar β γ]
  [is_scalar_tower α β γ] :
  is_scalar_tower (finset α) (finset β) (finset γ) :=
⟨λ a s t, coe_injective $ by simp only [coe_smul_finset, coe_smul, smul_assoc]⟩

instance is_central_scalar [has_scalar α β] [has_scalar αᵐᵒᵖ β] [is_central_scalar α β] :
  is_central_scalar α (finset β) :=
⟨λ a s, coe_injective $ by simp only [coe_smul_finset, coe_smul, op_smul_eq_smul]⟩

/-- A multiplicative action of a monoid `α` on a type `β` gives a multiplicative action of
`finset α` on `finset β`. -/
@[to_additive "An additive action of an additive monoid `α` on a type `β` gives an additive action
of `finset α` on `finset β`"]
protected def mul_action [decidable_eq α] [monoid α] [mul_action α β] :
  mul_action (finset α) (finset β) :=
{ mul_smul := λ _ _ _, image₂_assoc mul_smul,
  one_smul := λ s, image₂_singleton_left.trans $ by simp_rw [one_smul, image_id'] }

/-- A multiplicative action of a monoid on a type `β` gives a multiplicative action on `finset β`.
-/
@[to_additive "An additive action of an additive monoid on a type `β` gives an additive action
on `finset β`."]
protected def mul_action_finset [monoid α] [mul_action α β] : mul_action α (finset β) :=
coe_injective.mul_action _ coe_smul_finset

localized "attribute [instance] finset.mul_action_finset finset.add_action_finset
  finset.mul_action finset.add_action" in pointwise

/-- A distributive multiplicative action of a monoid on an additive monoid `β` gives a distributive
multiplicative action on `finset β`. -/
protected def distrib_mul_action_finset [monoid α] [add_monoid β] [distrib_mul_action α β] :
  distrib_mul_action α (finset β) :=
function.injective.distrib_mul_action ⟨coe, coe_zero, coe_add⟩ coe_injective coe_smul_finset

/-- A multiplicative action of a monoid on a monoid `β` gives a multiplicative action on `set β`. -/
protected def mul_distrib_mul_action_finset [monoid α] [monoid β] [mul_distrib_mul_action α β] :
  mul_distrib_mul_action α (finset β) :=
function.injective.mul_distrib_mul_action ⟨coe, coe_one, coe_mul⟩ coe_injective coe_smul_finset

<<<<<<< HEAD
instance [decidable_eq α] [has_zero α] [has_mul α] [no_zero_divisors α] :
  no_zero_divisors (finset α) :=
coe_injective.no_zero_divisors _ coe_zero coe_mul

instance [has_zero α] [has_zero β] [has_scalar α β] [no_zero_smul_divisors α β] :
  no_zero_smul_divisors (finset α) (finset β) :=
⟨λ s t h, begin
  by_contra' H,
  have hst : (s • t).nonempty := h.symm.subst zero_nonempty,
  simp_rw [←hst.of_smul_left.subset_zero_iff, ←hst.of_smul_right.subset_zero_iff, not_subset,
    mem_zero] at H,
  obtain ⟨⟨a, hs, ha⟩, b, ht, hb⟩ := H,
  have := subset_of_eq h,
  exact (eq_zero_or_eq_zero_of_smul_eq_zero $ mem_zero.1 $ this $ smul_mem_smul hs ht).elim ha hb,
end⟩

instance no_zero_smul_divisors_finset [has_zero α] [has_zero β] [has_scalar α β]
  [no_zero_smul_divisors α β] : no_zero_smul_divisors α (finset β) :=
coe_injective.no_zero_smul_divisors _ coe_zero coe_smul_finset

localized "attribute [instance] finset.distrib_mul_action_finset
  finset.mul_distrib_mul_action_finset finset.no_zero_divisors finset.no_zero_smul_divisors
  finset.no_zero_smul_divisors_finset" in pointwise
=======
localized "attribute [instance] finset.distrib_mul_action_finset
  finset.mul_distrib_mul_action_finset" in pointwise
>>>>>>> 2ce8482e

end instances

/-! ### Further -/

section left_cancel_semigroup
variables [decidable_eq α] [left_cancel_semigroup α] {s t : finset α}

@[simp] lemma pairwise_disjoint_coe_iff {ι : Type*} {s : set ι} {f : ι → finset α} :
  s.pairwise_disjoint (λ i, f i : ι → set α) ↔ s.pairwise_disjoint f :=
forall₅_congr $ λ _ _ _ _ _, disjoint_iff_disjoint_coe.symm

lemma pairwise_disjoint_smul_iff :
  (s : set α).pairwise_disjoint (• t) ↔
    ((s : set α) ×ˢ (t : set α) : set (α × α)).inj_on (λ p, p.1 * p.2) :=
begin
  simp_rw [←pairwise_disjoint_coe_iff, coe_smul_finset],
  rw [←image_mul_prod, product_eq_bUnion, bUnion_image],
  simp_rw show ∀ a, (t.image $ λ b, (a, b)).image (λ x : α × α, x.fst * x.snd) = a • t, from
    λ a, image_image,
  rw [card_bUnion h, sum_const_nat (λ _ _, _)],
  exact card_image_of_injective _ (mul_right_injective _),
end

lemma card_mul (h : (s : set α).pairwise_disjoint (• t)) : (s * t).card = s.card * t.card :=
begin
  rw [←image_mul_prod, product_eq_bUnion, bUnion_image],
  simp_rw show ∀ a, (t.image $ λ b, (a, b)).image (λ x : α × α, x.fst * x.snd) = a • t, from
    λ a, image_image,
  rw [card_bUnion h, sum_const_nat (λ _ _, _)],
  exact card_image_of_injective _ (mul_right_injective _),
end

end left_cancel_semigroup

section mul_action

variables [group α] [decidable_eq β] [mul_action α β] (A : finset β) (a : α) (x : β)

@[simp, to_additive]
lemma smul_mem_smul_same_iff : a • x ∈ a • A ↔ x ∈ A := by simp [mem_smul_finset]

@[to_additive] lemma mem_smul_finset_iff_inv_smul_mem : x ∈ a • A ↔ a⁻¹ • x ∈ A :=
by rw [←smul_mem_smul_same_iff _ a⁻¹, inv_smul_smul]

@[to_additive]
lemma mem_inv_smul_finset_iff : x ∈ a⁻¹ • A ↔ a • x ∈ A :=
by rw [←smul_mem_smul_same_iff _ a, smul_inv_smul]

end mul_action

end finset<|MERGE_RESOLUTION|>--- conflicted
+++ resolved
@@ -405,18 +405,6 @@
     exact ih.trans (subset_mul_right _ hs) }
 end
 
-<<<<<<< HEAD
-@[simp, to_additive] lemma empty_pow {n : ℕ} (hn : n ≠ 0) : (∅ : finset α) ^ n = ∅ :=
-by rw [← tsub_add_cancel_of_le (nat.succ_le_of_lt $ nat.pos_of_ne_zero hn), pow_succ, empty_mul]
-
-@[simp, to_additive] lemma univ_mul_univ [fintype α] : (univ : finset α) * univ = univ :=
-begin
-  have : ∀ x, ∃ a b : α, a * b = x := λ x, ⟨x, 1, mul_one x⟩,
-  simpa only [mem_mul, eq_univ_iff_forall, mem_univ, true_and]
-end
-
-@[simp, to_additive nsmul_univ] lemma univ_pow [fintype α] {n : ℕ} (hn : n ≠ 0) :
-=======
 @[simp, to_additive] lemma empty_pow (hn : n ≠ 0) : (∅ : finset α) ^ n = ∅ :=
 by rw [←tsub_add_cancel_of_le (nat.succ_le_of_lt $ nat.pos_of_ne_zero hn), pow_succ, empty_mul]
 
@@ -430,7 +418,6 @@
 mul_univ_of_one_mem $ mem_univ _
 
 @[simp, to_additive nsmul_univ] lemma univ_pow [fintype α] (hn : n ≠ 0) :
->>>>>>> 2ce8482e
   (univ : finset α) ^ n = univ :=
 coe_injective $ by rw [coe_pow, coe_univ, set.univ_pow hn]
 
@@ -494,8 +481,6 @@
   finset.subtraction_monoid finset.division_comm_monoid finset.subtraction_comm_monoid
   finset.has_distrib_neg" in pointwise
 
-<<<<<<< HEAD
-=======
 section distrib
 variables [distrib α] (s t u : finset α)
 
@@ -517,7 +502,6 @@
 
 end distrib
 
->>>>>>> 2ce8482e
 section mul_zero_class
 variables [mul_zero_class α] {s t : finset α}
 
@@ -535,35 +519,7 @@
 end mul_zero_class
 
 section group
-<<<<<<< HEAD
-variables [group α] {s t : finset α}
-
-/-! Note that `finset` is not a `group` because `s / s ≠ 1` in general. -/
-
-@[simp, to_additive] lemma one_mem_div_iff : (1 : α) ∈ s / t ↔ ¬ disjoint s t :=
-by { rw [←mem_coe, disjoint_iff_disjoint_coe], push_cast, exact set.one_mem_div_iff }
-
-@[to_additive] lemma not_one_mem_div_iff : (1 : α) ∉ s / t ↔ disjoint s t :=
-one_mem_div_iff.not_left
-
-@[to_additive] lemma nonempty.one_mem_div (h : s.nonempty) : (1 : α) ∈ s / s :=
-let ⟨a, ha⟩ := h in mem_div.2 ⟨a, a, ha, ha, div_self' _⟩
-
-@[to_additive] lemma is_unit_singleton (a : α) : is_unit ({a} : finset α) :=
-(group.is_unit a).finset
-
-@[simp] lemma is_unit_iff_singleton : is_unit s ↔ ∃ a, s = {a} :=
-by simp only [is_unit_iff, group.is_unit, and_true]
-
-end group
-
-end instances
-
-section group
-variables [group α] {s t : finset α} {a b : α}
-=======
 variables [group α] [division_monoid β] [monoid_hom_class F α β] (m : F) {s t : finset α} {a b : α}
->>>>>>> 2ce8482e
 
 /-! Note that `finset` is not a `group` because `s / s ≠ 1` in general. -/
 
@@ -898,7 +854,6 @@
   mul_distrib_mul_action α (finset β) :=
 function.injective.mul_distrib_mul_action ⟨coe, coe_one, coe_mul⟩ coe_injective coe_smul_finset
 
-<<<<<<< HEAD
 instance [decidable_eq α] [has_zero α] [has_mul α] [no_zero_divisors α] :
   no_zero_divisors (finset α) :=
 coe_injective.no_zero_divisors _ coe_zero coe_mul
@@ -922,10 +877,6 @@
 localized "attribute [instance] finset.distrib_mul_action_finset
   finset.mul_distrib_mul_action_finset finset.no_zero_divisors finset.no_zero_smul_divisors
   finset.no_zero_smul_divisors_finset" in pointwise
-=======
-localized "attribute [instance] finset.distrib_mul_action_finset
-  finset.mul_distrib_mul_action_finset" in pointwise
->>>>>>> 2ce8482e
 
 end instances
 
