/-
Copyright (c) 2018 Chris Hughes. All rights reserved.
Released under Apache 2.0 license as described in the file LICENSE.
Authors: Chris Hughes, Abhimanyu Pallavi Sudhir
-/
import algebra.geom_sum
import data.complex.basic
import data.nat.choose.sum

/-!
# Exponential, trigonometric and hyperbolic trigonometric functions

This file contains the definitions of the real and complex exponential, sine, cosine, tangent,
hyperbolic sine, hyperbolic cosine, and hyperbolic tangent functions.

-/

local notation `abs'` := has_abs.abs
open is_absolute_value
open_locale classical big_operators nat complex_conjugate

section
open real is_absolute_value finset

section
variables {α : Type*} {β : Type*} [ring β]
  [linear_ordered_field α] [archimedean α] {abv : β → α} [is_absolute_value abv]

lemma is_cau_of_decreasing_bounded (f : ℕ → α) {a : α} {m : ℕ} (ham : ∀ n ≥ m, |f n| ≤ a)
  (hnm : ∀ n ≥ m, f n.succ ≤ f n) : is_cau_seq abs f :=
λ ε ε0,
let ⟨k, hk⟩ := archimedean.arch a ε0 in
have h : ∃ l, ∀ n ≥ m, a - l • ε < f n :=
  ⟨k + k + 1, λ n hnm, lt_of_lt_of_le
    (show a - (k + (k + 1)) • ε < -|f n|,
      from lt_neg.1 $ lt_of_le_of_lt (ham n hnm) (begin
        rw [neg_sub, lt_sub_iff_add_lt, add_nsmul, add_nsmul, one_nsmul],
        exact add_lt_add_of_le_of_lt hk (lt_of_le_of_lt hk
          (lt_add_of_pos_right _ ε0)),
      end))
    (neg_le.2 $ (abs_neg (f n)) ▸ le_abs_self _)⟩,
let l := nat.find h in
have hl : ∀ (n : ℕ), n ≥ m → f n > a - l • ε := nat.find_spec h,
have hl0 : l ≠ 0 := λ hl0, not_lt_of_ge (ham m le_rfl)
  (lt_of_lt_of_le (by have := hl m (le_refl m); simpa [hl0] using this) (le_abs_self (f m))),
begin
  cases not_forall.1
    (nat.find_min h (nat.pred_lt hl0)) with i hi,
  rw [not_imp, not_lt] at hi,
  existsi i,
  assume j hj,
  have hfij : f j ≤ f i := (nat.rel_of_forall_rel_succ_of_le_of_le (≥) hnm hi.1 hj).le,
  rw [abs_of_nonpos (sub_nonpos.2 hfij), neg_sub, sub_lt_iff_lt_add'],
  calc f i ≤ a - (nat.pred l) • ε : hi.2
    ... = a - l • ε + ε :
      by conv {to_rhs, rw [← nat.succ_pred_eq_of_pos (nat.pos_of_ne_zero hl0), succ_nsmul',
        sub_add, add_sub_cancel] }
    ... < f j + ε : add_lt_add_right (hl j (le_trans hi.1 hj)) _
end

lemma is_cau_of_mono_bounded (f : ℕ → α) {a : α} {m : ℕ} (ham : ∀ n ≥ m, |f n| ≤ a)
  (hnm : ∀ n ≥ m, f n ≤ f n.succ) : is_cau_seq abs f :=
begin
  refine @eq.rec_on (ℕ → α) _ (is_cau_seq abs) _ _
    (-⟨_, @is_cau_of_decreasing_bounded _ _ _ (λ n, -f n) a m (by simpa) (by simpa)⟩ :
      cau_seq α abs).2,
  ext,
  exact neg_neg _
end

end

section no_archimedean
variables {α : Type*} {β : Type*} [ring β]
  [linear_ordered_field α] {abv : β → α} [is_absolute_value abv]

lemma is_cau_series_of_abv_le_cau {f : ℕ → β} {g : ℕ → α} (n : ℕ) :
  (∀ m, n ≤ m → abv (f m) ≤ g m) →
  is_cau_seq abs (λ n, ∑ i in range n, g i) →
  is_cau_seq abv (λ n, ∑ i in range n, f i) :=
begin
  assume hm hg ε ε0,
  cases hg (ε / 2) (div_pos ε0 (by norm_num)) with i hi,
  existsi max n i,
  assume j ji,
  have hi₁ := hi j (le_trans (le_max_right n i) ji),
  have hi₂ := hi (max n i) (le_max_right n i),
  have sub_le := abs_sub_le (∑ k in range j, g k) (∑ k in range i, g k)
    (∑ k in range (max n i), g k),
  have := add_lt_add hi₁ hi₂,
  rw [abs_sub_comm (∑ k in range (max n i), g k), add_halves ε] at this,
  refine lt_of_le_of_lt (le_trans (le_trans _ (le_abs_self _)) sub_le) this,
  generalize hk : j - max n i = k,
  clear this hi₂ hi₁ hi ε0 ε hg sub_le,
  rw tsub_eq_iff_eq_add_of_le ji at hk,
  rw hk,
  clear hk ji j,
  induction k with k' hi,
  { simp [abv_zero abv] },
  { simp only [nat.succ_add, sum_range_succ_comm, sub_eq_add_neg, add_assoc],
    refine le_trans (abv_add _ _ _) _,
    simp only [sub_eq_add_neg] at hi,
    exact add_le_add (hm _ (le_add_of_nonneg_of_le (nat.zero_le _) (le_max_left _ _))) hi },
end

lemma is_cau_series_of_abv_cau {f : ℕ → β} : is_cau_seq abs (λ m, ∑ n in range m, abv (f n))
  → is_cau_seq abv (λ m, ∑ n in range m, f n) :=
is_cau_series_of_abv_le_cau 0 (λ n h, le_rfl)

end no_archimedean

section
variables {α : Type*} [linear_ordered_field α] [archimedean α]

lemma is_cau_geo_series {β : Type*} [ring β] [nontrivial β] {abv : β → α} [is_absolute_value abv]
   (x : β) (hx1 : abv x < 1) : is_cau_seq abv (λ n, ∑ m in range n, x ^ m) :=
have hx1' : abv x ≠ 1 := λ h, by simpa [h, lt_irrefl] using hx1,
is_cau_series_of_abv_cau
begin
  simp only [abv_pow abv] {eta := ff},
  have : (λ (m : ℕ), ∑ n in range m, (abv x) ^ n) =
   λ m, geom_sum (abv x) m := rfl,
  simp only [this, geom_sum_eq hx1'] {eta := ff},
  conv in (_ / _) { rw [← neg_div_neg_eq, neg_sub, neg_sub] },
  refine @is_cau_of_mono_bounded _ _ _ _ ((1 : α) / (1 - abv x)) 0 _ _,
  { assume n hn,
    rw abs_of_nonneg,
    refine div_le_div_of_le (le_of_lt $ sub_pos.2 hx1)
      (sub_le_self _ (abv_pow abv x n ▸ abv_nonneg _ _)),
    refine div_nonneg (sub_nonneg.2 _) (sub_nonneg.2 $ le_of_lt hx1),
    clear hn,
    induction n with n ih,
    { simp },
    { rw [pow_succ, ← one_mul (1 : α)],
      refine mul_le_mul (le_of_lt hx1) ih (abv_pow abv x n ▸ abv_nonneg _ _) (by norm_num) } },
  { assume n hn,
    refine div_le_div_of_le (le_of_lt $ sub_pos.2 hx1) (sub_le_sub_left _ _),
    rw [← one_mul (_ ^ n), pow_succ],
    exact mul_le_mul_of_nonneg_right (le_of_lt hx1) (pow_nonneg (abv_nonneg _ _) _) }
end

lemma is_cau_geo_series_const (a : α) {x : α} (hx1 : |x| < 1) :
  is_cau_seq abs (λ m, ∑ n in range m, a * x ^ n) :=
have is_cau_seq abs (λ m, a * ∑ n in range m, x ^ n) :=
  (cau_seq.const abs a * ⟨_, is_cau_geo_series x hx1⟩).2,
by simpa only [mul_sum]

variables {β : Type*} [ring β] {abv : β → α} [is_absolute_value abv]

lemma series_ratio_test {f : ℕ → β} (n : ℕ) (r : α)
  (hr0 : 0 ≤ r) (hr1 : r < 1) (h : ∀ m, n ≤ m → abv (f m.succ) ≤ r * abv (f m)) :
  is_cau_seq abv (λ m, ∑ n in range m, f n) :=
have har1 : |r| < 1, by rwa abs_of_nonneg hr0,
begin
  refine is_cau_series_of_abv_le_cau n.succ _
    (is_cau_geo_series_const (abv (f n.succ) * r⁻¹ ^ n.succ) har1),
  assume m hmn,
  cases classical.em (r = 0) with r_zero r_ne_zero,
  { have m_pos := lt_of_lt_of_le (nat.succ_pos n) hmn,
    have := h m.pred (nat.le_of_succ_le_succ (by rwa [nat.succ_pred_eq_of_pos m_pos])),
    simpa [r_zero, nat.succ_pred_eq_of_pos m_pos, pow_succ] },
  generalize hk : m - n.succ = k,
  have r_pos : 0 < r := lt_of_le_of_ne hr0 (ne.symm r_ne_zero),
  replace hk : m = k + n.succ := (tsub_eq_iff_eq_add_of_le hmn).1 hk,
  induction k with k ih generalizing m n,
  { rw [hk, zero_add, mul_right_comm, inv_pow _ _, ← div_eq_mul_inv, mul_div_cancel],
    exact (ne_of_lt (pow_pos r_pos _)).symm },
  { have kn : k + n.succ ≥ n.succ, by rw ← zero_add n.succ; exact add_le_add (zero_le _) (by simp),
    rw [hk, nat.succ_add, pow_succ' r, ← mul_assoc],
    exact le_trans (by rw mul_comm; exact h _ (nat.le_of_succ_le kn))
      (mul_le_mul_of_nonneg_right (ih (k + n.succ) n h kn rfl) hr0) }
end

lemma sum_range_diag_flip {α : Type*} [add_comm_monoid α] (n : ℕ) (f : ℕ → ℕ → α) :
  ∑ m in range n, ∑ k in range (m + 1), f k (m - k) =
  ∑ m in range n, ∑ k in range (n - m), f m k :=
by rw [sum_sigma', sum_sigma']; exact sum_bij
(λ a _, ⟨a.2, a.1 - a.2⟩)
(λ a ha, have h₁ : a.1 < n := mem_range.1 (mem_sigma.1 ha).1,
  have h₂ : a.2 < nat.succ a.1 := mem_range.1 (mem_sigma.1 ha).2,
    mem_sigma.2 ⟨mem_range.2 (lt_of_lt_of_le h₂ h₁),
    mem_range.2 ((tsub_lt_tsub_iff_right (nat.le_of_lt_succ h₂)).2 h₁)⟩)
(λ _ _, rfl)
(λ ⟨a₁, a₂⟩ ⟨b₁, b₂⟩ ha hb h,
  have ha : a₁ < n ∧ a₂ ≤ a₁ :=
      ⟨mem_range.1 (mem_sigma.1 ha).1, nat.le_of_lt_succ (mem_range.1 (mem_sigma.1 ha).2)⟩,
  have hb : b₁ < n ∧ b₂ ≤ b₁ :=
      ⟨mem_range.1 (mem_sigma.1 hb).1, nat.le_of_lt_succ (mem_range.1 (mem_sigma.1 hb).2)⟩,
  have h : a₂ = b₂ ∧ _ := sigma.mk.inj h,
  have h' : a₁ = b₁ - b₂ + a₂ := (tsub_eq_iff_eq_add_of_le ha.2).1 (eq_of_heq h.2),
  sigma.mk.inj_iff.2
    ⟨tsub_add_cancel_of_le hb.2 ▸ h'.symm ▸ h.1 ▸ rfl,
      (heq_of_eq h.1)⟩)
(λ ⟨a₁, a₂⟩ ha,
  have ha : a₁ < n ∧ a₂ < n - a₁ :=
      ⟨mem_range.1 (mem_sigma.1 ha).1, (mem_range.1 (mem_sigma.1 ha).2)⟩,
  ⟨⟨a₂ + a₁, a₁⟩, ⟨mem_sigma.2 ⟨mem_range.2 (lt_tsub_iff_right.1 ha.2),
    mem_range.2 (nat.lt_succ_of_le (nat.le_add_left _ _))⟩,
  sigma.mk.inj_iff.2 ⟨rfl, heq_of_eq (add_tsub_cancel_right _ _).symm⟩⟩⟩)

end

section no_archimedean
variables {α : Type*} {β : Type*} [linear_ordered_field α] {abv : β → α}

section
variables [semiring β] [is_absolute_value abv]

lemma abv_sum_le_sum_abv {γ : Type*} (f : γ → β) (s : finset γ) :
  abv (∑ k in s, f k) ≤ ∑ k in s, abv (f k) :=
by haveI := classical.dec_eq γ; exact
finset.induction_on s (by simp [abv_zero abv])
  (λ a s has ih, by rw [sum_insert has, sum_insert has];
    exact le_trans (abv_add abv _ _) (add_le_add_left ih _))

end

section
variables [ring β] [is_absolute_value abv]

lemma cauchy_product {a b : ℕ → β}
  (ha : is_cau_seq abs (λ m, ∑ n in range m, abv (a n)))
  (hb : is_cau_seq abv (λ m, ∑ n in range m, b n)) (ε : α) (ε0 : 0 < ε) :
  ∃ i : ℕ, ∀ j ≥ i, abv ((∑ k in range j, a k) * (∑ k in range j, b k) -
  ∑ n in range j, ∑ m in range (n + 1), a m * b (n - m)) < ε :=
let ⟨Q, hQ⟩ := cau_seq.bounded ⟨_, hb⟩ in
let ⟨P, hP⟩ := cau_seq.bounded ⟨_, ha⟩ in
have hP0 : 0 < P, from lt_of_le_of_lt (abs_nonneg _) (hP 0),
have hPε0 : 0 < ε / (2 * P),
  from div_pos ε0 (mul_pos (show (2 : α) > 0, from by norm_num) hP0),
let ⟨N, hN⟩ := cau_seq.cauchy₂ ⟨_, hb⟩ hPε0 in
have hQε0 : 0 < ε / (4 * Q),
  from div_pos ε0 (mul_pos (show (0 : α) < 4, by norm_num)
    (lt_of_le_of_lt (abv_nonneg _ _) (hQ 0))),
let ⟨M, hM⟩ := cau_seq.cauchy₂ ⟨_, ha⟩ hQε0 in
⟨2 * (max N M + 1), λ K hK,
have h₁ : ∑ m in range K, ∑ k in range (m + 1), a k * b (m - k) =
    ∑ m in range K, ∑ n in range (K - m), a m * b n,
  by simpa using sum_range_diag_flip K (λ m n, a m * b n),
have h₂ : (λ i, ∑ k in range (K - i), a i * b k) = (λ i, a i * ∑ k in range (K - i), b k),
  by simp [finset.mul_sum],
have h₃ : ∑ i in range K, a i * ∑ k in range (K - i), b k =
    ∑ i in range K, a i * (∑ k in range (K - i), b k - ∑ k in range K, b k)
    + ∑ i in range K, a i * ∑ k in range K, b k,
  by rw ← sum_add_distrib; simp [(mul_add _ _ _).symm],
have two_mul_two : (4 : α) = 2 * 2, by norm_num,
have hQ0 : Q ≠ 0, from λ h, by simpa [h, lt_irrefl] using hQε0,
have h2Q0 : 2 * Q ≠ 0, from mul_ne_zero two_ne_zero hQ0,
have hε : ε / (2 * P) * P + ε / (4 * Q) * (2 * Q) = ε,
  by rw [← div_div, div_mul_cancel _ (ne.symm (ne_of_lt hP0)),
    two_mul_two, mul_assoc, ← div_div, div_mul_cancel _ h2Q0, add_halves],
have hNMK : max N M + 1 < K,
  from lt_of_lt_of_le (by rw two_mul; exact lt_add_of_pos_left _ (nat.succ_pos _)) hK,
have hKN : N < K,
  from calc N ≤ max N M : le_max_left _ _
  ... < max N M + 1 : nat.lt_succ_self _
  ... < K : hNMK,
have hsumlesum : ∑ i in range (max N M + 1), abv (a i) *
      abv (∑ k in range (K - i), b k - ∑ k in range K, b k) ≤
    ∑ i in range (max N M + 1), abv (a i) * (ε / (2 * P)),
  from sum_le_sum (λ m hmJ, mul_le_mul_of_nonneg_left
    (le_of_lt (hN (K - m)
      (le_tsub_of_add_le_left (le_trans
        (by rw two_mul; exact add_le_add (le_of_lt (mem_range.1 hmJ))
          (le_trans (le_max_left _ _) (le_of_lt (lt_add_one _)))) hK)) K
      (le_of_lt hKN))) (abv_nonneg abv _)),
have hsumltP : ∑ n in range (max N M + 1), abv (a n) < P :=
  calc ∑ n in range (max N M + 1), abv (a n)
      = |∑ n in range (max N M + 1), abv (a n)| :
  eq.symm (abs_of_nonneg (sum_nonneg (λ x h, abv_nonneg abv (a x))))
  ... < P : hP (max N M + 1),
begin
  rw [h₁, h₂, h₃, sum_mul, ← sub_sub, sub_right_comm, sub_self, zero_sub, abv_neg abv],
  refine lt_of_le_of_lt (abv_sum_le_sum_abv _ _) _,
  suffices : ∑ i in range (max N M + 1),
    abv (a i) * abv (∑ k in range (K - i), b k - ∑ k in range K, b k) +
    (∑ i in range K, abv (a i) * abv (∑ k in range (K - i), b k - ∑ k in range K, b k) -
    ∑ i in range (max N M + 1), abv (a i) * abv (∑ k in range (K - i), b k - ∑ k in range K, b k)) <
    ε / (2 * P) * P + ε / (4 * Q) * (2 * Q),
  { rw hε at this, simpa [abv_mul abv] },
  refine add_lt_add (lt_of_le_of_lt hsumlesum
    (by rw [← sum_mul, mul_comm]; exact (mul_lt_mul_left hPε0).mpr hsumltP)) _,
  rw sum_range_sub_sum_range (le_of_lt hNMK),
  calc ∑ i in (range K).filter (λ k, max N M + 1 ≤ k),
      abv (a i) * abv (∑ k in range (K - i), b k - ∑ k in range K, b k)
      ≤ ∑ i in (range K).filter (λ k, max N M + 1 ≤ k), abv (a i) * (2 * Q) :
    sum_le_sum (λ n hn, begin
      refine mul_le_mul_of_nonneg_left _ (abv_nonneg _ _),
      rw sub_eq_add_neg,
      refine le_trans (abv_add _ _ _) _,
      rw [two_mul, abv_neg abv],
      exact add_le_add (le_of_lt (hQ _)) (le_of_lt (hQ _)),
    end)
    ... < ε / (4 * Q) * (2 * Q) :
      by rw [← sum_mul, ← sum_range_sub_sum_range (le_of_lt hNMK)];
      refine (mul_lt_mul_right $ by rw two_mul;
        exact add_pos (lt_of_le_of_lt (abv_nonneg _ _) (hQ 0))
          (lt_of_le_of_lt (abv_nonneg _ _) (hQ 0))).2
        (lt_of_le_of_lt (le_abs_self _)
          (hM _ (le_trans (nat.le_succ_of_le (le_max_right _ _)) (le_of_lt hNMK)) _
            (nat.le_succ_of_le (le_max_right _ _))))
end⟩

end

end no_archimedean

end

open finset

open cau_seq

namespace complex

lemma is_cau_abs_exp (z : ℂ) : is_cau_seq has_abs.abs
  (λ n, ∑ m in range n, abs (z ^ m / m!)) :=
let ⟨n, hn⟩ := exists_nat_gt (abs z) in
have hn0 : (0 : ℝ) < n, from lt_of_le_of_lt (abs_nonneg _) hn,
series_ratio_test n (complex.abs z / n) (div_nonneg (complex.abs_nonneg _) (le_of_lt hn0))
  (by rwa [div_lt_iff hn0, one_mul])
  (λ m hm,
    by rw [abs_abs, abs_abs, nat.factorial_succ, pow_succ,
      mul_comm m.succ, nat.cast_mul, ← div_div, mul_div_assoc,
      mul_div_right_comm, abs_mul, abs_div, abs_cast_nat];
    exact mul_le_mul_of_nonneg_right
      (div_le_div_of_le_left (abs_nonneg _) hn0
        (nat.cast_le.2 (le_trans hm (nat.le_succ _)))) (abs_nonneg _))

noncomputable theory

lemma is_cau_exp (z : ℂ) :
  is_cau_seq abs (λ n, ∑ m in range n, z ^ m / m!) :=
is_cau_series_of_abv_cau (is_cau_abs_exp z)

/-- The Cauchy sequence consisting of partial sums of the Taylor series of
the complex exponential function -/
@[pp_nodot] def exp' (z : ℂ) :
  cau_seq ℂ complex.abs :=
⟨λ n, ∑ m in range n, z ^ m / m!, is_cau_exp z⟩

/-- The complex exponential function, defined via its Taylor series -/
@[pp_nodot] def exp (z : ℂ) : ℂ := lim (exp' z)

/-- The complex sine function, defined via `exp` -/
@[pp_nodot] def sin (z : ℂ) : ℂ := ((exp (-z * I) - exp (z * I)) * I) / 2

/-- The complex cosine function, defined via `exp` -/
@[pp_nodot] def cos (z : ℂ) : ℂ := (exp (z * I) + exp (-z * I)) / 2

/-- The complex tangent function, defined as `sin z / cos z` -/
@[pp_nodot] def tan (z : ℂ) : ℂ := sin z / cos z

/-- The complex hyperbolic sine function, defined via `exp` -/
@[pp_nodot] def sinh (z : ℂ) : ℂ := (exp z - exp (-z)) / 2

/-- The complex hyperbolic cosine function, defined via `exp` -/
@[pp_nodot] def cosh (z : ℂ) : ℂ := (exp z + exp (-z)) / 2

/-- The complex hyperbolic tangent function, defined as `sinh z / cosh z` -/
@[pp_nodot] def tanh (z : ℂ) : ℂ := sinh z / cosh z

end complex

namespace real

open complex

/-- The real exponential function, defined as the real part of the complex exponential -/
@[pp_nodot] def exp (x : ℝ) : ℝ := (exp x).re

/-- The real sine function, defined as the real part of the complex sine -/
@[pp_nodot] def sin (x : ℝ) : ℝ := (sin x).re

/-- The real cosine function, defined as the real part of the complex cosine -/
@[pp_nodot] def cos (x : ℝ) : ℝ := (cos x).re

/-- The real tangent function, defined as the real part of the complex tangent -/
@[pp_nodot] def tan (x : ℝ) : ℝ := (tan x).re

/-- The real hypebolic sine function, defined as the real part of the complex hyperbolic sine -/
@[pp_nodot] def sinh (x : ℝ) : ℝ := (sinh x).re

/-- The real hypebolic cosine function, defined as the real part of the complex hyperbolic cosine -/
@[pp_nodot] def cosh (x : ℝ) : ℝ := (cosh x).re

/-- The real hypebolic tangent function, defined as the real part of
the complex hyperbolic tangent -/
@[pp_nodot] def tanh (x : ℝ) : ℝ := (tanh x).re

end real

namespace complex

variables (x y : ℂ)

@[simp] lemma exp_zero : exp 0 = 1 :=
lim_eq_of_equiv_const $
  λ ε ε0, ⟨1, λ j hj, begin
  convert ε0,
  cases j,
  { exact absurd hj (not_le_of_gt zero_lt_one) },
  { dsimp [exp'],
    induction j with j ih,
    { dsimp [exp']; simp },
    { rw ← ih dec_trivial,
      simp only [sum_range_succ, pow_succ],
      simp } }
end⟩

lemma exp_add : exp (x + y) = exp x * exp y :=
show lim (⟨_, is_cau_exp (x + y)⟩ : cau_seq ℂ abs) =
  lim (show cau_seq ℂ abs, from ⟨_, is_cau_exp x⟩)
  * lim (show cau_seq ℂ abs, from ⟨_, is_cau_exp y⟩),
from
have hj : ∀ j : ℕ, ∑ m in range j, (x + y) ^ m / m! =
    ∑ i in range j, ∑ k in range (i + 1), x ^ k / k! * (y ^ (i - k) / (i - k)!),
  from assume j,
    finset.sum_congr rfl (λ m hm, begin
      rw [add_pow, div_eq_mul_inv, sum_mul],
      refine finset.sum_congr rfl (λ i hi, _),
      have h₁ : (m.choose i : ℂ) ≠ 0 := nat.cast_ne_zero.2
        (pos_iff_ne_zero.1 (nat.choose_pos (nat.le_of_lt_succ (mem_range.1 hi)))),
      have h₂ := nat.choose_mul_factorial_mul_factorial (nat.le_of_lt_succ $ finset.mem_range.1 hi),
      rw [← h₂, nat.cast_mul, nat.cast_mul, mul_inv, mul_inv],
      simp only [mul_left_comm (m.choose i : ℂ), mul_assoc, mul_left_comm (m.choose i : ℂ)⁻¹,
        mul_comm (m.choose i : ℂ)],
      rw inv_mul_cancel h₁,
      simp [div_eq_mul_inv, mul_comm, mul_assoc, mul_left_comm]
    end),
by rw lim_mul_lim;
  exact eq.symm (lim_eq_lim_of_equiv (by dsimp; simp only [hj];
    exact cauchy_product (is_cau_abs_exp x) (is_cau_exp y)))

attribute [irreducible] complex.exp

lemma exp_list_sum (l : list ℂ) : exp l.sum = (l.map exp).prod :=
@monoid_hom.map_list_prod (multiplicative ℂ) ℂ _ _ ⟨exp, exp_zero, exp_add⟩ l

lemma exp_multiset_sum (s : multiset ℂ) : exp s.sum = (s.map exp).prod :=
@monoid_hom.map_multiset_prod (multiplicative ℂ) ℂ _ _ ⟨exp, exp_zero, exp_add⟩ s

lemma exp_sum {α : Type*} (s : finset α) (f : α → ℂ) : exp (∑ x in s, f x) = ∏ x in s, exp (f x) :=
@monoid_hom.map_prod (multiplicative ℂ) α ℂ _ _ ⟨exp, exp_zero, exp_add⟩ f s

lemma exp_nat_mul (x : ℂ) : ∀ n : ℕ, exp(n*x) = (exp x)^n
| 0 := by rw [nat.cast_zero, zero_mul, exp_zero, pow_zero]
| (nat.succ n) := by rw [pow_succ', nat.cast_add_one, add_mul, exp_add, ←exp_nat_mul, one_mul]

lemma exp_ne_zero : exp x ≠ 0 :=
λ h, zero_ne_one $ by rw [← exp_zero, ← add_neg_self x, exp_add, h]; simp

lemma exp_neg : exp (-x) = (exp x)⁻¹ :=
by rw [← mul_right_inj' (exp_ne_zero x), ← exp_add];
  simp [mul_inv_cancel (exp_ne_zero x)]

lemma exp_sub : exp (x - y) = exp x / exp y :=
by simp [sub_eq_add_neg, exp_add, exp_neg, div_eq_mul_inv]

lemma exp_int_mul (z : ℂ) (n : ℤ) : complex.exp (n * z) = (complex.exp z) ^ n :=
begin
  cases n,
  { apply complex.exp_nat_mul },
  { simpa [complex.exp_neg, add_comm, ← neg_mul]
      using complex.exp_nat_mul (-z) (1 + n) },
end

@[simp] lemma exp_conj : exp (conj x) = conj (exp x) :=
begin
  dsimp [exp],
  rw [← lim_conj],
  refine congr_arg lim (cau_seq.ext (λ _, _)),
  dsimp [exp', function.comp, cau_seq_conj],
  rw (star_ring_end _).map_sum,
  refine sum_congr rfl (λ n hn, _),
  rw [ring_hom.map_div, ring_hom.map_pow, ← of_real_nat_cast, conj_of_real]
end

@[simp] lemma of_real_exp_of_real_re (x : ℝ) : ((exp x).re : ℂ) = exp x :=
eq_conj_iff_re.1 $ by rw [← exp_conj, conj_of_real]

@[simp, norm_cast] lemma of_real_exp (x : ℝ) : (real.exp x : ℂ) = exp x :=
of_real_exp_of_real_re _

@[simp] lemma exp_of_real_im (x : ℝ) : (exp x).im = 0 :=
by rw [← of_real_exp_of_real_re, of_real_im]

lemma exp_of_real_re (x : ℝ) : (exp x).re = real.exp x := rfl

lemma two_sinh : 2 * sinh x = exp x - exp (-x) :=
mul_div_cancel' _ two_ne_zero'

lemma two_cosh : 2 * cosh x = exp x + exp (-x) :=
mul_div_cancel' _ two_ne_zero'

@[simp] lemma sinh_zero : sinh 0 = 0 := by simp [sinh]

@[simp] lemma sinh_neg : sinh (-x) = -sinh x :=
by simp [sinh, exp_neg, (neg_div _ _).symm, add_mul]

private lemma sinh_add_aux {a b c d : ℂ} :
  (a - b) * (c + d) + (a + b) * (c - d) = 2 * (a * c - b * d) := by ring

lemma sinh_add : sinh (x + y) = sinh x * cosh y + cosh x * sinh y :=
begin
  rw [← mul_right_inj' (@two_ne_zero' ℂ _ _ _), two_sinh,
      exp_add, neg_add, exp_add, eq_comm,
      mul_add, ← mul_assoc, two_sinh, mul_left_comm, two_sinh,
      ← mul_right_inj' (@two_ne_zero' ℂ _ _ _), mul_add,
      mul_left_comm, two_cosh, ← mul_assoc, two_cosh],
  exact sinh_add_aux
end

@[simp] lemma cosh_zero : cosh 0 = 1 := by simp [cosh]

@[simp] lemma cosh_neg : cosh (-x) = cosh x :=
by simp [add_comm, cosh, exp_neg]

private lemma cosh_add_aux {a b c d : ℂ} :
  (a + b) * (c + d) + (a - b) * (c - d) = 2 * (a * c + b * d) := by ring

lemma cosh_add : cosh (x + y) = cosh x * cosh y + sinh x * sinh y :=
begin
  rw [← mul_right_inj' (@two_ne_zero' ℂ _ _ _), two_cosh,
      exp_add, neg_add, exp_add, eq_comm,
      mul_add, ← mul_assoc, two_cosh, ← mul_assoc, two_sinh,
      ← mul_right_inj' (@two_ne_zero' ℂ _ _ _), mul_add,
      mul_left_comm, two_cosh, mul_left_comm, two_sinh],
  exact cosh_add_aux
end

lemma sinh_sub : sinh (x - y) = sinh x * cosh y - cosh x * sinh y :=
by simp [sub_eq_add_neg, sinh_add, sinh_neg, cosh_neg]

lemma cosh_sub : cosh (x - y) = cosh x * cosh y - sinh x * sinh y :=
by simp [sub_eq_add_neg, cosh_add, sinh_neg, cosh_neg]

lemma sinh_conj : sinh (conj x) = conj (sinh x) :=
by rw [sinh, ← ring_hom.map_neg, exp_conj, exp_conj, ← ring_hom.map_sub, sinh,
  ring_hom.map_div, conj_bit0, ring_hom.map_one]

@[simp] lemma of_real_sinh_of_real_re (x : ℝ) : ((sinh x).re : ℂ) = sinh x :=
eq_conj_iff_re.1 $ by rw [← sinh_conj, conj_of_real]

@[simp, norm_cast] lemma of_real_sinh (x : ℝ) : (real.sinh x : ℂ) = sinh x :=
of_real_sinh_of_real_re _

@[simp] lemma sinh_of_real_im (x : ℝ) : (sinh x).im = 0 :=
by rw [← of_real_sinh_of_real_re, of_real_im]

lemma sinh_of_real_re (x : ℝ) : (sinh x).re = real.sinh x := rfl

lemma cosh_conj : cosh (conj x) = conj (cosh x) :=
begin
  rw [cosh, ← ring_hom.map_neg, exp_conj, exp_conj, ← ring_hom.map_add, cosh,
      ring_hom.map_div, conj_bit0, ring_hom.map_one]
end

@[simp] lemma of_real_cosh_of_real_re (x : ℝ) : ((cosh x).re : ℂ) = cosh x :=
eq_conj_iff_re.1 $ by rw [← cosh_conj, conj_of_real]

@[simp, norm_cast] lemma of_real_cosh (x : ℝ) : (real.cosh x : ℂ) = cosh x :=
of_real_cosh_of_real_re _

@[simp] lemma cosh_of_real_im (x : ℝ) : (cosh x).im = 0 :=
by rw [← of_real_cosh_of_real_re, of_real_im]

lemma cosh_of_real_re (x : ℝ) : (cosh x).re = real.cosh x := rfl

lemma tanh_eq_sinh_div_cosh : tanh x = sinh x / cosh x := rfl

@[simp] lemma tanh_zero : tanh 0 = 0 := by simp [tanh]

@[simp] lemma tanh_neg : tanh (-x) = -tanh x := by simp [tanh, neg_div]

lemma tanh_conj : tanh (conj x) = conj (tanh x) :=
by rw [tanh, sinh_conj, cosh_conj, ← ring_hom.map_div, tanh]

@[simp] lemma of_real_tanh_of_real_re (x : ℝ) : ((tanh x).re : ℂ) = tanh x :=
eq_conj_iff_re.1 $ by rw [← tanh_conj, conj_of_real]

@[simp, norm_cast] lemma of_real_tanh (x : ℝ) : (real.tanh x : ℂ) = tanh x :=
of_real_tanh_of_real_re _

@[simp] lemma tanh_of_real_im (x : ℝ) : (tanh x).im = 0 :=
by rw [← of_real_tanh_of_real_re, of_real_im]

lemma tanh_of_real_re (x : ℝ) : (tanh x).re = real.tanh x := rfl

lemma cosh_add_sinh : cosh x + sinh x = exp x :=
by rw [← mul_right_inj' (@two_ne_zero' ℂ _ _ _), mul_add,
       two_cosh, two_sinh, add_add_sub_cancel, two_mul]

lemma sinh_add_cosh : sinh x + cosh x = exp x :=
by rw [add_comm, cosh_add_sinh]

lemma cosh_sub_sinh : cosh x - sinh x = exp (-x) :=
by rw [← mul_right_inj' (@two_ne_zero' ℂ _ _ _), mul_sub,
       two_cosh, two_sinh, add_sub_sub_cancel, two_mul]

lemma cosh_sq_sub_sinh_sq : cosh x ^ 2 - sinh x ^ 2 = 1 :=
by rw [sq_sub_sq, cosh_add_sinh, cosh_sub_sinh, ← exp_add, add_neg_self, exp_zero]

lemma cosh_sq : cosh x ^ 2 = sinh x ^ 2 + 1 :=
begin
  rw ← cosh_sq_sub_sinh_sq x,
  ring
end

lemma sinh_sq : sinh x ^ 2 = cosh x ^ 2 - 1 :=
begin
  rw ← cosh_sq_sub_sinh_sq x,
  ring
end

lemma cosh_two_mul : cosh (2 * x) = cosh x ^ 2 + sinh x ^ 2 :=
by rw [two_mul, cosh_add, sq, sq]

lemma sinh_two_mul : sinh (2 * x) = 2 * sinh x * cosh x :=
begin
  rw [two_mul, sinh_add],
  ring
end

lemma cosh_three_mul : cosh (3 * x) = 4 * cosh x ^ 3 - 3 * cosh x :=
begin
  have h1 : x + 2 * x = 3 * x, by ring,
  rw [← h1, cosh_add x (2 * x)],
  simp only [cosh_two_mul, sinh_two_mul],
  have h2 : sinh x * (2 * sinh x * cosh x) = 2 * cosh x * sinh x ^ 2, by ring,
  rw [h2, sinh_sq],
  ring
end

lemma sinh_three_mul : sinh (3 * x) = 4 * sinh x ^ 3 + 3 * sinh x :=
begin
  have h1 : x + 2 * x = 3 * x, by ring,
  rw [← h1, sinh_add x (2 * x)],
  simp only [cosh_two_mul, sinh_two_mul],
  have h2 : cosh x * (2 * sinh x * cosh x) = 2 * sinh x * cosh x ^ 2, by ring,
  rw [h2, cosh_sq],
  ring,
end

@[simp] lemma sin_zero : sin 0 = 0 := by simp [sin]

@[simp] lemma sin_neg : sin (-x) = -sin x :=
by simp [sin, sub_eq_add_neg, exp_neg, (neg_div _ _).symm, add_mul]

lemma two_sin : 2 * sin x = (exp (-x * I) - exp (x * I)) * I :=
mul_div_cancel' _ two_ne_zero'

lemma two_cos : 2 * cos x = exp (x * I) + exp (-x * I) :=
mul_div_cancel' _ two_ne_zero'

lemma sinh_mul_I : sinh (x * I) = sin x * I :=
by rw [← mul_right_inj' (@two_ne_zero' ℂ _ _ _), two_sinh,
       ← mul_assoc, two_sin, mul_assoc, I_mul_I, mul_neg_one,
       neg_sub, neg_mul_eq_neg_mul]

lemma cosh_mul_I : cosh (x * I) = cos x :=
by rw [← mul_right_inj' (@two_ne_zero' ℂ _ _ _), two_cosh,
       two_cos, neg_mul_eq_neg_mul]

lemma tanh_mul_I : tanh (x * I) = tan x * I :=
by rw [tanh_eq_sinh_div_cosh, cosh_mul_I, sinh_mul_I, mul_div_right_comm, tan]

lemma cos_mul_I : cos (x * I) = cosh x :=
by rw ← cosh_mul_I; ring_nf; simp

lemma sin_mul_I : sin (x * I) = sinh x * I :=
have h : I * sin (x * I) = -sinh x := by { rw [mul_comm, ← sinh_mul_I], ring_nf, simp },
by simpa only [neg_mul, div_I, neg_neg]
  using cancel_factors.cancel_factors_eq_div h I_ne_zero

lemma tan_mul_I : tan (x * I) = tanh x * I :=
by rw [tan, sin_mul_I, cos_mul_I, mul_div_right_comm, tanh_eq_sinh_div_cosh]

lemma sin_add : sin (x + y) = sin x * cos y + cos x * sin y :=
by rw [← mul_left_inj' I_ne_zero, ← sinh_mul_I,
       add_mul, add_mul, mul_right_comm, ← sinh_mul_I,
       mul_assoc, ← sinh_mul_I, ← cosh_mul_I, ← cosh_mul_I, sinh_add]

@[simp] lemma cos_zero : cos 0 = 1 := by simp [cos]

@[simp] lemma cos_neg : cos (-x) = cos x :=
by simp [cos, sub_eq_add_neg, exp_neg, add_comm]

private lemma cos_add_aux {a b c d : ℂ} :
  (a + b) * (c + d) - (b - a) * (d - c) * (-1) =
  2 * (a * c + b * d) := by ring

lemma cos_add : cos (x + y) = cos x * cos y - sin x * sin y :=
by rw [← cosh_mul_I, add_mul, cosh_add, cosh_mul_I, cosh_mul_I,
       sinh_mul_I, sinh_mul_I, mul_mul_mul_comm, I_mul_I,
       mul_neg_one, sub_eq_add_neg]

lemma sin_sub : sin (x - y) = sin x * cos y - cos x * sin y :=
by simp [sub_eq_add_neg, sin_add, sin_neg, cos_neg]

lemma cos_sub : cos (x - y) = cos x * cos y + sin x * sin y :=
by simp [sub_eq_add_neg, cos_add, sin_neg, cos_neg]

lemma sin_add_mul_I (x y : ℂ) : sin (x + y*I) = sin x * cosh y + cos x * sinh y * I :=
by rw [sin_add, cos_mul_I, sin_mul_I, mul_assoc]

lemma sin_eq (z : ℂ) : sin z = sin z.re * cosh z.im + cos z.re * sinh z.im * I :=
by convert sin_add_mul_I z.re z.im; exact (re_add_im z).symm

lemma cos_add_mul_I (x y : ℂ) : cos (x + y*I) = cos x * cosh y - sin x * sinh y * I :=
by rw [cos_add, cos_mul_I, sin_mul_I, mul_assoc]

lemma cos_eq (z : ℂ) : cos z = cos z.re * cosh z.im - sin z.re * sinh z.im * I :=
by convert cos_add_mul_I z.re z.im; exact (re_add_im z).symm

theorem sin_sub_sin : sin x - sin y = 2 * sin((x - y)/2) * cos((x + y)/2) :=
begin
  have s1 := sin_add ((x + y) / 2) ((x - y) / 2),
  have s2 := sin_sub ((x + y) / 2) ((x - y) / 2),
  rw [div_add_div_same, add_sub, add_right_comm, add_sub_cancel, half_add_self] at s1,
  rw [div_sub_div_same, ←sub_add, add_sub_cancel', half_add_self] at s2,
  rw [s1, s2],
  ring
end

theorem cos_sub_cos : cos x - cos y = -2 * sin((x + y)/2) * sin((x - y)/2) :=
begin
  have s1 := cos_add ((x + y) / 2) ((x - y) / 2),
  have s2 := cos_sub ((x + y) / 2) ((x - y) / 2),
  rw [div_add_div_same, add_sub, add_right_comm, add_sub_cancel, half_add_self] at s1,
  rw [div_sub_div_same, ←sub_add, add_sub_cancel', half_add_self] at s2,
  rw [s1, s2],
  ring,
end

lemma cos_add_cos : cos x + cos y = 2 * cos ((x + y) / 2)  * cos ((x - y) / 2) :=
begin
  have h2 : (2:ℂ) ≠ 0 := by norm_num,
  calc cos x + cos y = cos ((x + y) / 2 + (x - y) / 2) + cos ((x + y) / 2 - (x - y) / 2) : _
  ... = (cos ((x + y) / 2) * cos ((x - y) / 2) - sin ((x + y) / 2) * sin ((x - y) / 2))
          + (cos ((x + y) / 2) * cos ((x - y) / 2) + sin ((x + y) / 2) * sin ((x - y) / 2)) : _
  ... = 2 * cos ((x + y) / 2) * cos ((x - y) / 2) : _,
  { congr; field_simp [h2]; ring },
  { rw [cos_add, cos_sub] },
  ring,
end

lemma sin_conj : sin (conj x) = conj (sin x) :=
by rw [← mul_left_inj' I_ne_zero, ← sinh_mul_I,
       ← conj_neg_I, ← ring_hom.map_mul, ← ring_hom.map_mul, sinh_conj,
       mul_neg, sinh_neg, sinh_mul_I, mul_neg]

@[simp] lemma of_real_sin_of_real_re (x : ℝ) : ((sin x).re : ℂ) = sin x :=
eq_conj_iff_re.1 $ by rw [← sin_conj, conj_of_real]

@[simp, norm_cast] lemma of_real_sin (x : ℝ) : (real.sin x : ℂ) = sin x :=
of_real_sin_of_real_re _

@[simp] lemma sin_of_real_im (x : ℝ) : (sin x).im = 0 :=
by rw [← of_real_sin_of_real_re, of_real_im]

lemma sin_of_real_re (x : ℝ) : (sin x).re = real.sin x := rfl

lemma cos_conj : cos (conj x) = conj (cos x) :=
by rw [← cosh_mul_I, ← conj_neg_I, ← ring_hom.map_mul, ← cosh_mul_I,
       cosh_conj, mul_neg, cosh_neg]

@[simp] lemma of_real_cos_of_real_re (x : ℝ) : ((cos x).re : ℂ) = cos x :=
eq_conj_iff_re.1 $ by rw [← cos_conj, conj_of_real]

@[simp, norm_cast] lemma of_real_cos (x : ℝ) : (real.cos x : ℂ) = cos x :=
of_real_cos_of_real_re _

@[simp] lemma cos_of_real_im (x : ℝ) : (cos x).im = 0 :=
by rw [← of_real_cos_of_real_re, of_real_im]

lemma cos_of_real_re (x : ℝ) : (cos x).re = real.cos x := rfl

@[simp] lemma tan_zero : tan 0 = 0 := by simp [tan]

lemma tan_eq_sin_div_cos : tan x = sin x / cos x := rfl

lemma tan_mul_cos {x : ℂ} (hx : cos x ≠ 0) : tan x * cos x = sin x :=
by rw [tan_eq_sin_div_cos, div_mul_cancel _ hx]

@[simp] lemma tan_neg : tan (-x) = -tan x := by simp [tan, neg_div]

lemma tan_conj : tan (conj x) = conj (tan x) :=
by rw [tan, sin_conj, cos_conj, ← ring_hom.map_div, tan]

@[simp] lemma of_real_tan_of_real_re (x : ℝ) : ((tan x).re : ℂ) = tan x :=
eq_conj_iff_re.1 $ by rw [← tan_conj, conj_of_real]

@[simp, norm_cast] lemma of_real_tan (x : ℝ) : (real.tan x : ℂ) = tan x :=
of_real_tan_of_real_re _

@[simp] lemma tan_of_real_im (x : ℝ) : (tan x).im = 0 :=
by rw [← of_real_tan_of_real_re, of_real_im]

lemma tan_of_real_re (x : ℝ) : (tan x).re = real.tan x := rfl

lemma cos_add_sin_I : cos x + sin x * I = exp (x * I) :=
by rw [← cosh_add_sinh, sinh_mul_I, cosh_mul_I]

lemma cos_sub_sin_I : cos x - sin x * I = exp (-x * I) :=
by rw [neg_mul, ← cosh_sub_sinh, sinh_mul_I, cosh_mul_I]

@[simp] lemma sin_sq_add_cos_sq : sin x ^ 2 + cos x ^ 2 = 1 :=
eq.trans
  (by rw [cosh_mul_I, sinh_mul_I, mul_pow, I_sq, mul_neg_one, sub_neg_eq_add, add_comm])
  (cosh_sq_sub_sinh_sq (x * I))

@[simp] lemma cos_sq_add_sin_sq : cos x ^ 2 + sin x ^ 2 = 1 :=
by rw [add_comm, sin_sq_add_cos_sq]

lemma cos_two_mul' : cos (2 * x) = cos x ^ 2 - sin x ^ 2 :=
by rw [two_mul, cos_add, ← sq, ← sq]

lemma cos_two_mul : cos (2 * x) = 2 * cos x ^ 2 - 1 :=
by rw [cos_two_mul', eq_sub_iff_add_eq.2 (sin_sq_add_cos_sq x),
       ← sub_add, sub_add_eq_add_sub, two_mul]

lemma sin_two_mul : sin (2 * x) = 2 * sin x * cos x :=
by rw [two_mul, sin_add, two_mul, add_mul, mul_comm]

lemma cos_sq : cos x ^ 2 = 1 / 2 + cos (2 * x) / 2 :=
by simp [cos_two_mul, div_add_div_same, mul_div_cancel_left, two_ne_zero', -one_div]

lemma cos_sq' : cos x ^ 2 = 1 - sin x ^ 2 :=
by rw [←sin_sq_add_cos_sq x, add_sub_cancel']

lemma sin_sq : sin x ^ 2 = 1 - cos x ^ 2 :=
by rw [←sin_sq_add_cos_sq x, add_sub_cancel]

lemma inv_one_add_tan_sq {x : ℂ} (hx : cos x ≠ 0) : (1 + tan x ^ 2)⁻¹ = cos x ^ 2 :=
have cos x ^ 2 ≠ 0, from pow_ne_zero 2 hx,
by { rw [tan_eq_sin_div_cos, div_pow], field_simp [this] }

lemma tan_sq_div_one_add_tan_sq {x : ℂ} (hx : cos x ≠ 0) :
  tan x ^ 2 / (1 + tan x ^ 2) = sin x ^ 2 :=
by simp only [← tan_mul_cos hx, mul_pow, ← inv_one_add_tan_sq hx, div_eq_mul_inv, one_mul]

lemma cos_three_mul : cos (3 * x) = 4 * cos x ^ 3 - 3 * cos x :=
begin
  have h1 : x + 2 * x = 3 * x, by ring,
  rw [← h1, cos_add x (2 * x)],
  simp only [cos_two_mul, sin_two_mul, mul_add, mul_sub, mul_one, sq],
  have h2 : 4 * cos x ^ 3 = 2 * cos x * cos x * cos x + 2 * cos x * cos x ^ 2, by ring,
  rw [h2, cos_sq'],
  ring
end

lemma sin_three_mul : sin (3 * x) = 3 * sin x - 4 * sin x ^ 3 :=
begin
  have h1 : x + 2 * x = 3 * x, by ring,
  rw [← h1, sin_add x (2 * x)],
  simp only [cos_two_mul, sin_two_mul, cos_sq'],
  have h2 : cos x * (2 * sin x * cos x) = 2 * sin x * cos x ^ 2, by ring,
  rw [h2, cos_sq'],
  ring
end

lemma exp_mul_I : exp (x * I) = cos x + sin x * I :=
(cos_add_sin_I _).symm

lemma exp_add_mul_I : exp (x + y * I) = exp x * (cos y + sin y * I) :=
by rw [exp_add, exp_mul_I]

lemma exp_eq_exp_re_mul_sin_add_cos : exp x = exp x.re * (cos x.im + sin x.im * I) :=
by rw [← exp_add_mul_I, re_add_im]

lemma exp_re : (exp x).re = real.exp x.re * real.cos x.im :=
by { rw [exp_eq_exp_re_mul_sin_add_cos], simp [exp_of_real_re, cos_of_real_re] }

lemma exp_im : (exp x).im = real.exp x.re * real.sin x.im :=
by { rw [exp_eq_exp_re_mul_sin_add_cos], simp [exp_of_real_re, sin_of_real_re] }

@[simp] lemma exp_of_real_mul_I_re (x : ℝ) : (exp (x * I)).re = real.cos x :=
by simp [exp_mul_I, cos_of_real_re]

@[simp] lemma exp_of_real_mul_I_im (x : ℝ) : (exp (x * I)).im = real.sin x :=
by simp [exp_mul_I, sin_of_real_re]

/-- **De Moivre's formula** -/
theorem cos_add_sin_mul_I_pow (n : ℕ) (z : ℂ) :
  (cos z + sin z * I) ^ n = cos (↑n * z) + sin (↑n * z) * I :=
begin
  rw [← exp_mul_I, ← exp_mul_I],
  induction n with n ih,
  { rw [pow_zero, nat.cast_zero, zero_mul, zero_mul, exp_zero] },
  { rw [pow_succ', ih, nat.cast_succ, add_mul, add_mul, one_mul, exp_add] }
end

end complex

namespace real

open complex

variables (x y : ℝ)

@[simp] lemma exp_zero : exp 0 = 1 :=
by simp [real.exp]

lemma exp_add : exp (x + y) = exp x * exp y :=
by simp [exp_add, exp]

lemma exp_list_sum (l : list ℝ) : exp l.sum = (l.map exp).prod :=
@monoid_hom.map_list_prod (multiplicative ℝ) ℝ _ _ ⟨exp, exp_zero, exp_add⟩ l

lemma exp_multiset_sum (s : multiset ℝ) : exp s.sum = (s.map exp).prod :=
@monoid_hom.map_multiset_prod (multiplicative ℝ) ℝ _ _ ⟨exp, exp_zero, exp_add⟩ s

lemma exp_sum {α : Type*} (s : finset α) (f : α → ℝ) : exp (∑ x in s, f x) = ∏ x in s, exp (f x) :=
@monoid_hom.map_prod (multiplicative ℝ) α ℝ _ _ ⟨exp, exp_zero, exp_add⟩ f s

lemma exp_nat_mul (x : ℝ) : ∀ n : ℕ, exp(n*x) = (exp x)^n
| 0 := by rw [nat.cast_zero, zero_mul, exp_zero, pow_zero]
| (nat.succ n) := by rw [pow_succ', nat.cast_add_one, add_mul, exp_add, ←exp_nat_mul, one_mul]

lemma exp_ne_zero : exp x ≠ 0 :=
λ h, exp_ne_zero x $ by rw [exp, ← of_real_inj] at h; simp * at *

lemma exp_neg : exp (-x) = (exp x)⁻¹ :=
by rw [← of_real_inj, exp, of_real_exp_of_real_re, of_real_neg, exp_neg,
  of_real_inv, of_real_exp]

lemma exp_sub : exp (x - y) = exp x / exp y :=
by simp [sub_eq_add_neg, exp_add, exp_neg, div_eq_mul_inv]

@[simp] lemma sin_zero : sin 0 = 0 := by simp [sin]

@[simp] lemma sin_neg : sin (-x) = -sin x :=
by simp [sin, exp_neg, (neg_div _ _).symm, add_mul]

lemma sin_add : sin (x + y) = sin x * cos y + cos x * sin y :=
by rw [← of_real_inj]; simp [sin, sin_add]

@[simp] lemma cos_zero : cos 0 = 1 := by simp [cos]

@[simp] lemma cos_neg : cos (-x) = cos x :=
by simp [cos, exp_neg]

@[simp] lemma cos_abs : cos (|x|) = cos x :=
by cases le_total x 0; simp only [*, _root_.abs_of_nonneg, abs_of_nonpos, cos_neg]

lemma cos_add : cos (x + y) = cos x * cos y - sin x * sin y :=
by rw ← of_real_inj; simp [cos, cos_add]

lemma sin_sub : sin (x - y) = sin x * cos y - cos x * sin y :=
by simp [sub_eq_add_neg, sin_add, sin_neg, cos_neg]

lemma cos_sub : cos (x - y) = cos x * cos y + sin x * sin y :=
by simp [sub_eq_add_neg, cos_add, sin_neg, cos_neg]

lemma sin_sub_sin : sin x - sin y = 2 * sin((x - y)/2) * cos((x + y)/2) :=
begin
  rw ← of_real_inj,
  simp only [sin, cos, of_real_sin_of_real_re, of_real_sub, of_real_add, of_real_div, of_real_mul,
    of_real_one, of_real_bit0],
  convert sin_sub_sin _ _;
  norm_cast
end

theorem cos_sub_cos : cos x - cos y = -2 * sin((x + y)/2) * sin((x - y)/2) :=
begin
  rw ← of_real_inj,
  simp only [cos, neg_mul, of_real_sin, of_real_sub, of_real_add,
    of_real_cos_of_real_re, of_real_div, of_real_mul, of_real_one, of_real_neg, of_real_bit0],
  convert cos_sub_cos _ _,
  ring,
end

lemma cos_add_cos : cos x + cos y = 2 * cos ((x + y) / 2)  * cos ((x - y) / 2) :=
begin
  rw ← of_real_inj,
  simp only [cos, of_real_sub, of_real_add, of_real_cos_of_real_re, of_real_div, of_real_mul,
    of_real_one, of_real_bit0],
  convert cos_add_cos _ _;
  norm_cast,
end

lemma tan_eq_sin_div_cos : tan x = sin x / cos x :=
by rw [← of_real_inj, of_real_tan, tan_eq_sin_div_cos, of_real_div, of_real_sin, of_real_cos]

lemma tan_mul_cos {x : ℝ} (hx : cos x ≠ 0) : tan x * cos x = sin x :=
by rw [tan_eq_sin_div_cos, div_mul_cancel _ hx]

@[simp] lemma tan_zero : tan 0 = 0 := by simp [tan]

@[simp] lemma tan_neg : tan (-x) = -tan x := by simp [tan, neg_div]

@[simp] lemma sin_sq_add_cos_sq : sin x ^ 2 + cos x ^ 2 = 1 :=
of_real_inj.1 $ by simp

@[simp] lemma cos_sq_add_sin_sq : cos x ^ 2 + sin x ^ 2 = 1 :=
by rw [add_comm, sin_sq_add_cos_sq]

lemma sin_sq_le_one : sin x ^ 2 ≤ 1 :=
by rw ← sin_sq_add_cos_sq x; exact le_add_of_nonneg_right (sq_nonneg _)

lemma cos_sq_le_one : cos x ^ 2 ≤ 1 :=
by rw ← sin_sq_add_cos_sq x; exact le_add_of_nonneg_left (sq_nonneg _)

lemma abs_sin_le_one : |sin x| ≤ 1 :=
abs_le_one_iff_mul_self_le_one.2 $ by simp only [← sq, sin_sq_le_one]

lemma abs_cos_le_one : |cos x| ≤ 1 :=
abs_le_one_iff_mul_self_le_one.2 $ by simp only [← sq, cos_sq_le_one]

lemma sin_le_one : sin x ≤ 1 :=
(abs_le.1 (abs_sin_le_one _)).2

lemma cos_le_one : cos x ≤ 1 :=
(abs_le.1 (abs_cos_le_one _)).2

lemma neg_one_le_sin : -1 ≤ sin x :=
(abs_le.1 (abs_sin_le_one _)).1

lemma neg_one_le_cos : -1 ≤ cos x :=
(abs_le.1 (abs_cos_le_one _)).1

lemma cos_two_mul : cos (2 * x) = 2 * cos x ^ 2 - 1 :=
by rw ← of_real_inj; simp [cos_two_mul]

lemma cos_two_mul' : cos (2 * x) = cos x ^ 2 - sin x ^ 2 :=
by rw ← of_real_inj; simp [cos_two_mul']

lemma sin_two_mul : sin (2 * x) = 2 * sin x * cos x :=
by rw ← of_real_inj; simp [sin_two_mul]

lemma cos_sq : cos x ^ 2 = 1 / 2 + cos (2 * x) / 2 :=
of_real_inj.1 $ by simpa using cos_sq x

lemma cos_sq' : cos x ^ 2 = 1 - sin x ^ 2 :=
by rw [←sin_sq_add_cos_sq x, add_sub_cancel']

lemma sin_sq : sin x ^ 2 = 1 - cos x ^ 2 :=
eq_sub_iff_add_eq.2 $ sin_sq_add_cos_sq _

lemma abs_sin_eq_sqrt_one_sub_cos_sq (x : ℝ) :
  |sin x| = sqrt (1 - cos x ^ 2) :=
by rw [← sin_sq, sqrt_sq_eq_abs]

lemma abs_cos_eq_sqrt_one_sub_sin_sq (x : ℝ) :
  |cos x| = sqrt (1 - sin x ^ 2) :=
by rw [← cos_sq', sqrt_sq_eq_abs]

lemma inv_one_add_tan_sq {x : ℝ} (hx : cos x ≠ 0) : (1 + tan x ^ 2)⁻¹ = cos x ^ 2  :=
have complex.cos x ≠ 0, from mt (congr_arg re) hx,
of_real_inj.1 $ by simpa using complex.inv_one_add_tan_sq this

lemma tan_sq_div_one_add_tan_sq {x : ℝ} (hx : cos x ≠ 0) :
  tan x ^ 2 / (1 + tan x ^ 2) = sin x ^ 2 :=
by simp only [← tan_mul_cos hx, mul_pow, ← inv_one_add_tan_sq hx, div_eq_mul_inv, one_mul]

lemma inv_sqrt_one_add_tan_sq {x : ℝ} (hx : 0 < cos x) :
  (sqrt (1 + tan x ^ 2))⁻¹ = cos x :=
by rw [← sqrt_sq hx.le, ← sqrt_inv, inv_one_add_tan_sq hx.ne']

lemma tan_div_sqrt_one_add_tan_sq {x : ℝ} (hx : 0 < cos x) :
  tan x / sqrt (1 + tan x ^ 2) = sin x :=
by rw [← tan_mul_cos hx.ne', ← inv_sqrt_one_add_tan_sq hx, div_eq_mul_inv]

lemma cos_three_mul : cos (3 * x) = 4 * cos x ^ 3 - 3 * cos x :=
by rw ← of_real_inj; simp [cos_three_mul]

lemma sin_three_mul : sin (3 * x) = 3 * sin x - 4 * sin x ^ 3 :=
by rw ← of_real_inj; simp [sin_three_mul]

/-- The definition of `sinh` in terms of `exp`. -/
lemma sinh_eq (x : ℝ) : sinh x = (exp x - exp (-x)) / 2 :=
eq_div_of_mul_eq two_ne_zero $ by rw [sinh, exp, exp, complex.of_real_neg, complex.sinh, mul_two,
    ← complex.add_re, ← mul_two, div_mul_cancel _ (two_ne_zero' : (2 : ℂ) ≠ 0), complex.sub_re]

@[simp] lemma sinh_zero : sinh 0 = 0 := by simp [sinh]

@[simp] lemma sinh_neg : sinh (-x) = -sinh x :=
by simp [sinh, exp_neg, (neg_div _ _).symm, add_mul]

lemma sinh_add : sinh (x + y) = sinh x * cosh y + cosh x * sinh y :=
by rw ← of_real_inj; simp [sinh_add]

/-- The definition of `cosh` in terms of `exp`. -/
lemma cosh_eq (x : ℝ) : cosh x = (exp x + exp (-x)) / 2 :=
eq_div_of_mul_eq two_ne_zero $ by rw [cosh, exp, exp, complex.of_real_neg, complex.cosh, mul_two,
    ← complex.add_re, ← mul_two, div_mul_cancel _ (two_ne_zero' : (2 : ℂ) ≠ 0), complex.add_re]

@[simp] lemma cosh_zero : cosh 0 = 1 := by simp [cosh]

@[simp] lemma cosh_neg : cosh (-x) = cosh x :=
by simp [cosh, exp_neg]

lemma cosh_add : cosh (x + y) = cosh x * cosh y + sinh x * sinh y :=
by rw ← of_real_inj; simp [cosh, cosh_add]

lemma sinh_sub : sinh (x - y) = sinh x * cosh y - cosh x * sinh y :=
by simp [sub_eq_add_neg, sinh_add, sinh_neg, cosh_neg]

lemma cosh_sub : cosh (x - y) = cosh x * cosh y - sinh x * sinh y :=
by simp [sub_eq_add_neg, cosh_add, sinh_neg, cosh_neg]

lemma tanh_eq_sinh_div_cosh : tanh x = sinh x / cosh x :=
of_real_inj.1 $ by simp [tanh_eq_sinh_div_cosh]

@[simp] lemma tanh_zero : tanh 0 = 0 := by simp [tanh]

@[simp] lemma tanh_neg : tanh (-x) = -tanh x := by simp [tanh, neg_div]

lemma cosh_add_sinh : cosh x + sinh x = exp x :=
by rw ← of_real_inj; simp [cosh_add_sinh]

lemma sinh_add_cosh : sinh x + cosh x = exp x :=
by rw ← of_real_inj; simp [sinh_add_cosh]

lemma cosh_sq_sub_sinh_sq (x : ℝ) : cosh x ^ 2 - sinh x ^ 2 = 1 :=
by rw ← of_real_inj; simp [cosh_sq_sub_sinh_sq]

lemma cosh_sq : cosh x ^ 2 = sinh x ^ 2 + 1 :=
by rw ← of_real_inj; simp [cosh_sq]

lemma sinh_sq : sinh x ^ 2 = cosh x ^ 2 - 1 :=
by rw ← of_real_inj; simp [sinh_sq]

lemma cosh_two_mul : cosh (2 * x) = cosh x ^ 2 + sinh x ^ 2 :=
by rw ← of_real_inj; simp [cosh_two_mul]

lemma sinh_two_mul : sinh (2 * x) = 2 * sinh x * cosh x :=
by rw ← of_real_inj; simp [sinh_two_mul]

lemma cosh_three_mul : cosh (3 * x) = 4 * cosh x ^ 3 - 3 * cosh x :=
by rw ← of_real_inj; simp [cosh_three_mul]

lemma sinh_three_mul : sinh (3 * x) = 4 * sinh x ^ 3 + 3 * sinh x :=
by rw ← of_real_inj; simp [sinh_three_mul]

open is_absolute_value

/-- This is an intermediate result that is later replaced by `real.add_one_le_exp`; use that lemma
instead. -/
lemma add_one_le_exp_of_nonneg {x : ℝ} (hx : 0 ≤ x) : x + 1 ≤ exp x :=
calc x + 1 ≤ lim (⟨(λ n : ℕ, ((exp' x) n).re), is_cau_seq_re (exp' x)⟩ : cau_seq ℝ has_abs.abs) :
  le_lim (cau_seq.le_of_exists ⟨2,
    λ j hj, show x + (1 : ℝ) ≤ (∑ m in range j, (x ^ m / m! : ℂ)).re,
      from have h₁ : (((λ m : ℕ, (x ^ m / m! : ℂ)) ∘ nat.succ) 0).re = x, by simp,
      have h₂ : ((x : ℂ) ^ 0 / 0!).re = 1, by simp,
      begin
        rw [← tsub_add_cancel_of_le hj, sum_range_succ', sum_range_succ',
          add_re, add_re, h₁, h₂, add_assoc,
          ← coe_re_add_group_hom, (re_add_group_hom).map_sum, coe_re_add_group_hom ],
        refine le_add_of_nonneg_of_le (sum_nonneg (λ m hm, _)) le_rfl,
        rw [← of_real_pow, ← of_real_nat_cast, ← of_real_div, of_real_re],
        exact div_nonneg (pow_nonneg hx _) (nat.cast_nonneg _),
      end⟩)
... = exp x : by rw [exp, complex.exp, ← cau_seq_re, lim_re]

lemma one_le_exp {x : ℝ} (hx : 0 ≤ x) : 1 ≤ exp x :=
by linarith [add_one_le_exp_of_nonneg hx]

lemma exp_pos (x : ℝ) : 0 < exp x :=
(le_total 0 x).elim (lt_of_lt_of_le zero_lt_one ∘ one_le_exp)
  (λ h, by rw [← neg_neg x, real.exp_neg];
    exact inv_pos.2 (lt_of_lt_of_le zero_lt_one (one_le_exp (neg_nonneg.2 h))))

@[simp] lemma abs_exp (x : ℝ) : |exp x| = exp x :=
abs_of_pos (exp_pos _)

lemma exp_strict_mono : strict_mono exp :=
λ x y h, by rw [← sub_add_cancel y x, real.exp_add];
  exact (lt_mul_iff_one_lt_left (exp_pos _)).2
    (lt_of_lt_of_le (by linarith) (add_one_le_exp_of_nonneg (by linarith)))

@[mono] lemma exp_monotone : ∀ {x y : ℝ}, x ≤ y → exp x ≤ exp y := exp_strict_mono.monotone

@[simp] lemma exp_lt_exp {x y : ℝ} : exp x < exp y ↔ x < y := exp_strict_mono.lt_iff_lt

@[simp] lemma exp_le_exp {x y : ℝ} : exp x ≤ exp y ↔ x ≤ y := exp_strict_mono.le_iff_le

lemma exp_injective : function.injective exp := exp_strict_mono.injective

@[simp] lemma exp_eq_exp {x y : ℝ} : exp x = exp y ↔ x = y := exp_injective.eq_iff

@[simp] lemma exp_eq_one_iff : exp x = 1 ↔ x = 0 :=
by rw [← exp_zero, exp_injective.eq_iff]

@[simp] lemma one_lt_exp_iff {x : ℝ} : 1 < exp x ↔ 0 < x :=
by rw [← exp_zero, exp_lt_exp]

@[simp] lemma exp_lt_one_iff {x : ℝ} : exp x < 1 ↔ x < 0 :=
by rw [← exp_zero, exp_lt_exp]

@[simp] lemma exp_le_one_iff {x : ℝ} : exp x ≤ 1 ↔ x ≤ 0 :=
exp_zero ▸ exp_le_exp

@[simp] lemma one_le_exp_iff {x : ℝ} : 1 ≤ exp x ↔ 0 ≤ x :=
exp_zero ▸ exp_le_exp

/-- `real.cosh` is always positive -/
lemma cosh_pos (x : ℝ) : 0 < real.cosh x :=
(cosh_eq x).symm ▸ half_pos (add_pos (exp_pos x) (exp_pos (-x)))

end real

namespace complex

lemma sum_div_factorial_le {α : Type*} [linear_ordered_field α] (n j : ℕ) (hn : 0 < n) :
  ∑ m in filter (λ k, n ≤ k) (range j), (1 / m! : α) ≤ n.succ / (n! * n) :=
calc ∑ m in filter (λ k, n ≤ k) (range j), (1 / m! : α)
    = ∑ m in range (j - n), 1 / (m + n)! :
  sum_bij (λ m _, m - n)
    (λ m hm, mem_range.2 $ (tsub_lt_tsub_iff_right (by simp at hm; tauto)).2
      (by simp at hm; tauto))
    (λ m hm, by rw tsub_add_cancel_of_le; simp at *; tauto)
    (λ a₁ a₂ ha₁ ha₂ h,
      by rwa [tsub_eq_iff_eq_add_of_le, tsub_add_eq_add_tsub, eq_comm, tsub_eq_iff_eq_add_of_le,
              add_left_inj, eq_comm] at h;
        simp at *; tauto)
    (λ b hb, ⟨b + n,
      mem_filter.2 ⟨mem_range.2 $ lt_tsub_iff_right.mp (mem_range.1 hb), nat.le_add_left _ _⟩,
      by rw add_tsub_cancel_right⟩)
... ≤ ∑ m in range (j - n), (n! * n.succ ^ m)⁻¹ :
  begin
    refine  sum_le_sum (assume m n, _),
    rw [one_div, inv_le_inv],
    { rw [← nat.cast_pow, ← nat.cast_mul, nat.cast_le, add_comm],
      exact nat.factorial_mul_pow_le_factorial },
    { exact nat.cast_pos.2 (nat.factorial_pos _) },
    { exact mul_pos (nat.cast_pos.2 (nat.factorial_pos _))
        (pow_pos (nat.cast_pos.2 (nat.succ_pos _)) _) },
  end
... = n!⁻¹ * ∑ m in range (j - n), n.succ⁻¹ ^ m :
<<<<<<< HEAD
  by simp [mul_inv, mul_sum.symm, sum_mul.symm, -nat.factorial_succ, mul_comm, inv_pow]
=======
  by simp [mul_inv, mul_sum.symm, sum_mul.symm, -nat.factorial_succ, mul_comm, inv_pow₀]
>>>>>>> 90e932a8
... = (n.succ - n.succ * n.succ⁻¹ ^ (j - n)) / (n! * n) :
  have h₁ : (n.succ : α) ≠ 1, from @nat.cast_one α _ _ ▸ mt nat.cast_inj.1
        (mt nat.succ.inj (pos_iff_ne_zero.1 hn)),
  have h₂ : (n.succ : α) ≠ 0, from nat.cast_ne_zero.2 (nat.succ_ne_zero _),
  have h₃ : (n! * n : α) ≠ 0,
    from mul_ne_zero (nat.cast_ne_zero.2 (pos_iff_ne_zero.1 (nat.factorial_pos _)))
    (nat.cast_ne_zero.2 (pos_iff_ne_zero.1 hn)),
  have h₄ : (n.succ - 1 : α) = n, by simp,
  by rw [← geom_sum_def, geom_sum_inv h₁ h₂, eq_div_iff_mul_eq h₃,
      mul_comm _ (n! * n : α), ← mul_assoc (n!⁻¹ : α), ← mul_inv_rev, h₄,
      ← mul_assoc (n! * n : α), mul_comm (n : α) n!, mul_inv_cancel h₃];
    simp [mul_add, add_mul, mul_assoc, mul_comm]
... ≤ n.succ / (n! * n) :
  begin
    refine iff.mpr (div_le_div_right (mul_pos _ _)) _,
    exact nat.cast_pos.2 (nat.factorial_pos _),
    exact nat.cast_pos.2 hn,
    exact sub_le_self _
      (mul_nonneg (nat.cast_nonneg _) (pow_nonneg (inv_nonneg.2 (nat.cast_nonneg _)) _))
  end

lemma exp_bound {x : ℂ} (hx : abs x ≤ 1) {n : ℕ} (hn : 0 < n) :
  abs (exp x - ∑ m in range n, x ^ m / m!) ≤ abs x ^ n * (n.succ * (n! * n)⁻¹) :=
begin
  rw [← lim_const (∑ m in range n, _), exp, sub_eq_add_neg, ← lim_neg, lim_add, ← lim_abs],
  refine lim_le (cau_seq.le_of_exists ⟨n, λ j hj, _⟩),
  simp_rw ← sub_eq_add_neg,
  show abs (∑ m in range j, x ^ m / m! - ∑ m in range n, x ^ m / m!)
    ≤ abs x ^ n * (n.succ * (n! * n)⁻¹),
  rw sum_range_sub_sum_range hj,
  calc abs (∑ m in (range j).filter (λ k, n ≤ k), (x ^ m / m! : ℂ))
      = abs (∑ m in (range j).filter (λ k, n ≤ k), (x ^ n * (x ^ (m - n) / m!) : ℂ)) :
    begin
      refine congr_arg abs (sum_congr rfl (λ m hm, _)),
      rw [mem_filter, mem_range] at hm,
      rw [← mul_div_assoc, ← pow_add, add_tsub_cancel_of_le hm.2]
    end
  ... ≤ ∑ m in filter (λ k, n ≤ k) (range j), abs (x ^ n * (_ / m!)) : abv_sum_le_sum_abv _ _
  ... ≤ ∑ m in filter (λ k, n ≤ k) (range j), abs x ^ n * (1 / m!) :
    begin
      refine sum_le_sum (λ m hm, _),
      rw [abs_mul, abv_pow abs, abs_div, abs_cast_nat],
      refine mul_le_mul_of_nonneg_left ((div_le_div_right _).2 _) _,
      { exact nat.cast_pos.2 (nat.factorial_pos _), },
      { rw abv_pow abs,
        exact (pow_le_one _ (abs_nonneg _) hx), },
      { exact pow_nonneg (abs_nonneg _) _ },
    end
  ... = abs x ^ n * (∑ m in (range j).filter (λ k, n ≤ k), (1 / m! : ℝ)) :
    by simp [abs_mul, abv_pow abs, abs_div, mul_sum.symm]
  ... ≤ abs x ^ n * (n.succ * (n! * n)⁻¹) :
    mul_le_mul_of_nonneg_left (sum_div_factorial_le _ _ hn) (pow_nonneg (abs_nonneg _) _)
end

lemma exp_bound' {x : ℂ} {n : ℕ} (hx : abs x / (n.succ) ≤ 1 / 2) :
  abs (exp x - ∑ m in range n, x ^ m / m!) ≤ abs x ^ n / (n!) * 2 :=
begin
  rw [← lim_const (∑ m in range n, _), exp, sub_eq_add_neg, ← lim_neg, lim_add, ← lim_abs],
  refine lim_le (cau_seq.le_of_exists ⟨n, λ j hj, _⟩),
  simp_rw [←sub_eq_add_neg],
  show abs (∑ m in range j, x ^ m / m! - ∑ m in range n, x ^ m / m!) ≤ abs x ^ n / (n!) * 2,
  let k := j - n,
  have hj : j = n + k := (add_tsub_cancel_of_le hj).symm,
  rw [hj, sum_range_add_sub_sum_range],
  calc abs (∑ (i : ℕ) in range k, x ^ (n + i) / ((n + i)! : ℂ))
      ≤ ∑ (i : ℕ) in range k, abs (x ^ (n + i) / ((n + i)! : ℂ)) : abv_sum_le_sum_abv _ _
  ... ≤ ∑ (i : ℕ) in range k, (abs x) ^ (n + i) / (n + i)! :
        by simp only [complex.abs_cast_nat, complex.abs_div, abv_pow abs]
  ... ≤ ∑ (i : ℕ) in range k, (abs x) ^ (n + i) / (n! * n.succ ^ i) : _
  ... = ∑ (i : ℕ) in range k, (abs x) ^ (n) / (n!) * ((abs x)^i / n.succ ^ i) : _
  ... ≤ abs x ^ n / (↑n!) * 2 : _,
  { refine sum_le_sum (λ m hm, div_le_div (pow_nonneg (abs_nonneg x) (n + m)) le_rfl _ _),
    { exact_mod_cast mul_pos n.factorial_pos (pow_pos n.succ_pos _), },
    { exact_mod_cast (nat.factorial_mul_pow_le_factorial), }, },
  { refine finset.sum_congr rfl (λ _ _, _),
    simp only [pow_add, div_eq_inv_mul, mul_inv, mul_left_comm, mul_assoc], },
  { rw [←mul_sum],
    apply mul_le_mul_of_nonneg_left,
    { simp_rw [←div_pow],
      rw [←geom_sum_def, geom_sum_eq, div_le_iff_of_neg],
      { transitivity (-1 : ℝ),
        { linarith },
        { simp only [neg_le_sub_iff_le_add, div_pow, nat.cast_succ, le_add_iff_nonneg_left],
          exact div_nonneg (pow_nonneg (abs_nonneg x) k) (pow_nonneg (n+1).cast_nonneg k) } },
      { linarith },
      { linarith }, },
    { exact div_nonneg (pow_nonneg (abs_nonneg x) n) (nat.cast_nonneg (n!)), }, },
end

lemma abs_exp_sub_one_le {x : ℂ} (hx : abs x ≤ 1) :
  abs (exp x - 1) ≤ 2 * abs x :=
calc abs (exp x - 1) = abs (exp x - ∑ m in range 1, x ^ m / m!) :
  by simp [sum_range_succ]
... ≤ abs x ^ 1 * ((nat.succ 1) * (1! * (1 : ℕ))⁻¹) :
  exp_bound hx dec_trivial
... = 2 * abs x : by simp [two_mul, mul_two, mul_add, mul_comm]

lemma abs_exp_sub_one_sub_id_le {x : ℂ} (hx : abs x ≤ 1) :
  abs (exp x - 1 - x) ≤ (abs x)^2 :=
calc abs (exp x - 1 - x) = abs (exp x - ∑ m in range 2, x ^ m / m!) :
  by simp [sub_eq_add_neg, sum_range_succ_comm, add_assoc]
... ≤ (abs x)^2 * (nat.succ 2 * (2! * (2 : ℕ))⁻¹) :
  exp_bound hx dec_trivial
... ≤ (abs x)^2 * 1 :
  mul_le_mul_of_nonneg_left (by norm_num) (sq_nonneg (abs x))
... = (abs x)^2 :
  by rw [mul_one]

end complex

namespace real

open complex finset

lemma exp_bound {x : ℝ} (hx : |x| ≤ 1) {n : ℕ} (hn : 0 < n) :
  |exp x - ∑ m in range n, x ^ m / m!|≤ |x| ^ n * (n.succ / (n! * n)) :=
begin
  have hxc : complex.abs x ≤ 1, by exact_mod_cast hx,
  convert exp_bound hxc hn; norm_cast
end

lemma exp_bound' {x : ℝ} (h1 : 0 ≤ x) (h2 : x ≤ 1) {n : ℕ} (hn : 0 < n) :
  real.exp x ≤ ∑ m in finset.range n, x ^ m / m! + x ^ n * (n + 1) / (n! * n) :=
begin
  have h3 : |x| = x := by simpa,
  have h4 : |x| ≤ 1 := by rwa h3,
  have h' := real.exp_bound h4 hn,
  rw h3 at h',
  have h'' := (abs_sub_le_iff.1 h').1,
  have t := sub_le_iff_le_add'.1 h'',
  simpa [mul_div_assoc] using t
end

/-- A finite initial segment of the exponential series, followed by an arbitrary tail.
For fixed `n` this is just a linear map wrt `r`, and each map is a simple linear function
of the previous (see `exp_near_succ`), with `exp_near n x r ⟶ exp x` as `n ⟶ ∞`,
for any `r`. -/
def exp_near (n : ℕ) (x r : ℝ) : ℝ := ∑ m in range n, x ^ m / m! + x ^ n / n! * r

@[simp] theorem exp_near_zero (x r) : exp_near 0 x r = r := by simp [exp_near]

@[simp] theorem exp_near_succ (n x r) : exp_near (n + 1) x r = exp_near n x (1 + x / (n+1) * r) :=
by simp [exp_near, range_succ, mul_add, add_left_comm, add_assoc, pow_succ, div_eq_mul_inv,
  mul_inv]; ac_refl

theorem exp_near_sub (n x r₁ r₂) : exp_near n x r₁ - exp_near n x r₂ = x ^ n / n! * (r₁ - r₂) :=
by simp [exp_near, mul_sub]

lemma exp_approx_end (n m : ℕ) (x : ℝ)
  (e₁ : n + 1 = m) (h : |x| ≤ 1) :
  |exp x - exp_near m x 0| ≤ |x| ^ m / m! * ((m+1)/m) :=
by { simp [exp_near], convert exp_bound h _ using 1, field_simp [mul_comm], linarith }

lemma exp_approx_succ {n} {x a₁ b₁ : ℝ} (m : ℕ)
  (e₁ : n + 1 = m) (a₂ b₂ : ℝ)
  (e : |1 + x / m * a₂ - a₁| ≤ b₁ - |x| / m * b₂)
  (h : |exp x - exp_near m x a₂| ≤ |x| ^ m / m! * b₂) :
  |exp x - exp_near n x a₁| ≤ |x| ^ n / n! * b₁ :=
begin
  refine (_root_.abs_sub_le _ _ _).trans ((add_le_add_right h _).trans _),
  subst e₁, rw [exp_near_succ, exp_near_sub, _root_.abs_mul],
  convert mul_le_mul_of_nonneg_left (le_sub_iff_add_le'.1 e) _,
  { simp [mul_add, pow_succ', div_eq_mul_inv, _root_.abs_mul, _root_.abs_inv, ← pow_abs, mul_inv],
    ac_refl },
  { simp [_root_.div_nonneg, _root_.abs_nonneg] }
end

lemma exp_approx_end' {n} {x a b : ℝ} (m : ℕ)
  (e₁ : n + 1 = m) (rm : ℝ) (er : ↑m = rm) (h : |x| ≤ 1)
  (e : |1 - a| ≤ b - |x| / rm * ((rm+1)/rm)) :
  |exp x - exp_near n x a| ≤ |x| ^ n / n! * b :=
by subst er; exact
exp_approx_succ _ e₁ _ _ (by simpa using e) (exp_approx_end _ _ _ e₁ h)

lemma exp_1_approx_succ_eq {n} {a₁ b₁ : ℝ} {m : ℕ}
  (en : n + 1 = m) {rm : ℝ} (er : ↑m = rm)
  (h : |exp 1 - exp_near m 1 ((a₁ - 1) * rm)| ≤ |1| ^ m / m! * (b₁ * rm)) :
  |exp 1 - exp_near n 1 a₁| ≤ |1| ^ n / n! * b₁ :=
begin
  subst er,
  refine exp_approx_succ _ en _ _ _ h,
  field_simp [show (m : ℝ) ≠ 0, by norm_cast; linarith],
end

lemma exp_approx_start (x a b : ℝ)
  (h : |exp x - exp_near 0 x a| ≤ |x| ^ 0 / 0! * b) :
  |exp x - a| ≤ b :=
by simpa using h

lemma cos_bound {x : ℝ} (hx : |x| ≤ 1) :
  |cos x - (1 - x ^ 2 / 2)| ≤ |x| ^ 4 * (5 / 96) :=
calc |cos x - (1 - x ^ 2 / 2)| = abs (complex.cos x - (1 - x ^ 2 / 2)) :
  by rw ← abs_of_real; simp [of_real_bit0, of_real_one, of_real_inv]
... = abs ((complex.exp (x * I) + complex.exp (-x * I) - (2 - x ^ 2)) / 2) :
  by simp [complex.cos, sub_div, add_div, neg_div, div_self (@two_ne_zero' ℂ _ _ _)]
... = abs (((complex.exp (x * I) - ∑ m in range 4, (x * I) ^ m / m!) +
    ((complex.exp (-x * I) - ∑ m in range 4, (-x * I) ^ m / m!))) / 2) :
  congr_arg abs (congr_arg (λ x : ℂ, x / 2) begin
    simp only [sum_range_succ],
    simp [pow_succ],
    apply complex.ext; simp [div_eq_mul_inv, norm_sq]; ring
  end)
... ≤ abs ((complex.exp (x * I) - ∑ m in range 4, (x * I) ^ m / m!) / 2) +
    abs ((complex.exp (-x * I) - ∑ m in range 4, (-x * I) ^ m / m!) / 2) :
  by rw add_div; exact abs_add _ _
... = (abs ((complex.exp (x * I) - ∑ m in range 4, (x * I) ^ m / m!)) / 2 +
    abs ((complex.exp (-x * I) - ∑ m in range 4, (-x * I) ^ m / m!)) / 2) :
  by simp [complex.abs_div]
... ≤ ((complex.abs (x * I) ^ 4 * (nat.succ 4 * (4! * (4 : ℕ))⁻¹)) / 2 +
    (complex.abs (-x * I) ^ 4 * (nat.succ 4 * (4! * (4 : ℕ))⁻¹)) / 2)  :
  add_le_add ((div_le_div_right (by norm_num)).2 (complex.exp_bound (by simpa) dec_trivial))
             ((div_le_div_right (by norm_num)).2 (complex.exp_bound (by simpa) dec_trivial))
... ≤ |x| ^ 4 * (5 / 96) : by norm_num; simp [mul_assoc, mul_comm, mul_left_comm, mul_div_assoc]

lemma sin_bound {x : ℝ} (hx : |x| ≤ 1) :
  |sin x - (x - x ^ 3 / 6)| ≤ |x| ^ 4 * (5 / 96) :=
calc |sin x - (x - x ^ 3 / 6)| = abs (complex.sin x - (x - x ^ 3 / 6)) :
  by rw ← abs_of_real; simp [of_real_bit0, of_real_one, of_real_inv]
... = abs (((complex.exp (-x * I) - complex.exp (x * I)) * I - (2 * x - x ^ 3 / 3)) / 2) :
  by simp [complex.sin, sub_div, add_div, neg_div, mul_div_cancel_left _ (@two_ne_zero' ℂ _ _ _),
    div_div, show (3 : ℂ) * 2 = 6, by norm_num]
... = abs ((((complex.exp (-x * I) - ∑ m in range 4, (-x * I) ^ m / m!) -
    (complex.exp (x * I) - ∑ m in range 4, (x * I) ^ m / m!)) * I) / 2) :
  congr_arg abs (congr_arg (λ x : ℂ, x / 2) begin
    simp only [sum_range_succ],
    simp [pow_succ],
    apply complex.ext; simp [div_eq_mul_inv, norm_sq]; ring
  end)
... ≤ abs ((complex.exp (-x * I) - ∑ m in range 4, (-x * I) ^ m / m!) * I / 2) +
    abs (-((complex.exp (x * I) - ∑ m in range 4, (x * I) ^ m / m!) * I) / 2) :
  by rw [sub_mul, sub_eq_add_neg, add_div]; exact abs_add _ _
... = (abs ((complex.exp (x * I) - ∑ m in range 4, (x * I) ^ m / m!)) / 2 +
    abs ((complex.exp (-x * I) - ∑ m in range 4, (-x * I) ^ m / m!)) / 2) :
  by simp [add_comm, complex.abs_div, complex.abs_mul]
... ≤ ((complex.abs (x * I) ^ 4 * (nat.succ 4 * (4! * (4 : ℕ))⁻¹)) / 2 +
    (complex.abs (-x * I) ^ 4 * (nat.succ 4 * (4! * (4 : ℕ))⁻¹)) / 2) :
  add_le_add ((div_le_div_right (by norm_num)).2 (complex.exp_bound (by simpa) dec_trivial))
             ((div_le_div_right (by norm_num)).2 (complex.exp_bound (by simpa) dec_trivial))
... ≤ |x| ^ 4 * (5 / 96) : by norm_num; simp [mul_assoc, mul_comm, mul_left_comm, mul_div_assoc]

lemma cos_pos_of_le_one {x : ℝ} (hx : |x| ≤ 1) : 0 < cos x :=
calc 0 < (1 - x ^ 2 / 2) - |x| ^ 4 * (5 / 96) :
  sub_pos.2 $ lt_sub_iff_add_lt.2
    (calc |x| ^ 4 * (5 / 96) + x ^ 2 / 2
          ≤ 1 * (5 / 96) + 1 / 2 :
        add_le_add
          (mul_le_mul_of_nonneg_right (pow_le_one _ (abs_nonneg _) hx) (by norm_num))
          ((div_le_div_right (by norm_num)).2 (by rw [sq, ← abs_mul_self, _root_.abs_mul];
            exact mul_le_one hx (abs_nonneg _) hx))
      ... < 1 : by norm_num)
... ≤ cos x : sub_le.1 (abs_sub_le_iff.1 (cos_bound hx)).2

lemma sin_pos_of_pos_of_le_one {x : ℝ} (hx0 : 0 < x) (hx : x ≤ 1) : 0 < sin x :=
calc 0 < x - x ^ 3 / 6 - |x| ^ 4 * (5 / 96) :
  sub_pos.2 $ lt_sub_iff_add_lt.2
    (calc |x| ^ 4 * (5 / 96) + x ^ 3 / 6
        ≤ x * (5 / 96) + x / 6 :
      add_le_add
        (mul_le_mul_of_nonneg_right
          (calc |x| ^ 4 ≤ |x| ^ 1 : pow_le_pow_of_le_one (abs_nonneg _)
                (by rwa _root_.abs_of_nonneg (le_of_lt hx0))
                dec_trivial
            ... = x : by simp [_root_.abs_of_nonneg (le_of_lt (hx0))]) (by norm_num))
        ((div_le_div_right (by norm_num)).2
          (calc x ^ 3 ≤ x ^ 1 : pow_le_pow_of_le_one (le_of_lt hx0) hx dec_trivial
            ... = x : pow_one _))
    ... < x : by linarith)
... ≤ sin x : sub_le.1 (abs_sub_le_iff.1 (sin_bound
    (by rwa [_root_.abs_of_nonneg (le_of_lt hx0)]))).2

lemma sin_pos_of_pos_of_le_two {x : ℝ} (hx0 : 0 < x) (hx : x ≤ 2) : 0 < sin x :=
have x / 2 ≤ 1, from (div_le_iff (by norm_num)).mpr (by simpa),
calc 0 < 2 * sin (x / 2) * cos (x / 2) :
  mul_pos (mul_pos (by norm_num) (sin_pos_of_pos_of_le_one (half_pos hx0) this))
    (cos_pos_of_le_one (by rwa [_root_.abs_of_nonneg (le_of_lt (half_pos hx0))]))
... = sin x : by rw [← sin_two_mul, two_mul, add_halves]

lemma cos_one_le : cos 1 ≤ 2 / 3 :=
calc cos 1 ≤ |(1 : ℝ)| ^ 4 * (5 / 96) + (1 - 1 ^ 2 / 2) :
  sub_le_iff_le_add.1 (abs_sub_le_iff.1 (cos_bound (by simp))).1
... ≤ 2 / 3 : by norm_num

lemma cos_one_pos : 0 < cos 1 := cos_pos_of_le_one (le_of_eq abs_one)

lemma cos_two_neg : cos 2 < 0 :=
calc cos 2 = cos (2 * 1) : congr_arg cos (mul_one _).symm
  ... = _ : real.cos_two_mul 1
  ... ≤ 2 * (2 / 3) ^ 2 - 1 : sub_le_sub_right (mul_le_mul_of_nonneg_left
          (by { rw [sq, sq], exact mul_self_le_mul_self (le_of_lt cos_one_pos) cos_one_le })
          zero_le_two) _
  ... < 0 : by norm_num

lemma exp_bound_div_one_sub_of_interval_approx  {x : ℝ} (h1 : 0 ≤ x) (h2 : x ≤ 1) :
  ∑ (j : ℕ) in finset.range 3, x ^ j / (j.factorial)
  + x ^ 3 * ((3 : ℕ) + 1) / ((3 : ℕ).factorial * (3 : ℕ))
  ≤ ∑ j in (finset.range 3), x ^ j :=
begin
  norm_num [finset.sum],
  rw [add_assoc, add_comm (x + 1) (x ^ 3 * 4 / 18), ← add_assoc, add_le_add_iff_right,
      ← add_le_add_iff_left (-(x ^ 2 / 2)), ← add_assoc, comm_ring.add_left_neg (x ^ 2 / 2),
      zero_add, neg_add_eq_sub, sub_half, sq, pow_succ, sq],
  have i1 : x * 4 / 18 ≤ 1 / 2 := by linarith,
  have i2 : 0 ≤ x * 4 / 18 := by linarith,
  have i3 := mul_le_mul h1 h1 le_rfl h1,
  rw zero_mul at i3,
  have t := mul_le_mul le_rfl i1 i2 i3,
  rw ← mul_assoc,
  rwa [mul_one_div, ← mul_div_assoc, ← mul_assoc] at t,
end

lemma exp_bound_div_one_sub_of_interval {x : ℝ} (h1 : 0 ≤ x) (h2 : x < 1) :
  real.exp x ≤ 1 / (1 - x) :=
begin
  have h : ∑ j in (finset.range 3), x ^ j ≤ 1 / (1 - x),
  { norm_num [finset.sum],
    have h1x : 0 < 1 - x := by simpa,
    rw le_div_iff h1x,
    norm_num [← add_assoc, mul_sub_left_distrib, mul_one, add_mul,
              sub_add_eq_sub_sub, pow_succ' x 2],
    have hx3 : 0 ≤ x ^ 3,
    { norm_num,
      exact h1 },
    linarith },
  exact (exp_bound' h1 h2.le $ by linarith).trans
        ((exp_bound_div_one_sub_of_interval_approx h1 h2.le).trans h),
end

lemma one_sub_le_exp_minus_of_pos {y : ℝ} (h : 0 ≤ y) : 1 - y ≤ real.exp (-y) :=
begin
  rw real.exp_neg,
  have r1 : (1 - y) * (real.exp y) ≤ 1,
  { cases le_or_lt (1 - y) 0,
    { have h'' : (1 - y) * y.exp ≤ 0,
      { rw mul_nonpos_iff,
        right,
        exact ⟨h_1, y.exp_pos.le⟩ },
    linarith },
    have hy1 : y < 1 := by linarith,
    rw  ← le_div_iff' h_1,
    exact exp_bound_div_one_sub_of_interval h hy1 },
  rw inv_eq_one_div,
  rw le_div_iff' y.exp_pos,
  rwa mul_comm at r1,
end

lemma add_one_le_exp_of_nonpos {x : ℝ} (h : x ≤ 0) : x + 1 ≤ real.exp x :=
begin
  rw add_comm,
  have h1 : 0 ≤ -x := by linarith,
  simpa using one_sub_le_exp_minus_of_pos h1
end

lemma add_one_le_exp (x : ℝ) : x + 1 ≤ real.exp x :=
begin
  cases le_or_lt 0 x,
  { exact real.add_one_le_exp_of_nonneg h },
  exact add_one_le_exp_of_nonpos h.le,
end

end real

namespace complex

@[simp] lemma abs_cos_add_sin_mul_I (x : ℝ) : abs (cos x + sin x * I) = 1 :=
have _ := real.sin_sq_add_cos_sq x,
by simp [add_comm, abs, norm_sq, sq, *, sin_of_real_re, cos_of_real_re, mul_re] at *

@[simp] lemma abs_exp_of_real (x : ℝ) : abs (exp x) = real.exp x :=
by rw [← of_real_exp]; exact abs_of_nonneg (le_of_lt (real.exp_pos _))

@[simp] lemma abs_exp_of_real_mul_I (x : ℝ) : abs (exp (x * I)) = 1 :=
by rw [exp_mul_I, abs_cos_add_sin_mul_I]

lemma abs_exp (z : ℂ) : abs (exp z) = real.exp (z.re) :=
by rw [exp_eq_exp_re_mul_sin_add_cos, abs_mul, abs_exp_of_real, abs_cos_add_sin_mul_I, mul_one]

lemma abs_exp_eq_iff_re_eq {x y : ℂ} : abs (exp x) = abs (exp y) ↔ x.re = y.re :=
by rw [abs_exp, abs_exp, real.exp_eq_exp]

end complex<|MERGE_RESOLUTION|>--- conflicted
+++ resolved
@@ -1229,11 +1229,7 @@
         (pow_pos (nat.cast_pos.2 (nat.succ_pos _)) _) },
   end
 ... = n!⁻¹ * ∑ m in range (j - n), n.succ⁻¹ ^ m :
-<<<<<<< HEAD
   by simp [mul_inv, mul_sum.symm, sum_mul.symm, -nat.factorial_succ, mul_comm, inv_pow]
-=======
-  by simp [mul_inv, mul_sum.symm, sum_mul.symm, -nat.factorial_succ, mul_comm, inv_pow₀]
->>>>>>> 90e932a8
 ... = (n.succ - n.succ * n.succ⁻¹ ^ (j - n)) / (n! * n) :
   have h₁ : (n.succ : α) ≠ 1, from @nat.cast_one α _ _ ▸ mt nat.cast_inj.1
         (mt nat.succ.inj (pos_iff_ne_zero.1 hn)),
