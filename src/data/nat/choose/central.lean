--- conflicted
+++ resolved
@@ -116,11 +116,7 @@
 lemma padic_val_nat_central_binom_le (hp : p.prime) :
   padic_val_nat p (central_binom n) ≤ log p (2 * n) :=
 begin
-<<<<<<< HEAD
-  rw @padic_val_nat_def _ ⟨hp⟩ _ (central_binom_ne_zero n),
-=======
   rw @padic_val_nat_def _ ⟨hp⟩ _ (central_binom_pos n),
->>>>>>> 4481a561
   unfold central_binom,
   have two_n_sub : 2 * n - n = n, by rw [two_mul n, nat.add_sub_cancel n n],
   simp only [nat.prime.multiplicity_choose hp (le_mul_of_pos_left zero_lt_two) (lt_add_one _),
@@ -136,24 +132,6 @@
   (padic_val_nat p (central_binom n)) ≤ 1 :=
 begin
   have log_weak_bound : log p (2 * n) ≤ 2,
-<<<<<<< HEAD
-    { calc log p (2 * n) ≤ log p (p ^ 2) : log_le_log_of_le (le_of_lt p_large)
-      ... = 2 : log_pow hp.one_lt 2, },
-
-  have log_bound : log p (2 * n) ≤ 1,
-    { cases le_or_lt (log p (2 * n)) 1 with log_le lt_log,
-      { exact log_le, },
-      { have v : log p (2 * n) = 2 := by linarith,
-        cases le_or_lt p (2 * n) with h h,
-        { exfalso,
-          rw [log_of_one_lt_of_le hp.one_lt h, succ_inj', log_eq_one_iff] at v,
-          have bad : p ^ 2 ≤ 2 * n,
-            { rw pow_two,
-              exact (nat.le_div_iff_mul_le _ _ (prime.pos hp)).1 v.2.2, },
-          exact lt_irrefl _ (lt_of_le_of_lt bad p_large), },
-        { rw log_eq_zero (or.inl h),
-          exact zero_le 1, }, }, },
-=======
   { calc log p (2 * n) ≤ log p (p ^ 2) : log_le_log_of_le (le_of_lt p_large)
     ... = 2 : log_pow hp.one_lt 2, },
 
@@ -170,7 +148,6 @@
         exact lt_irrefl _ (lt_of_le_of_lt bad p_large), },
       { rw log_eq_zero (or.inl h),
         exact zero_le 1, }, }, },
->>>>>>> 4481a561
 
   exact le_trans (padic_val_nat_central_binom_le hp) log_bound,
 end
@@ -182,20 +159,6 @@
   (hp : p.prime) (n_big : 2 < n) (p_le_n : p ≤ n) (big : 2 * n < 3 * p) :
   padic_val_nat p (central_binom n) = 0 :=
 begin
-<<<<<<< HEAD
-  rw @padic_val_nat_def _ ⟨hp⟩ _ (central_binom_ne_zero n),
-  unfold central_binom,
-  have two_n_sub : 2 * n - n = n, by rw [two_mul n, nat.add_sub_cancel n n],
-  simp only [
-    nat.prime.multiplicity_choose hp (le_mul_of_pos_left zero_lt_two) (lt_add_one _),
-    two_n_sub, ←two_mul, finset.card_eq_zero, enat.get_coe', finset.filter_congr_decidable],
-  clear two_n_sub,
-
-  have three_lt_p : 3 ≤ p,
-  { rcases le_or_lt 3 p with H|H,
-    { exact H, },
-    { linarith [not_prime_one], }, },
-=======
   rw @padic_val_nat_def _ ⟨hp⟩ _ (central_binom_pos n),
   unfold central_binom,
   have two_n_sub : 2 * n - n = n, by rw [two_mul n, nat.add_sub_cancel n n],
@@ -204,7 +167,6 @@
   clear two_n_sub,
 
   have three_lt_p : 3 ≤ p := by linarith,
->>>>>>> 4481a561
   have p_pos : 0 < p := nat.prime.pos hp,
 
   apply finset.filter_false_of_mem,
@@ -220,17 +182,10 @@
              ... = p ^ 2 : (sq _).symm
              ... ≤ p ^ i : nat.pow_le_pow_of_le_right p_pos two_le_i, },
     have n_mod : n % p ^ i = n,
-<<<<<<< HEAD
-      { apply nat.mod_eq_of_lt,
-        calc n ≤ n + n : nat.le.intro rfl
-          ... = 2 * n : (two_mul n).symm
-          ... < p ^ i : two_n_lt_pow_p_i, },
-=======
     { apply nat.mod_eq_of_lt,
       calc n ≤ n + n : nat.le.intro rfl
         ... = 2 * n : (two_mul n).symm
         ... < p ^ i : two_n_lt_pow_p_i, },
->>>>>>> 4481a561
     rw n_mod,
     exact two_n_lt_pow_p_i, },
 
@@ -244,13 +199,8 @@
             ... ≤ 2 * (p * (n / p)) + p : add_le_add_right ((mul_le_mul_left zero_lt_two).mpr
             $ ((le_mul_iff_one_le_right p_pos).mpr n_big)) _ },
 
-<<<<<<< HEAD
-  { have : i = 0 := nat.le_zero_iff.mp (nat.le_of_lt_succ H),
-    rw [this, pow_zero, nat.mod_one, mul_zero],
-=======
   { have i_zero: i = 0 := nat.le_zero_iff.mp (nat.le_of_lt_succ H),
     rw [i_zero, pow_zero, nat.mod_one, mul_zero],
->>>>>>> 4481a561
     exact zero_lt_one, },
 end
 
