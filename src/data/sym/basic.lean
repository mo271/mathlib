/-
Copyright (c) 2020 Kyle Miller All rights reserved.
Released under Apache 2.0 license as described in the file LICENSE.
Authors: Kyle Miller
-/

import data.multiset.basic
import data.vector.basic
import data.setoid.basic
import tactic.apply_fun

/-!
# Symmetric powers

This file defines symmetric powers of a type.  The nth symmetric power
consists of homogeneous n-tuples modulo permutations by the symmetric
group.

The special case of 2-tuples is called the symmetric square, which is
addressed in more detail in `data.sym.sym2`.

TODO: This was created as supporting material for `sym2`; it
needs a fleshed-out interface.

## Tags

symmetric powers

-/

open function
<<<<<<< HEAD

universes u v
=======
>>>>>>> 4d27ecf7

/--
The nth symmetric power is n-tuples up to permutation.  We define it
as a subtype of `multiset` since these are well developed in the
library.  We also give a definition `sym.sym'` in terms of vectors, and we
show these are equivalent in `sym.sym_equiv_sym'`.
-/
def sym (α : Type*) (n : ℕ) := {s : multiset α // s.card = n}

instance sym.has_coe (α : Type*) (n : ℕ) : has_coe (sym α n) (multiset α) := coe_subtype

/--
This is the `list.perm` setoid lifted to `vector`.

See note [reducible non-instances].
-/
@[reducible]
def vector.perm.is_setoid (α : Type*) (n : ℕ) : setoid (vector α n) :=
(list.is_setoid α).comap subtype.val

local attribute [instance] vector.perm.is_setoid

namespace sym

variables {α β : Type*} {n : ℕ} {s : sym α n} {a b : α}

lemma coe_injective : injective (coe : sym α n → multiset α) := subtype.coe_injective

@[simp, norm_cast] lemma coe_inj {s₁ s₂ : sym α n} : (s₁ : multiset α) = s₂ ↔ s₁ = s₂ :=
coe_injective.eq_iff

/--
Construct an element of the `n`th symmetric power from a multiset of cardinality `n`.
-/
@[simps, pattern]
abbreviation mk (m : multiset α) (h : m.card = n) : sym α n := ⟨m, h⟩

lemma coe_injective : injective (coe : sym α n → multiset α) := subtype.coe_injective

@[simp, norm_cast] lemma coe_inj {s₁ s₂ : sym α n} : (s₁ : multiset α) = s₂ ↔ s₁ = s₂ :=
coe_injective.eq_iff

/--
Construct an element of the `n`th symmetric power from a multiset of cardinality `n`.
-/
@[simps, pattern]
abbreviation mk (m : multiset α) (h : m.card = n) : sym α n := ⟨m, h⟩

lemma exists_mk : Π (s : sym α n), ∃ m h, s = mk m h
| (mk m h) := ⟨m, h, rfl⟩

/--
The unique element in `sym α 0`.
-/
@[pattern] def nil : sym α 0 := ⟨0, multiset.card_zero⟩

/--
Inserts an element into the term of `sym α n`, increasing the length by one.
-/
@[pattern] def cons (a : α) (s : sym α n) : sym α n.succ :=
⟨a ::ₘ s.1, by rw [multiset.card_cons, s.2]⟩

notation a :: b := cons a b

@[simp]
lemma cons_inj_right (a : α) (s s' : sym α n) : a :: s = a :: s' ↔ s = s' :=
subtype.ext_iff.trans $ (multiset.cons_inj_right _).trans subtype.ext_iff.symm

@[simp]
lemma cons_inj_left (a a' : α) (s : sym α n) : a :: s = a' :: s ↔ a = a' :=
subtype.ext_iff.trans $ multiset.cons_inj_left _

lemma cons_swap (a b : α) (s : sym α n) : a :: b :: s = b :: a :: s :=
subtype.ext $ multiset.cons_swap a b s.1

lemma coe_cons (s : sym α n) (a : α) : (a :: s : multiset α) = a ::ₘ s := rfl

/--
This is the quotient map that takes a list of n elements as an n-tuple and produces an nth
symmetric power.
-/
instance : has_lift (vector α n) (sym α n) :=
{ lift := λ x, ⟨↑x.val, (multiset.coe_card _).trans x.2⟩ }

@[simp] lemma of_vector_nil : ↑(vector.nil : vector α 0) = (sym.nil : sym α 0) := rfl

@[simp] lemma of_vector_cons (a : α) (v : vector α n) :
  ↑(vector.cons a v) = a :: (↑v : sym α n) := by { cases v, refl }

/--
`α ∈ s` means that `a` appears as one of the factors in `s`.
-/
instance : has_mem α (sym α n) := ⟨λ a s, a ∈ s.1⟩

instance decidable_mem [decidable_eq α] (a : α) (s : sym α n) : decidable (a ∈ s) :=
s.1.decidable_mem _

@[simp]
lemma mem_mk (a : α) (s : multiset α) (h : s.card = n) : a ∈ mk s h ↔ a ∈ s := iff.rfl

@[simp] lemma mem_cons {a b : α} {s : sym α n} : a ∈ b :: s ↔ a = b ∨ a ∈ s :=
multiset.mem_cons

lemma mem_cons_of_mem {a b : α} {s : sym α n} (h : a ∈ s) : a ∈ b :: s :=
multiset.mem_cons_of_mem h

@[simp] lemma mem_cons_self (a : α) (s : sym α n) : a ∈ a :: s :=
multiset.mem_cons_self a s.1

lemma cons_of_coe_eq (a : α) (v : vector α n) : a :: (↑v : sym α n) = ↑(a ::ᵥ v) :=
subtype.ext $ by { cases v, refl }

lemma sound {a b : vector α n} (h : a.val ~ b.val) : (↑a : sym α n) = ↑b :=
subtype.ext $ quotient.sound h

/-- `erase s a h` is the sym that subtracts 1 from the
  multiplicity of `a` if a is present in the sym. -/
def erase [decidable_eq α] (s : sym α (n + 1)) (a : α) (h : a ∈ s) : sym α n :=
⟨s.val.erase a, (multiset.card_erase_of_mem h).trans $ s.property.symm ▸ n.pred_succ⟩

@[simp] lemma erase_mk [decidable_eq α] (m : multiset α) (hc : m.card = n + 1) (a : α) (h : a ∈ m) :
  (mk m hc).erase a h = mk (m.erase a) (by { rw [multiset.card_erase_of_mem h, hc], refl }) := rfl

@[simp] lemma coe_erase [decidable_eq α] {s : sym α n.succ} {a : α} (h : a ∈ s) :
  (s.erase a h : multiset α) = multiset.erase s a := rfl

@[simp] lemma cons_erase [decidable_eq α] {s : sym α n.succ} {a : α} (h : a ∈ s) :
  a :: s.erase a h = s :=
coe_injective $ multiset.cons_erase h

<<<<<<< HEAD
@[simp] lemma erase_cons_head [decidable_eq α] (s : sym α n) (a : α) (h : a ∈ a :: s) :
  (a :: s).erase a h = s :=
=======
@[simp] lemma erase_cons_head [decidable_eq α] (s : sym α n) (a : α)
  (h : a ∈ a :: s := mem_cons_self a s) : (a :: s).erase a h = s :=
>>>>>>> 4d27ecf7
coe_injective $ multiset.erase_cons_head a s.1

/--
Another definition of the nth symmetric power, using vectors modulo permutations. (See `sym`.)
-/
def sym' (α : Type*) (n : ℕ) := quotient (vector.perm.is_setoid α n)

/--
This is `cons` but for the alternative `sym'` definition.
-/
def cons' {α : Type*} {n : ℕ} : α → sym' α n → sym' α (nat.succ n) :=
λ a, quotient.map (vector.cons a) (λ ⟨l₁, h₁⟩ ⟨l₂, h₂⟩ h, list.perm.cons _ h)

notation a :: b := cons' a b

/--
Multisets of cardinality n are equivalent to length-n vectors up to permutations.
-/
def sym_equiv_sym' {α : Type*} {n : ℕ} : sym α n ≃ sym' α n :=
equiv.subtype_quotient_equiv_quotient_subtype _ _ (λ _, by refl) (λ _ _, by refl)

lemma cons_equiv_eq_equiv_cons (α : Type*) (n : ℕ) (a : α) (s : sym α n) :
  a :: sym_equiv_sym' s = sym_equiv_sym' (a :: s) :=
by { rcases s with ⟨⟨l⟩, _⟩, refl, }

instance : has_zero (sym α 0) := ⟨⟨0, rfl⟩⟩
instance : has_emptyc (sym α 0) := ⟨0⟩

lemma eq_nil_of_card_zero (s : sym α 0) : s = nil :=
subtype.ext $ multiset.card_eq_zero.1 s.2

instance unique_zero : unique (sym α 0) :=
⟨⟨nil⟩, eq_nil_of_card_zero⟩

/-- `repeat a n` is the sym containing only `a` with multiplicity `n`. -/
def repeat (a : α) (n : ℕ) : sym α n := ⟨multiset.repeat a n, multiset.card_repeat _ _⟩

lemma repeat_succ {a : α} {n : ℕ} : repeat a n.succ = a :: repeat a n := rfl

lemma coe_repeat : (repeat a n : multiset α) = multiset.repeat a n := rfl

@[simp] lemma mem_repeat : b ∈ repeat a n ↔ n ≠ 0 ∧ b = a := multiset.mem_repeat

lemma eq_repeat_iff : s = repeat a n ↔ ∀ b ∈ s, b = a :=
begin
  rw [subtype.ext_iff, coe_repeat],
  convert multiset.eq_repeat',
  exact s.2.symm,
end

lemma exists_mem (s : sym α n.succ) : ∃ a, a ∈ s :=
multiset.card_pos_iff_exists_mem.1 $ s.2.symm ▸ n.succ_pos

lemma exists_eq_cons_of_succ (s : sym α n.succ) : ∃ (a : α) (s' : sym α n), s = a :: s' :=
begin
  obtain ⟨a, ha⟩ := exists_mem s,
  classical,
<<<<<<< HEAD
  exact ⟨a, s.erase a ha, (@cons_erase _ _ _ s _ _).symm⟩,
=======
  exact ⟨a, s.erase a ha, (cons_erase ha).symm⟩,
>>>>>>> 4d27ecf7
end

lemma eq_repeat {a : α} {n : ℕ} {s : sym α n} : s = repeat a n ↔ ∀ b ∈ s, b = a :=
subtype.ext_iff.trans $ multiset.eq_repeat.trans $ and_iff_right s.prop

lemma eq_repeat_of_subsingleton [subsingleton α] (a : α) {n : ℕ} (s : sym α n) : s = repeat a n :=
eq_repeat.2 $ λ b hb, subsingleton.elim _ _

instance [subsingleton α] (n : ℕ) : subsingleton (sym α n) :=
⟨begin
  cases n,
  { simp, },
  { intros s s',
    obtain ⟨b, -⟩ := exists_mem s,
    rw [eq_repeat_of_subsingleton b s', eq_repeat_of_subsingleton b s], },
end⟩

instance inhabited_sym [inhabited α] (n : ℕ) : inhabited (sym α n) :=
⟨repeat default n⟩

instance inhabited_sym' [inhabited α] (n : ℕ) : inhabited (sym' α n) :=
⟨quotient.mk' (vector.repeat default n)⟩

instance (n : ℕ) [is_empty α] : is_empty (sym α n.succ) :=
⟨λ s, by { obtain ⟨a, -⟩ := exists_mem s, exact is_empty_elim a }⟩

instance (n : ℕ) [unique α] : unique (sym α n) := unique.mk' _

lemma repeat_left_inj {a b : α} {n : ℕ} (h : n ≠ 0) : repeat a n = repeat b n ↔ a = b :=
subtype.ext_iff.trans (multiset.repeat_left_inj h)

lemma repeat_left_injective {n : ℕ} (h : n ≠ 0) : function.injective (λ x : α, repeat x n) :=
λ a b, (repeat_left_inj h).1

instance (n : ℕ) [nontrivial α] : nontrivial (sym α (n + 1)) :=
(repeat_left_injective n.succ_ne_zero).nontrivial

/-- A function `α → β` induces a function `sym α n → sym β n` by applying it to every element of
the underlying `n`-tuple. -/
def map {n : ℕ} (f : α → β) (x : sym α n) : sym β n :=
⟨x.val.map f, by simpa [multiset.card_map] using x.property⟩

@[simp] lemma mem_map {n : ℕ} {f : α → β} {b : β} {l : sym α n} :
  b ∈ sym.map f l ↔ ∃ a, a ∈ l ∧ f a = b := multiset.mem_map

<<<<<<< HEAD
@[simp] lemma map_id {α : Type*} {n : ℕ} (s : sym α n) : sym.map (λ (x : α), x) s = s :=
=======
/-- Note: `sym.map_id` is not simp-normal, as simp ends up unfolding `id` with `sym.map_congr` -/
@[simp] lemma map_id' {α : Type*} {n : ℕ} (s : sym α n) : sym.map (λ (x : α), x) s = s :=
by simp [sym.map]

lemma map_id {α : Type*} {n : ℕ} (s : sym α n) : sym.map id s = s :=
>>>>>>> 4d27ecf7
by simp [sym.map]

@[simp] lemma map_map {α β γ : Type*} {n : ℕ} (g : β → γ) (f : α → β) (s : sym α n) :
  sym.map g (sym.map f s) = sym.map (g ∘ f) s :=
by simp [sym.map]

@[simp] lemma map_zero (f : α → β) :
  sym.map f (0 : sym α 0) = (0 : sym β 0) := rfl

@[simp] lemma map_cons {n : ℕ} (f : α → β) (a : α) (s : sym α n) :
  (a :: s).map f = (f a) :: s.map f :=
by simp [map, cons]

<<<<<<< HEAD
@[congr] lemma map_congr {β : Type*} {f g : α → β} {s : sym α n} (h: ∀ x ∈ s, f x = g x) :
  map f s = map g s := subtype.ext $ multiset.map_congr rfl h

@[simp] lemma map_mk {β : Type*} {f : α → β} {m : multiset α} {hc : m.card = n} :
  map f (mk m hc) = mk (m.map f) (by simp [hc]) := rfl

@[simp] lemma coe_map {β : Type*} (s : sym α n) (f : α → β) : ↑(s.map f) = multiset.map f s := rfl

lemma map_injective {β : Type*} {f : α → β} (hf : injective f) (n : ℕ) :
=======
@[congr] lemma map_congr {f g : α → β} {s : sym α n} (h : ∀ x ∈ s, f x = g x) :
  map f s = map g s := subtype.ext $ multiset.map_congr rfl h

@[simp] lemma map_mk {f : α → β} {m : multiset α} {hc : m.card = n} :
  map f (mk m hc) = mk (m.map f) (by simp [hc]) := rfl

@[simp] lemma coe_map (s : sym α n) (f : α → β) : ↑(s.map f) = multiset.map f s := rfl

lemma map_injective {f : α → β} (hf : injective f) (n : ℕ) :
>>>>>>> 4d27ecf7
  injective (map f : sym α n → sym β n) :=
λ s t h, coe_injective $ multiset.map_injective hf $ coe_inj.2 h

/-- Mapping an equivalence `α ≃ β` using `sym.map` gives an equivalence between `sym α n` and
`sym β n`. -/
@[simps]
<<<<<<< HEAD
def equiv_congr {α β : Type*} (e : α ≃ β) : sym α n ≃ sym β n :=
=======
def equiv_congr (e : α ≃ β) : sym α n ≃ sym β n :=
>>>>>>> 4d27ecf7
{ to_fun := map e,
  inv_fun := map e.symm,
  left_inv := λ x, by { rw [map_map, equiv.symm_comp_self], simp only [id.def, map_id], },
  right_inv := λ x, by { simp only [equiv.self_comp_symm, id.def, map_id, map_map], }, }

/-- "Attach" a proof that `a ∈ s` to each element `a` in `s` to produce
an element of the symmetric power on `{x // x ∈ s}`. -/
def attach (s : sym α n) : sym {x // x ∈ s} n := ⟨s.val.attach, by rw [multiset.card_attach, s.2]⟩

@[simp] lemma attach_mk {m : multiset α} {hc : m.card = n} :
  attach (mk m hc) = mk m.attach (by simp [hc]) := rfl

@[simp] lemma coe_attach (s : sym α n) : (s.attach : multiset {a // a ∈ s}) = multiset.attach s :=
rfl

lemma attach_map_coe (s : sym α n) : s.attach.map coe = s :=
coe_injective $ multiset.attach_map_val _

@[simp] lemma mem_attach : Π (s : sym α n), ∀ x, x ∈ s.attach
| (mk s _) := by simp

@[simp] lemma attach_nil : (nil : sym α 0).attach = nil := rfl

@[simp] lemma attach_cons {x : α} {s : sym α n} :
  (cons x s).attach = cons ⟨x, by simp⟩ (s.attach.map (λ x, ⟨x.1, mem_cons_of_mem x.2⟩)) :=
begin
  cases s,
  simp only [cons, map, attach, subtype.mk_eq_mk, subtype.val_eq_coe],
  apply multiset.attach_cons,
end

/-- "Attach" a proof that `a ∈ s` to each element `a` in `s` to produce
an element of the symmetric power on `{x // x ∈ s}`. -/
def attach (s : sym α n) : sym {x // x ∈ s} n := ⟨s.val.attach, by rw [multiset.card_attach, s.2]⟩

@[simp] lemma attach_mk {m : multiset α} {hc : m.card = n} :
  attach (mk m hc) = mk m.attach (multiset.card_attach.trans hc) := rfl

@[simp] lemma coe_attach (s : sym α n) : (s.attach : multiset {a // a ∈ s}) = multiset.attach s :=
rfl

lemma attach_map_coe (s : sym α n) : s.attach.map coe = s :=
coe_injective $ multiset.attach_map_val _

@[simp] lemma mem_attach (s : sym α n) (x : {x // x ∈ s}) : x ∈ s.attach :=
multiset.mem_attach _ _

@[simp] lemma attach_nil : (nil : sym α 0).attach = nil := rfl

@[simp] lemma attach_cons (x : α) (s : sym α n) :
  (cons x s).attach = cons ⟨x, mem_cons_self _ _⟩ (s.attach.map (λ x, ⟨x, mem_cons_of_mem x.prop⟩))
  :=
coe_injective $ multiset.attach_cons _ _

end sym<|MERGE_RESOLUTION|>--- conflicted
+++ resolved
@@ -29,11 +29,6 @@
 -/
 
 open function
-<<<<<<< HEAD
-
-universes u v
-=======
->>>>>>> 4d27ecf7
 
 /--
 The nth symmetric power is n-tuples up to permutation.  We define it
@@ -164,13 +159,8 @@
   a :: s.erase a h = s :=
 coe_injective $ multiset.cons_erase h
 
-<<<<<<< HEAD
-@[simp] lemma erase_cons_head [decidable_eq α] (s : sym α n) (a : α) (h : a ∈ a :: s) :
-  (a :: s).erase a h = s :=
-=======
 @[simp] lemma erase_cons_head [decidable_eq α] (s : sym α n) (a : α)
   (h : a ∈ a :: s := mem_cons_self a s) : (a :: s).erase a h = s :=
->>>>>>> 4d27ecf7
 coe_injective $ multiset.erase_cons_head a s.1
 
 /--
@@ -228,11 +218,7 @@
 begin
   obtain ⟨a, ha⟩ := exists_mem s,
   classical,
-<<<<<<< HEAD
-  exact ⟨a, s.erase a ha, (@cons_erase _ _ _ s _ _).symm⟩,
-=======
   exact ⟨a, s.erase a ha, (cons_erase ha).symm⟩,
->>>>>>> 4d27ecf7
 end
 
 lemma eq_repeat {a : α} {n : ℕ} {s : sym α n} : s = repeat a n ↔ ∀ b ∈ s, b = a :=
@@ -278,15 +264,11 @@
 @[simp] lemma mem_map {n : ℕ} {f : α → β} {b : β} {l : sym α n} :
   b ∈ sym.map f l ↔ ∃ a, a ∈ l ∧ f a = b := multiset.mem_map
 
-<<<<<<< HEAD
-@[simp] lemma map_id {α : Type*} {n : ℕ} (s : sym α n) : sym.map (λ (x : α), x) s = s :=
-=======
 /-- Note: `sym.map_id` is not simp-normal, as simp ends up unfolding `id` with `sym.map_congr` -/
 @[simp] lemma map_id' {α : Type*} {n : ℕ} (s : sym α n) : sym.map (λ (x : α), x) s = s :=
 by simp [sym.map]
 
 lemma map_id {α : Type*} {n : ℕ} (s : sym α n) : sym.map id s = s :=
->>>>>>> 4d27ecf7
 by simp [sym.map]
 
 @[simp] lemma map_map {α β γ : Type*} {n : ℕ} (g : β → γ) (f : α → β) (s : sym α n) :
@@ -300,17 +282,6 @@
   (a :: s).map f = (f a) :: s.map f :=
 by simp [map, cons]
 
-<<<<<<< HEAD
-@[congr] lemma map_congr {β : Type*} {f g : α → β} {s : sym α n} (h: ∀ x ∈ s, f x = g x) :
-  map f s = map g s := subtype.ext $ multiset.map_congr rfl h
-
-@[simp] lemma map_mk {β : Type*} {f : α → β} {m : multiset α} {hc : m.card = n} :
-  map f (mk m hc) = mk (m.map f) (by simp [hc]) := rfl
-
-@[simp] lemma coe_map {β : Type*} (s : sym α n) (f : α → β) : ↑(s.map f) = multiset.map f s := rfl
-
-lemma map_injective {β : Type*} {f : α → β} (hf : injective f) (n : ℕ) :
-=======
 @[congr] lemma map_congr {f g : α → β} {s : sym α n} (h : ∀ x ∈ s, f x = g x) :
   map f s = map g s := subtype.ext $ multiset.map_congr rfl h
 
@@ -320,18 +291,13 @@
 @[simp] lemma coe_map (s : sym α n) (f : α → β) : ↑(s.map f) = multiset.map f s := rfl
 
 lemma map_injective {f : α → β} (hf : injective f) (n : ℕ) :
->>>>>>> 4d27ecf7
   injective (map f : sym α n → sym β n) :=
 λ s t h, coe_injective $ multiset.map_injective hf $ coe_inj.2 h
 
 /-- Mapping an equivalence `α ≃ β` using `sym.map` gives an equivalence between `sym α n` and
 `sym β n`. -/
 @[simps]
-<<<<<<< HEAD
-def equiv_congr {α β : Type*} (e : α ≃ β) : sym α n ≃ sym β n :=
-=======
 def equiv_congr (e : α ≃ β) : sym α n ≃ sym β n :=
->>>>>>> 4d27ecf7
 { to_fun := map e,
   inv_fun := map e.symm,
   left_inv := λ x, by { rw [map_map, equiv.symm_comp_self], simp only [id.def, map_id], },
