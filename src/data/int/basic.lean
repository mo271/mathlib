/-
Copyright (c) 2016 Jeremy Avigad. All rights reserved.
Released under Apache 2.0 license as described in the file LICENSE.
Authors: Jeremy Avigad
-/
import data.nat.pow
import order.min_max
import data.nat.cast

/-!
# Basic operations on the integers

This file contains:
* instances on `ℤ`. The stronger one is `int.linear_ordered_comm_ring`.
* some basic lemmas about integers

## Recursors

* `int.rec`: Sign disjunction. Something is true/defined on `ℤ` if it's true/defined for nonnegative
  and for negative values.
* `int.bit_cases_on`: Parity disjunction. Something is true/defined on `ℤ` if it's true/defined for
  even and for odd values.
* `int.induction_on`: Simple growing induction on positive numbers, plus simple decreasing induction
  on negative numbers. Note that this recursor is currently only `Prop`-valued.
* `int.induction_on'`: Simple growing induction for numbers greater than `b`, plus simple decreasing
  induction on numbers less than `b`.
-/

open nat

namespace int

instance : inhabited ℤ := ⟨int.zero⟩

instance : nontrivial ℤ :=
⟨⟨0, 1, int.zero_ne_one⟩⟩

instance : comm_ring int :=
{ add            := int.add,
  add_assoc      := int.add_assoc,
  zero           := int.zero,
  zero_add       := int.zero_add,
  add_zero       := int.add_zero,
  neg            := int.neg,
  add_left_neg   := int.add_left_neg,
  add_comm       := int.add_comm,
  mul            := int.mul,
  mul_assoc      := int.mul_assoc,
  one            := int.one,
  one_mul        := int.one_mul,
  mul_one        := int.mul_one,
  sub            := int.sub,
  left_distrib   := int.distrib_left,
  right_distrib  := int.distrib_right,
  mul_comm       := int.mul_comm,
  nat_cast       := int.of_nat,
  nat_cast_zero  := rfl,
  nat_cast_succ  := λ n, rfl,
  int_cast       := id,
  int_cast_of_nat := λ n, rfl,
  int_cast_neg_succ_of_nat := λ n, rfl,
  zsmul          := (*),
  zsmul_zero'    := int.zero_mul,
  zsmul_succ'    := λ n x, by rw [succ_eq_one_add, of_nat_add, int.distrib_right, of_nat_one,
                                  int.one_mul],
  zsmul_neg'     := λ n x, int.neg_mul_eq_neg_mul_symm (n.succ : ℤ) x }

/-! ### Extra instances to short-circuit type class resolution

These also prevent non-computable instances like `int.normed_comm_ring` being used to construct
these instances non-computably.
-/
-- instance : has_sub int            := by apply_instance -- This is in core
instance : add_comm_monoid int    := by apply_instance
instance : add_monoid int         := by apply_instance
instance : monoid int             := by apply_instance
instance : comm_monoid int        := by apply_instance
instance : comm_semigroup int     := by apply_instance
instance : semigroup int          := by apply_instance
instance : add_comm_group int     := by apply_instance
instance : add_group int          := by apply_instance
instance : add_comm_semigroup int := by apply_instance
instance : add_semigroup int      := by apply_instance
instance : comm_semiring int      := by apply_instance
instance : semiring int           := by apply_instance
instance : ring int               := by apply_instance
instance : distrib int            := by apply_instance

instance : linear_ordered_comm_ring int :=
{ add_le_add_left := @int.add_le_add_left,
  mul_pos         := @int.mul_pos,
  zero_le_one     := le_of_lt int.zero_lt_one,
  .. int.comm_ring, .. int.linear_order, .. int.nontrivial }

instance : linear_ordered_add_comm_group int :=
by apply_instance

@[simp] lemma add_neg_one (i : ℤ) : i + -1 = i - 1 := rfl

theorem abs_eq_nat_abs : ∀ a : ℤ, |a| = nat_abs a
| (n : ℕ) := abs_of_nonneg $ coe_zero_le _
| -[1+ n] := abs_of_nonpos $ le_of_lt $ neg_succ_lt_zero _

theorem nat_abs_abs (a : ℤ) : nat_abs (|a|) = nat_abs a :=
by rw [abs_eq_nat_abs]; refl

theorem sign_mul_abs (a : ℤ) : sign a * |a| = a :=
by rw [abs_eq_nat_abs, sign_mul_nat_abs]

@[simp] lemma default_eq_zero : default = (0 : ℤ) := rfl

meta instance : has_to_format ℤ := ⟨λ z, to_string z⟩
meta instance : has_reflect ℤ := by tactic.mk_has_reflect_instance

attribute [simp] int.bodd

@[simp] theorem add_def {a b : ℤ} : int.add a b = a + b := rfl
@[simp] theorem mul_def {a b : ℤ} : int.mul a b = a * b := rfl

@[simp] lemma neg_succ_not_nonneg (n : ℕ) : 0 ≤ -[1+ n] ↔ false :=
by { simp only [not_le, iff_false], exact int.neg_succ_lt_zero n, }

@[simp] lemma neg_succ_not_pos (n : ℕ) : 0 < -[1+ n] ↔ false :=
by simp only [not_lt, iff_false]

@[simp] lemma neg_succ_sub_one (n : ℕ) : -[1+ n] - 1 = -[1+ (n+1)] := rfl
@[simp] theorem coe_nat_mul_neg_succ (m n : ℕ) : (m : ℤ) * -[1+ n] = -(m * succ n) := rfl
@[simp] theorem neg_succ_mul_coe_nat (m n : ℕ) : -[1+ m] * n = -(succ m * n) := rfl
@[simp] theorem neg_succ_mul_neg_succ (m n : ℕ) : -[1+ m] * -[1+ n] = succ m * succ n := rfl

theorem coe_nat_le {m n : ℕ} : (↑m : ℤ) ≤ ↑n ↔ m ≤ n := coe_nat_le_coe_nat_iff m n
theorem coe_nat_lt {m n : ℕ} : (↑m : ℤ) < ↑n ↔ m < n := coe_nat_lt_coe_nat_iff m n
theorem coe_nat_inj' {m n : ℕ} : (↑m : ℤ) = ↑n ↔ m = n := int.coe_nat_eq_coe_nat_iff m n

<<<<<<< HEAD
theorem coe_nat_pos {n : ℕ} : (0 : ℤ) < n ↔ 0 < n := nat.cast_pos
=======
lemma coe_nat_strict_mono : strict_mono (coe : ℕ → ℤ) := λ _ _, int.coe_nat_lt.2

@[simp] theorem coe_nat_pos {n : ℕ} : (0 : ℤ) < n ↔ 0 < n :=
by rw [← int.coe_nat_zero, coe_nat_lt]
>>>>>>> 4cf20164

theorem coe_nat_eq_zero {n : ℕ} : (n : ℤ) = 0 ↔ n = 0 := nat.cast_eq_zero

theorem coe_nat_ne_zero {n : ℕ} : (n : ℤ) ≠ 0 ↔ n ≠ 0 := by simp

lemma coe_nat_nonneg (n : ℕ) : 0 ≤ (n : ℤ) := coe_nat_le.2 (nat.zero_le _)

lemma le_coe_nat_sub (m n : ℕ) :
  (m - n : ℤ) ≤ ↑(m - n : ℕ) :=
begin
  by_cases h: m ≥ n,
  { exact le_of_eq (int.coe_nat_sub h).symm },
  { simp [le_of_not_ge h, coe_nat_le] }
end

lemma coe_nat_ne_zero_iff_pos {n : ℕ} : (n : ℤ) ≠ 0 ↔ 0 < n :=
⟨λ h, nat.pos_of_ne_zero (coe_nat_ne_zero.1 h),
λ h, (ne_of_lt (coe_nat_lt.2 h)).symm⟩

lemma coe_nat_succ_pos (n : ℕ) : 0 < (n.succ : ℤ) := int.coe_nat_pos.2 (succ_pos n)

theorem coe_nat_abs (n : ℕ) : |(n : ℤ)| = n :=
abs_of_nonneg (coe_nat_nonneg n)

@[simp] lemma neg_of_nat_ne_zero (n : ℕ) : -[1+ n] ≠ 0 := λ h, int.no_confusion h
@[simp] lemma zero_ne_neg_of_nat (n : ℕ) : 0 ≠ -[1+ n] := λ h, int.no_confusion h

/-! ### succ and pred -/

/-- Immediate successor of an integer: `succ n = n + 1` -/
def succ (a : ℤ) := a + 1

/-- Immediate predecessor of an integer: `pred n = n - 1` -/
def pred (a : ℤ) := a - 1

theorem nat_succ_eq_int_succ (n : ℕ) : (nat.succ n : ℤ) = int.succ n := rfl

theorem pred_succ (a : ℤ) : pred (succ a) = a := add_sub_cancel _ _

theorem succ_pred (a : ℤ) : succ (pred a) = a := sub_add_cancel _ _

theorem neg_succ (a : ℤ) : -succ a = pred (-a) := neg_add _ _

theorem succ_neg_succ (a : ℤ) : succ (-succ a) = -a :=
by rw [neg_succ, succ_pred]

theorem neg_pred (a : ℤ) : -pred a = succ (-a) :=
by rw [eq_neg_of_eq_neg (neg_succ (-a)).symm, neg_neg]

theorem pred_neg_pred (a : ℤ) : pred (-pred a) = -a :=
by rw [neg_pred, pred_succ]

theorem pred_nat_succ (n : ℕ) : pred (nat.succ n) = n := pred_succ n

theorem neg_nat_succ (n : ℕ) : -(nat.succ n : ℤ) = pred (-n) := neg_succ n

theorem succ_neg_nat_succ (n : ℕ) : succ (-nat.succ n) = -n := succ_neg_succ n

theorem lt_succ_self (a : ℤ) : a < succ a :=
lt_add_of_pos_right _ zero_lt_one

theorem pred_self_lt (a : ℤ) : pred a < a :=
sub_lt_self _ zero_lt_one

theorem add_one_le_iff {a b : ℤ} : a + 1 ≤ b ↔ a < b := iff.rfl

theorem lt_add_one_iff {a b : ℤ} : a < b + 1 ↔ a ≤ b :=
add_le_add_iff_right _

@[simp] lemma succ_coe_nat_pos (n : ℕ) : 0 < (n : ℤ) + 1 :=
lt_add_one_iff.mpr (by simp)

@[norm_cast] lemma coe_pred_of_pos {n : ℕ} (h : 0 < n) : ((n - 1 : ℕ) : ℤ) = (n : ℤ) - 1 :=
by { cases n, cases h, simp, }

lemma le_add_one {a b : ℤ} (h : a ≤ b) : a ≤ b + 1 :=
le_of_lt (int.lt_add_one_iff.mpr h)

theorem sub_one_lt_iff {a b : ℤ} : a - 1 < b ↔ a ≤ b :=
sub_lt_iff_lt_add.trans lt_add_one_iff

theorem le_sub_one_iff {a b : ℤ} : a ≤ b - 1 ↔ a < b :=
le_sub_iff_add_le

@[simp] lemma abs_lt_one_iff {a : ℤ} : |a| < 1 ↔ a = 0 :=
⟨λ a0, let ⟨hn, hp⟩ := abs_lt.mp a0 in (le_of_lt_add_one (by exact hp)).antisymm hn,
  λ a0, (abs_eq_zero.mpr a0).le.trans_lt zero_lt_one⟩

lemma abs_le_one_iff {a : ℤ} : |a| ≤ 1 ↔ a = 0 ∨ a = 1 ∨ a = -1 :=
by rw [le_iff_lt_or_eq, abs_lt_one_iff, abs_eq (@zero_le_one ℤ _)]

lemma one_le_abs {z : ℤ} (h₀: z ≠ 0) : 1 ≤ |z| :=
add_one_le_iff.mpr (abs_pos.mpr h₀)

@[elab_as_eliminator] protected lemma induction_on {p : ℤ → Prop}
  (i : ℤ) (hz : p 0) (hp : ∀ i : ℕ, p i → p (i + 1)) (hn : ∀ i : ℕ, p (-i) → p (-i - 1)) : p i :=
begin
  induction i,
  { induction i,
    { exact hz },
    { exact hp _ i_ih } },
  { have : ∀ n:ℕ, p (- n),
    { intro n, induction n,
      { simp [hz] },
      { convert hn _ n_ih using 1, simp [sub_eq_neg_add] } },
    exact this (i + 1) }
end

/-- Inductively define a function on `ℤ` by defining it at `b`, for the `succ` of a number greater
<<<<<<< HEAD
  than `b`, and the `pred` of a number less than `b`. -/
@[elab_as_eliminator]
protected def induction_on' {C : ℤ → Sort*} (z : ℤ) (b : ℤ) :
  C b → (∀ k, b ≤ k → C k → C (k + 1)) → (∀ k ≤ b, C k → C (k - 1)) → C z :=
λ H0 Hs Hp,
=======
than `b`, and the `pred` of a number less than `b`. -/
protected def induction_on' {C : ℤ → Sort*} (z : ℤ) (b : ℤ)
  (H0 : C b) (Hs : ∀ k, b ≤ k → C k → C (k + 1)) (Hp : ∀ k ≤ b, C k → C (k - 1)) : C z :=
>>>>>>> 4cf20164
begin
  -- Note that we use `convert` here where possible as we are constructing data, and this reduces
  -- the number of times `eq.mpr` appears in the term.
  rw ←sub_add_cancel z b,
  induction (z - b) with n n,
  { induction n with n ih,
    { convert H0 using 1,
      rw [of_nat_zero, zero_add] },
    convert Hs _ (le_add_of_nonneg_left (of_nat_nonneg _)) ih using 1,
    rw [of_nat_succ, add_assoc, add_comm 1 b, ←add_assoc] },
  { induction n with n ih,
    { convert Hp _ le_rfl H0 using 1,
      rw [neg_succ_of_nat_eq, ←of_nat_eq_coe, of_nat_zero, zero_add, neg_add_eq_sub] },
    { convert Hp _ (le_of_lt (add_lt_of_neg_of_le (neg_succ_lt_zero _) le_rfl)) ih using 1,
      rw [neg_succ_of_nat_coe', nat.succ_eq_add_one, ←neg_succ_of_nat_coe, sub_add_eq_add_sub] } }
end

/-- See `int.induction_on'` for an induction in both directions. -/
protected lemma le_induction {P : ℤ → Prop} {m : ℤ} (h0 : P m)
  (h1 : ∀ (n : ℤ), m ≤ n → P n → P (n + 1)) (n : ℤ) :
  m ≤ n → P n :=
begin
  apply int.induction_on' n m,
  { intro _, exact h0, },
  { intros k hle hi _, exact h1 k hle (hi hle), },
  { intros _ hle _ hle',
    exfalso,
    exact lt_irrefl k (le_sub_one_iff.mp (hle.trans hle')), },
end

/-- See `int.induction_on'` for an induction in both directions. -/
protected lemma le_induction_down {P : ℤ → Prop} {m : ℤ} (h0 : P m)
  (h1 : ∀ (n : ℤ), n ≤ m → P n → P (n - 1)) (n : ℤ) :
  n ≤ m → P n :=
begin
  apply int.induction_on' n m,
  { intro _, exact h0, },
  { intros _ hle _ hle',
    exfalso,
    exact lt_irrefl k (add_one_le_iff.mp (hle'.trans hle)), },
  { intros k hle hi _,
    exact h1 k hle (hi hle), },
end

/-! ### nat abs -/

variables {a b : ℤ} {n : ℕ}

attribute [simp] nat_abs nat_abs_of_nat nat_abs_zero nat_abs_one

theorem nat_abs_add_le (a b : ℤ) : nat_abs (a + b) ≤ nat_abs a + nat_abs b :=
begin
  have : ∀ (a b : ℕ), nat_abs (sub_nat_nat a (nat.succ b)) ≤ nat.succ (a + b),
  { refine (λ a b : ℕ, sub_nat_nat_elim a b.succ
      (λ m n i, n = b.succ → nat_abs i ≤ (m + b).succ) _ (λ i n e, _) rfl),
    { rintro i n rfl,
      rw [add_comm _ i, add_assoc],
      exact nat.le_add_right i (b.succ + b).succ },
    { apply succ_le_succ,
      rw [← succ.inj e, ← add_assoc, add_comm],
      apply nat.le_add_right } },
  cases a; cases b with b b; simp [nat_abs, nat.succ_add];
  try {refl}; [skip, rw add_comm a b]; apply this
end

lemma nat_abs_sub_le (a b : ℤ) : nat_abs (a - b) ≤ nat_abs a + nat_abs b :=
by { rw [sub_eq_add_neg, ← int.nat_abs_neg b], apply nat_abs_add_le }

theorem nat_abs_neg_of_nat (n : ℕ) : nat_abs (neg_of_nat n) = n :=
by cases n; refl

theorem nat_abs_mul (a b : ℤ) : nat_abs (a * b) = (nat_abs a) * (nat_abs b) :=
by cases a; cases b;
  simp only [← int.mul_def, int.mul, nat_abs_neg_of_nat, eq_self_iff_true, int.nat_abs]

lemma nat_abs_mul_nat_abs_eq {a b : ℤ} {c : ℕ} (h : a * b = (c : ℤ)) :
  a.nat_abs * b.nat_abs = c :=
by rw [← nat_abs_mul, h, nat_abs_of_nat]

@[simp] lemma nat_abs_mul_self' (a : ℤ) : (nat_abs a * nat_abs a : ℤ) = a * a :=
by rw [← int.coe_nat_mul, nat_abs_mul_self]

theorem neg_succ_of_nat_eq' (m : ℕ) : -[1+ m] = -m - 1 :=
by simp [neg_succ_of_nat_eq, sub_eq_neg_add]

lemma nat_abs_ne_zero_of_ne_zero {z : ℤ} (hz : z ≠ 0) : z.nat_abs ≠ 0 :=
λ h, hz $ int.eq_zero_of_nat_abs_eq_zero h

@[simp] lemma nat_abs_eq_zero {a : ℤ} : a.nat_abs = 0 ↔ a = 0 :=
⟨int.eq_zero_of_nat_abs_eq_zero, λ h, h.symm ▸ rfl⟩

lemma nat_abs_ne_zero {a : ℤ} : a.nat_abs ≠ 0 ↔ a ≠ 0 := not_congr int.nat_abs_eq_zero

lemma nat_abs_lt_nat_abs_of_nonneg_of_lt {a b : ℤ} (w₁ : 0 ≤ a) (w₂ : a < b) :
  a.nat_abs < b.nat_abs :=
begin
  lift b to ℕ using le_trans w₁ (le_of_lt w₂),
  lift a to ℕ using w₁,
  simpa [coe_nat_lt] using w₂,
end

lemma nat_abs_eq_nat_abs_iff {a b : ℤ} : a.nat_abs = b.nat_abs ↔ a = b ∨ a = -b :=
begin
  split; intro h,
  { cases int.nat_abs_eq a with h₁ h₁; cases int.nat_abs_eq b with h₂ h₂;
    rw [h₁, h₂]; simp [h], },
  { cases h; rw h, rw int.nat_abs_neg, },
end

lemma nat_abs_eq_iff {a : ℤ} {n : ℕ} : a.nat_abs = n ↔ a = n ∨ a = -n :=
by rw [←int.nat_abs_eq_nat_abs_iff, int.nat_abs_of_nat]

lemma nat_abs_eq_iff_mul_self_eq {a b : ℤ} : a.nat_abs = b.nat_abs ↔ a * a = b * b :=
begin
  rw [← abs_eq_iff_mul_self_eq, abs_eq_nat_abs, abs_eq_nat_abs],
  exact int.coe_nat_inj'.symm
end

lemma eq_nat_abs_iff_mul_eq_zero : a.nat_abs = n ↔ (a - n) * (a + n) = 0 :=
by rw [nat_abs_eq_iff, mul_eq_zero, sub_eq_zero, add_eq_zero_iff_eq_neg]

lemma nat_abs_lt_iff_mul_self_lt {a b : ℤ} : a.nat_abs < b.nat_abs ↔ a * a < b * b :=
begin
  rw [← abs_lt_iff_mul_self_lt, abs_eq_nat_abs, abs_eq_nat_abs],
  exact int.coe_nat_lt.symm
end

lemma nat_abs_le_iff_mul_self_le {a b : ℤ} : a.nat_abs ≤ b.nat_abs ↔ a * a ≤ b * b :=
begin
  rw [← abs_le_iff_mul_self_le, abs_eq_nat_abs, abs_eq_nat_abs],
  exact int.coe_nat_le.symm
end

lemma nat_abs_eq_iff_sq_eq {a b : ℤ} : a.nat_abs = b.nat_abs ↔ a ^ 2 = b ^ 2 :=
by { rw [sq, sq], exact nat_abs_eq_iff_mul_self_eq }

lemma nat_abs_lt_iff_sq_lt {a b : ℤ} : a.nat_abs < b.nat_abs ↔ a ^ 2 < b ^ 2 :=
by { rw [sq, sq], exact nat_abs_lt_iff_mul_self_lt }

lemma nat_abs_le_iff_sq_le {a b : ℤ} : a.nat_abs ≤ b.nat_abs ↔ a ^ 2 ≤ b ^ 2 :=
by { rw [sq, sq], exact nat_abs_le_iff_mul_self_le }

@[simp] lemma nat_abs_dvd_iff_dvd {a b : ℤ} : a.nat_abs ∣ b.nat_abs ↔ a ∣ b :=
begin
  refine ⟨_, λ ⟨k, hk⟩, ⟨k.nat_abs, hk.symm ▸ nat_abs_mul a k⟩⟩,
  rintro ⟨k, hk⟩,
  rw [←nat_abs_of_nat k, ←nat_abs_mul, nat_abs_eq_nat_abs_iff, neg_mul_eq_mul_neg] at hk,
  cases hk; exact ⟨_, hk⟩
end

lemma nat_abs_inj_of_nonneg_of_nonneg {a b : ℤ} (ha : 0 ≤ a) (hb : 0 ≤ b) :
  nat_abs a = nat_abs b ↔ a = b :=
by rw [←sq_eq_sq ha hb, ←nat_abs_eq_iff_sq_eq]

lemma nat_abs_inj_of_nonpos_of_nonpos {a b : ℤ} (ha : a ≤ 0) (hb : b ≤ 0) :
  nat_abs a = nat_abs b ↔ a = b :=
by simpa only [int.nat_abs_neg, neg_inj]
 using nat_abs_inj_of_nonneg_of_nonneg
  (neg_nonneg_of_nonpos ha) (neg_nonneg_of_nonpos hb)

lemma nat_abs_inj_of_nonneg_of_nonpos {a b : ℤ} (ha : 0 ≤ a) (hb : b ≤ 0) :
  nat_abs a = nat_abs b ↔ a = -b :=
by simpa only [int.nat_abs_neg]
  using nat_abs_inj_of_nonneg_of_nonneg ha (neg_nonneg_of_nonpos hb)

lemma nat_abs_inj_of_nonpos_of_nonneg {a b : ℤ} (ha : a ≤ 0) (hb : 0 ≤ b) :
  nat_abs a = nat_abs b ↔ -a = b :=
by simpa only [int.nat_abs_neg]
  using nat_abs_inj_of_nonneg_of_nonneg (neg_nonneg_of_nonpos ha) hb

section intervals
open set

lemma strict_mono_on_nat_abs : strict_mono_on nat_abs (Ici 0) :=
λ a ha b hb hab, nat_abs_lt_nat_abs_of_nonneg_of_lt ha hab

lemma strict_anti_on_nat_abs : strict_anti_on nat_abs (Iic 0) :=
λ a ha b hb hab, by simpa [int.nat_abs_neg]
  using nat_abs_lt_nat_abs_of_nonneg_of_lt (right.nonneg_neg_iff.mpr hb) (neg_lt_neg_iff.mpr hab)

lemma inj_on_nat_abs_Ici : inj_on nat_abs (Ici 0) := strict_mono_on_nat_abs.inj_on

lemma inj_on_nat_abs_Iic : inj_on nat_abs (Iic 0) := strict_anti_on_nat_abs.inj_on

end intervals

/-! ### `/`  -/

@[simp] theorem of_nat_div (m n : ℕ) : of_nat (m / n) = (of_nat m) / (of_nat n) := rfl

@[simp, norm_cast] theorem coe_nat_div (m n : ℕ) : ((m / n : ℕ) : ℤ) = m / n := rfl

theorem neg_succ_of_nat_div (m : ℕ) {b : ℤ} (H : 0 < b) :
  -[1+m] / b = -(m / b + 1) :=
match b, eq_succ_of_zero_lt H with ._, ⟨n, rfl⟩ := rfl end

-- Will be generalized to Euclidean domains.
local attribute [simp]
protected theorem zero_div : ∀ (b : ℤ), 0 / b = 0
| (n:ℕ) := show of_nat _ = _, by simp
| -[1+ n] := show -of_nat _ = _, by simp

local attribute [simp] -- Will be generalized to Euclidean domains.
protected theorem div_zero : ∀ (a : ℤ), a / 0 = 0
| (n:ℕ) := show of_nat _ = _, by simp
| -[1+ n] := rfl

@[simp] protected theorem div_neg : ∀ (a b : ℤ), a / -b = -(a / b)
| (m : ℕ) 0       := show of_nat (m / 0) = -(m / 0 : ℕ), by rw nat.div_zero; refl
| (m : ℕ) (n+1:ℕ) := rfl
| (m : ℕ) -[1+ n] := (neg_neg _).symm
| -[1+ m] 0       := rfl
| -[1+ m] (n+1:ℕ) := rfl
| -[1+ m] -[1+ n] := rfl


theorem div_of_neg_of_pos {a b : ℤ} (Ha : a < 0) (Hb : 0 < b) : a / b = -((-a - 1) / b + 1) :=
match a, b, eq_neg_succ_of_lt_zero Ha, eq_succ_of_zero_lt Hb with
| ._, ._, ⟨m, rfl⟩, ⟨n, rfl⟩ :=
  by change (- -[1+ m] : ℤ) with (m+1 : ℤ); rw add_sub_cancel; refl
end

protected theorem div_nonneg {a b : ℤ} (Ha : 0 ≤ a) (Hb : 0 ≤ b) : 0 ≤ a / b :=
match a, b, eq_coe_of_zero_le Ha, eq_coe_of_zero_le Hb with
| ._, ._, ⟨m, rfl⟩, ⟨n, rfl⟩ := coe_zero_le _
end

protected theorem div_nonpos {a b : ℤ} (Ha : 0 ≤ a) (Hb : b ≤ 0) : a / b ≤ 0 :=
nonpos_of_neg_nonneg $ by rw [← int.div_neg]; exact int.div_nonneg Ha (neg_nonneg_of_nonpos Hb)

theorem div_neg' {a b : ℤ} (Ha : a < 0) (Hb : 0 < b) : a / b < 0 :=
match a, b, eq_neg_succ_of_lt_zero Ha, eq_succ_of_zero_lt Hb with
| ._, ._, ⟨m, rfl⟩, ⟨n, rfl⟩ := neg_succ_lt_zero _
end

@[simp] protected theorem div_one : ∀ (a : ℤ), a / 1 = a
| (n:ℕ) := congr_arg of_nat (nat.div_one _)
| -[1+ n] := congr_arg neg_succ_of_nat (nat.div_one _)

theorem div_eq_zero_of_lt {a b : ℤ} (H1 : 0 ≤ a) (H2 : a < b) : a / b = 0 :=
match a, b, eq_coe_of_zero_le H1, eq_succ_of_zero_lt (lt_of_le_of_lt H1 H2), H2  with
| ._, ._, ⟨m, rfl⟩, ⟨n, rfl⟩, H2 :=
  congr_arg of_nat $ nat.div_eq_of_lt $ lt_of_coe_nat_lt_coe_nat H2
end

theorem div_eq_zero_of_lt_abs {a b : ℤ} (H1 : 0 ≤ a) (H2 : a < |b|) : a / b = 0 :=
match b, |b|, abs_eq_nat_abs b, H2 with
| (n : ℕ), ._, rfl, H2 := div_eq_zero_of_lt H1 H2
| -[1+ n], ._, rfl, H2 := neg_injective $ by rw [← int.div_neg]; exact div_eq_zero_of_lt H1 H2
end

protected theorem add_mul_div_right (a b : ℤ) {c : ℤ} (H : c ≠ 0) :
  (a + b * c) / c = a / c + b :=
have ∀ {k n : ℕ} {a : ℤ}, (a + n * k.succ) / k.succ = a / k.succ + n, from
λ k n a, match a with
| (m : ℕ) := congr_arg of_nat $ nat.add_mul_div_right _ _ k.succ_pos
| -[1+ m] := show ((n * k.succ:ℕ) - m.succ : ℤ) / k.succ =
                  n - (m / k.succ + 1 : ℕ), begin
  cases lt_or_ge m (n*k.succ) with h h,
  { rw [← int.coe_nat_sub h,
        ← int.coe_nat_sub ((nat.div_lt_iff_lt_mul _ _ k.succ_pos).2 h)],
    apply congr_arg of_nat,
    rw [mul_comm, nat.mul_sub_div], rwa mul_comm },
  { change (↑(n * nat.succ k) - (m + 1) : ℤ) / ↑(nat.succ k) =
           ↑n - ((m / nat.succ k : ℕ) + 1),
    rw [← sub_sub, ← sub_sub, ← neg_sub (m:ℤ), ← neg_sub _ (n:ℤ),
        ← int.coe_nat_sub h,
        ← int.coe_nat_sub ((nat.le_div_iff_mul_le _ _ k.succ_pos).2 h),
        ← neg_succ_of_nat_coe', ← neg_succ_of_nat_coe'],
    { apply congr_arg neg_succ_of_nat,
      rw [mul_comm, nat.sub_mul_div], rwa mul_comm } }
  end
end,
have ∀ {a b c : ℤ}, 0 < c → (a + b * c) / c = a / c + b, from
λ a b c H, match c, eq_succ_of_zero_lt H, b with
| ._, ⟨k, rfl⟩, (n : ℕ) := this
| ._, ⟨k, rfl⟩, -[1+ n] :=
  show (a - n.succ * k.succ) / k.succ = (a / k.succ) - n.succ, from
  eq_sub_of_add_eq $ by rw [← this, sub_add_cancel]
end,
match lt_trichotomy c 0 with
| or.inl hlt          := neg_inj.1 $ by rw [← int.div_neg, neg_add, ← int.div_neg, ← neg_mul_neg];
                         apply this (neg_pos_of_neg hlt)
| or.inr (or.inl heq) := absurd heq H
| or.inr (or.inr hgt) := this hgt
end

protected theorem add_mul_div_left (a : ℤ) {b : ℤ} (c : ℤ) (H : b ≠ 0) :
    (a + b * c) / b = a / b + c :=
by rw [mul_comm, int.add_mul_div_right _ _ H]

protected theorem add_div_of_dvd_right {a b c : ℤ} (H : c ∣ b) :
  (a + b) / c = a / c + b / c :=
begin
  by_cases h1 : c = 0,
  { simp [h1] },
  cases H with k hk,
  rw hk,
  change c ≠ 0 at h1,
  rw [mul_comm c k, int.add_mul_div_right _ _ h1, ←zero_add (k * c), int.add_mul_div_right _ _ h1,
      int.zero_div, zero_add]
end

protected theorem add_div_of_dvd_left {a b c : ℤ} (H : c ∣ a) :
  (a + b) / c = a / c + b / c :=
by rw [add_comm, int.add_div_of_dvd_right H, add_comm]

@[simp] protected theorem mul_div_cancel (a : ℤ) {b : ℤ} (H : b ≠ 0) : a * b / b = a :=
by have := int.add_mul_div_right 0 a H;
   rwa [zero_add, int.zero_div, zero_add] at this

@[simp] protected theorem mul_div_cancel_left {a : ℤ} (b : ℤ) (H : a ≠ 0) : a * b / a = b :=
by rw [mul_comm, int.mul_div_cancel _ H]

@[simp] protected theorem div_self {a : ℤ} (H : a ≠ 0) : a / a = 1 :=
by have := int.mul_div_cancel 1 H; rwa one_mul at this

/-! ### mod -/

theorem of_nat_mod (m n : nat) : (m % n : ℤ) = of_nat (m % n) := rfl

@[simp, norm_cast] theorem coe_nat_mod (m n : ℕ) : (↑(m % n) : ℤ) = ↑m % ↑n := rfl

theorem neg_succ_of_nat_mod (m : ℕ) {b : ℤ} (bpos : 0 < b) :
  -[1+m] % b = b - 1 - m % b :=
by rw [sub_sub, add_comm]; exact
match b, eq_succ_of_zero_lt bpos with ._, ⟨n, rfl⟩ := rfl end

@[simp] theorem mod_neg : ∀ (a b : ℤ), a % -b = a % b
| (m : ℕ) n := @congr_arg ℕ ℤ _ _ (λ i, ↑(m % i)) (nat_abs_neg _)
| -[1+ m] n := @congr_arg ℕ ℤ _ _ (λ i, sub_nat_nat i (nat.succ (m % i))) (nat_abs_neg _)

@[simp] theorem mod_abs (a b : ℤ) : a % (|b|) = a % b :=
abs_by_cases (λ i, a % i = a % b) rfl (mod_neg _ _)

local attribute [simp] -- Will be generalized to Euclidean domains.
theorem zero_mod (b : ℤ) : 0 % b = 0 := rfl

local attribute [simp] -- Will be generalized to Euclidean domains.
theorem mod_zero : ∀ (a : ℤ), a % 0 = a
| (m : ℕ) := congr_arg of_nat $ nat.mod_zero _
| -[1+ m] := congr_arg neg_succ_of_nat $ nat.mod_zero _

local attribute [simp] -- Will be generalized to Euclidean domains.
theorem mod_one : ∀ (a : ℤ), a % 1 = 0
| (m : ℕ) := congr_arg of_nat $ nat.mod_one _
| -[1+ m] := show (1 - (m % 1).succ : ℤ) = 0, by rw nat.mod_one; refl

theorem mod_eq_of_lt {a b : ℤ} (H1 : 0 ≤ a) (H2 : a < b) : a % b = a :=
match a, b, eq_coe_of_zero_le H1, eq_coe_of_zero_le (le_trans H1 (le_of_lt H2)), H2 with
| ._, ._, ⟨m, rfl⟩, ⟨n, rfl⟩, H2 :=
  congr_arg of_nat $ nat.mod_eq_of_lt (lt_of_coe_nat_lt_coe_nat H2)
end

theorem mod_nonneg : ∀ (a : ℤ) {b : ℤ}, b ≠ 0 → 0 ≤ a % b
| (m : ℕ) n H := coe_zero_le _
| -[1+ m] n H :=
  sub_nonneg_of_le $ coe_nat_le_coe_nat_of_le $ nat.mod_lt _ (nat_abs_pos_of_ne_zero H)

theorem mod_lt_of_pos (a : ℤ) {b : ℤ} (H : 0 < b) : a % b < b :=
match a, b, eq_succ_of_zero_lt H with
| (m : ℕ), ._, ⟨n, rfl⟩ := coe_nat_lt_coe_nat_of_lt (nat.mod_lt _ (nat.succ_pos _))
| -[1+ m], ._, ⟨n, rfl⟩ := sub_lt_self _ (coe_nat_lt_coe_nat_of_lt $ nat.succ_pos _)
end

theorem mod_lt (a : ℤ) {b : ℤ} (H : b ≠ 0) : a % b < |b| :=
by rw [← mod_abs]; exact mod_lt_of_pos _ (abs_pos.2 H)

theorem mod_add_div_aux (m n : ℕ) : (n - (m % n + 1) - (n * (m / n) + n) : ℤ) = -[1+ m] :=
begin
  rw [← sub_sub, neg_succ_of_nat_coe, sub_sub (n:ℤ)],
  apply eq_neg_of_eq_neg,
  rw [neg_sub, sub_sub_self, add_right_comm],
  exact @congr_arg ℕ ℤ _ _ (λi, (i + 1 : ℤ)) (nat.mod_add_div _ _).symm
end

theorem mod_add_div : ∀ (a b : ℤ), a % b + b * (a / b) = a
| (m : ℕ) (n : ℕ) := congr_arg of_nat (nat.mod_add_div _ _)
| (m : ℕ) -[1+ n] := show (_ + -(n+1) * -((m) / (n + 1) : ℕ) : ℤ) = _,
  by rw [neg_mul_neg]; exact congr_arg of_nat (nat.mod_add_div _ _)
| -[1+ m] 0       := by rw [mod_zero, int.div_zero]; refl
| -[1+ m] (n+1:ℕ) := mod_add_div_aux m n.succ
| -[1+ m] -[1+ n] := mod_add_div_aux m n.succ

theorem div_add_mod (a b : ℤ) : b * (a / b) + a % b = a :=
(add_comm _ _).trans (mod_add_div _ _)

lemma mod_add_div' (m k : ℤ) : m % k + (m / k) * k = m :=
by { rw mul_comm, exact mod_add_div _ _ }

lemma div_add_mod' (m k : ℤ) : (m / k) * k + m % k = m :=
by { rw mul_comm, exact div_add_mod _ _ }

theorem mod_def (a b : ℤ) : a % b = a - b * (a / b) :=
eq_sub_of_add_eq (mod_add_div _ _)

@[simp] theorem add_mul_mod_self {a b c : ℤ} : (a + b * c) % c = a % c :=
if cz : c = 0 then by rw [cz, mul_zero, add_zero] else
by rw [mod_def, mod_def, int.add_mul_div_right _ _ cz,
       mul_add, mul_comm, add_sub_add_right_eq_sub]

@[simp] theorem add_mul_mod_self_left (a b c : ℤ) : (a + b * c) % b = a % b :=
by rw [mul_comm, add_mul_mod_self]

@[simp] theorem add_mod_self {a b : ℤ} : (a + b) % b = a % b :=
by have := add_mul_mod_self_left a b 1; rwa mul_one at this

@[simp] theorem add_mod_self_left {a b : ℤ} : (a + b) % a = b % a :=
by rw [add_comm, add_mod_self]

@[simp] theorem mod_add_mod (m n k : ℤ) : (m % n + k) % n = (m + k) % n :=
by have := (add_mul_mod_self_left (m % n + k) n (m / n)).symm;
   rwa [add_right_comm, mod_add_div] at this

@[simp] theorem add_mod_mod (m n k : ℤ) : (m + n % k) % k = (m + n) % k :=
by rw [add_comm, mod_add_mod, add_comm]

lemma add_mod (a b n : ℤ) : (a + b) % n = ((a % n) + (b % n)) % n :=
by rw [add_mod_mod, mod_add_mod]

theorem add_mod_eq_add_mod_right {m n k : ℤ} (i : ℤ) (H : m % n = k % n) :
  (m + i) % n = (k + i) % n :=
by rw [← mod_add_mod, ← mod_add_mod k, H]

theorem add_mod_eq_add_mod_left {m n k : ℤ} (i : ℤ) (H : m % n = k % n) :
  (i + m) % n = (i + k) % n :=
by rw [add_comm, add_mod_eq_add_mod_right _ H, add_comm]

theorem mod_add_cancel_right {m n k : ℤ} (i) : (m + i) % n = (k + i) % n ↔
  m % n = k % n :=
⟨λ H, by have := add_mod_eq_add_mod_right (-i) H;
      rwa [add_neg_cancel_right, add_neg_cancel_right] at this,
 add_mod_eq_add_mod_right _⟩

theorem mod_add_cancel_left {m n k i : ℤ} :
  (i + m) % n = (i + k) % n ↔ m % n = k % n :=
by rw [add_comm, add_comm i, mod_add_cancel_right]

theorem mod_sub_cancel_right {m n k : ℤ} (i) : (m - i) % n = (k - i) % n ↔
  m % n = k % n :=
mod_add_cancel_right _

theorem mod_eq_mod_iff_mod_sub_eq_zero {m n k : ℤ} : m % n = k % n ↔ (m - k) % n = 0 :=
(mod_sub_cancel_right k).symm.trans $ by simp

@[simp] theorem mul_mod_left (a b : ℤ) : (a * b) % b = 0 :=
by rw [← zero_add (a * b), add_mul_mod_self, zero_mod]

@[simp] theorem mul_mod_right (a b : ℤ) : (a * b) % a = 0 :=
by rw [mul_comm, mul_mod_left]

lemma mul_mod (a b n : ℤ) : (a * b) % n = ((a % n) * (b % n)) % n :=
begin
  conv_lhs
  { rw [←mod_add_div a n, ←mod_add_div' b n, right_distrib, left_distrib, left_distrib,
        mul_assoc, mul_assoc, ←left_distrib n _ _, add_mul_mod_self_left, ← mul_assoc,
        add_mul_mod_self] }
end

@[simp] lemma neg_mod_two (i : ℤ) : (-i) % 2 = i % 2 :=
begin
  apply int.mod_eq_mod_iff_mod_sub_eq_zero.mpr,
  convert int.mul_mod_right 2 (-i),
  simp only [two_mul, sub_eq_add_neg]
end

local attribute [simp] -- Will be generalized to Euclidean domains.
theorem mod_self {a : ℤ} : a % a = 0 :=
by have := mul_mod_left 1 a; rwa one_mul at this

@[simp] theorem mod_mod_of_dvd (n : ℤ) {m k : ℤ} (h : m ∣ k) : n % k % m = n % m :=
begin
  conv { to_rhs, rw ←mod_add_div n k },
  rcases h with ⟨t, rfl⟩, rw [mul_assoc, add_mul_mod_self_left]
end

@[simp] theorem mod_mod (a b : ℤ) : a % b % b = a % b :=
by conv {to_rhs, rw [← mod_add_div a b, add_mul_mod_self_left]}

lemma sub_mod (a b n : ℤ) : (a - b) % n = ((a % n) - (b % n)) % n :=
begin
  apply (mod_add_cancel_right b).mp,
  rw [sub_add_cancel, ← add_mod_mod, sub_add_cancel, mod_mod]
end

/-! ### properties of `/` and `%` -/

@[simp] theorem mul_div_mul_of_pos {a : ℤ} (b c : ℤ) (H : 0 < a) : a * b / (a * c) = b / c :=
suffices ∀ (m k : ℕ) (b : ℤ), (m.succ * b / (m.succ * k) : ℤ) = b / k, from
match a, eq_succ_of_zero_lt H, c, eq_coe_or_neg c with
| ._, ⟨m, rfl⟩, ._, ⟨k, or.inl rfl⟩ := this _ _ _
| ._, ⟨m, rfl⟩, ._, ⟨k, or.inr rfl⟩ :=
  by rw [mul_neg, int.div_neg, int.div_neg];
     apply congr_arg has_neg.neg; apply this
end,
λ m k b, match b, k with
| (n : ℕ), k   := congr_arg of_nat (nat.mul_div_mul _ _ m.succ_pos)
| -[1+ n], 0   := by rw [int.coe_nat_zero, mul_zero, int.div_zero, int.div_zero]
| -[1+ n], k+1 := congr_arg neg_succ_of_nat $
  show (m.succ * n + m) / (m.succ * k.succ) = n / k.succ, begin
    apply nat.div_eq_of_lt_le,
    { refine le_trans _ (nat.le_add_right _ _),
      rw [← nat.mul_div_mul _ _ m.succ_pos],
      apply nat.div_mul_le_self },
    { change m.succ * n.succ ≤ _,
      rw [mul_left_comm],
      apply nat.mul_le_mul_left,
      apply (nat.div_lt_iff_lt_mul _ _ k.succ_pos).1,
      apply nat.lt_succ_self }
  end
end

@[simp] theorem mul_div_mul_of_pos_left (a : ℤ) {b : ℤ} (H : 0 < b) (c : ℤ) :
  a * b / (c * b) = a / c :=
by rw [mul_comm, mul_comm c, mul_div_mul_of_pos _ _ H]

@[simp] theorem mul_mod_mul_of_pos {a : ℤ} (H : 0 < a) (b c : ℤ) : a * b % (a * c) = a * (b % c) :=
by rw [mod_def, mod_def, mul_div_mul_of_pos _ _ H, mul_sub_left_distrib, mul_assoc]

theorem lt_div_add_one_mul_self (a : ℤ) {b : ℤ} (H : 0 < b) : a < (a / b + 1) * b :=
by { rw [add_mul, one_mul, mul_comm, ← sub_lt_iff_lt_add', ← mod_def],
  exact mod_lt_of_pos _ H }

theorem abs_div_le_abs : ∀ (a b : ℤ), |a / b| ≤ |a| :=
suffices ∀ (a : ℤ) (n : ℕ), |a / n| ≤ |a|, from
λ a b, match b, eq_coe_or_neg b with
| ._, ⟨n, or.inl rfl⟩ := this _ _
| ._, ⟨n, or.inr rfl⟩ := by rw [int.div_neg, abs_neg]; apply this
end,
λ a n, by rw [abs_eq_nat_abs, abs_eq_nat_abs]; exact
coe_nat_le_coe_nat_of_le (match a, n with
| (m : ℕ), n := nat.div_le_self _ _
| -[1+ m], 0 := nat.zero_le _
| -[1+ m], n+1 := nat.succ_le_succ (nat.div_le_self _ _)
end)

theorem div_le_self {a : ℤ} (b : ℤ) (Ha : 0 ≤ a) : a / b ≤ a :=
by have := le_trans (le_abs_self _) (abs_div_le_abs a b);
   rwa [abs_of_nonneg Ha] at this

theorem mul_div_cancel_of_mod_eq_zero {a b : ℤ} (H : a % b = 0) : b * (a / b) = a :=
by have := mod_add_div a b; rwa [H, zero_add] at this

theorem div_mul_cancel_of_mod_eq_zero {a b : ℤ} (H : a % b = 0) : a / b * b = a :=
by rw [mul_comm, mul_div_cancel_of_mod_eq_zero H]

lemma mod_two_eq_zero_or_one (n : ℤ) : n % 2 = 0 ∨ n % 2 = 1 :=
have h : n % 2 < 2 := abs_of_nonneg (show 0 ≤ (2 : ℤ), from dec_trivial) ▸ int.mod_lt _ dec_trivial,
have h₁ : 0 ≤ n % 2 := int.mod_nonneg _ dec_trivial,
match (n % 2), h, h₁ with
| (0 : ℕ) := λ _ _, or.inl rfl
| (1 : ℕ) := λ _ _, or.inr rfl
| (k + 2 : ℕ) := λ h _, absurd h dec_trivial
| -[1+ a] := λ _ h₁, absurd h₁ dec_trivial
end

/-! ### dvd -/

@[norm_cast] theorem coe_nat_dvd {m n : ℕ} : (↑m : ℤ) ∣ ↑n ↔ m ∣ n :=
⟨λ ⟨a, ae⟩, m.eq_zero_or_pos.elim
  (λm0, by simp [m0] at ae; simp [ae, m0])
  (λm0l, by
  { cases eq_coe_of_zero_le (@nonneg_of_mul_nonneg_left ℤ _ m a
      (by simp [ae.symm]) (by simpa using m0l)) with k e,
    subst a, exact ⟨k, int.coe_nat_inj ae⟩ }),
 λ ⟨k, e⟩, dvd.intro k $ by rw [e, int.coe_nat_mul]⟩

theorem coe_nat_dvd_left {n : ℕ} {z : ℤ} : (↑n : ℤ) ∣ z ↔ n ∣ z.nat_abs :=
by rcases nat_abs_eq z with eq | eq; rw eq; simp [coe_nat_dvd]

theorem coe_nat_dvd_right {n : ℕ} {z : ℤ} : z ∣ (↑n : ℤ) ↔ z.nat_abs ∣ n :=
by rcases nat_abs_eq z with eq | eq; rw eq; simp [coe_nat_dvd]

theorem dvd_antisymm {a b : ℤ} (H1 : 0 ≤ a) (H2 : 0 ≤ b) : a ∣ b → b ∣ a → a = b :=
begin
  rw [← abs_of_nonneg H1, ← abs_of_nonneg H2, abs_eq_nat_abs, abs_eq_nat_abs],
  rw [coe_nat_dvd, coe_nat_dvd, coe_nat_inj'],
  apply nat.dvd_antisymm
end

theorem dvd_of_mod_eq_zero {a b : ℤ} (H : b % a = 0) : a ∣ b :=
⟨b / a, (mul_div_cancel_of_mod_eq_zero H).symm⟩

theorem mod_eq_zero_of_dvd : ∀ {a b : ℤ}, a ∣ b → b % a = 0
| a ._ ⟨c, rfl⟩ := mul_mod_right _ _

theorem dvd_iff_mod_eq_zero (a b : ℤ) : a ∣ b ↔ b % a = 0 :=
⟨mod_eq_zero_of_dvd, dvd_of_mod_eq_zero⟩

/-- If `a % b = c` then `b` divides `a - c`. -/
lemma dvd_sub_of_mod_eq {a b c : ℤ} (h : a % b = c) : b ∣ a - c :=
begin
  have hx : a % b % b = c % b, { rw h },
  rw [mod_mod, ←mod_sub_cancel_right c, sub_self, zero_mod] at hx,
  exact dvd_of_mod_eq_zero hx
end

theorem nat_abs_dvd {a b : ℤ} : (a.nat_abs : ℤ) ∣ b ↔ a ∣ b :=
(nat_abs_eq a).elim (λ e, by rw ← e) (λ e, by rw [← neg_dvd, ← e])

theorem dvd_nat_abs {a b : ℤ} : a ∣ b.nat_abs ↔ a ∣ b :=
(nat_abs_eq b).elim (λ e, by rw ← e) (λ e, by rw [← dvd_neg, ← e])

instance decidable_dvd : @decidable_rel ℤ (∣) :=
assume a n, decidable_of_decidable_of_iff (by apply_instance) (dvd_iff_mod_eq_zero _ _).symm

protected theorem div_mul_cancel {a b : ℤ} (H : b ∣ a) : a / b * b = a :=
div_mul_cancel_of_mod_eq_zero (mod_eq_zero_of_dvd H)

protected theorem mul_div_cancel' {a b : ℤ} (H : a ∣ b) : a * (b / a) = b :=
by rw [mul_comm, int.div_mul_cancel H]

protected theorem mul_div_assoc (a : ℤ) : ∀ {b c : ℤ}, c ∣ b → (a * b) / c = a * (b / c)
| ._ c ⟨d, rfl⟩ := if cz : c = 0 then by simp [cz] else
  by rw [mul_left_comm, int.mul_div_cancel_left _ cz, int.mul_div_cancel_left _ cz]

protected theorem mul_div_assoc' (b : ℤ) {a c : ℤ} (h : c ∣ a) : a * b / c = a / c * b :=
by rw [mul_comm, int.mul_div_assoc _ h, mul_comm]

theorem div_dvd_div : ∀ {a b c : ℤ} (H1 : a ∣ b) (H2 : b ∣ c), b / a ∣ c / a
| a ._ ._ ⟨b, rfl⟩ ⟨c, rfl⟩ := if az : a = 0 then by simp [az] else
  by rw [int.mul_div_cancel_left _ az, mul_assoc, int.mul_div_cancel_left _ az];
     apply dvd_mul_right

protected theorem eq_mul_of_div_eq_right {a b c : ℤ} (H1 : b ∣ a) (H2 : a / b = c) :
  a = b * c :=
by rw [← H2, int.mul_div_cancel' H1]

protected theorem div_eq_of_eq_mul_right {a b c : ℤ} (H1 : b ≠ 0) (H2 : a = b * c) :
  a / b = c :=
by rw [H2, int.mul_div_cancel_left _ H1]

protected theorem eq_div_of_mul_eq_right {a b c : ℤ} (H1 : a ≠ 0) (H2 : a * b = c) :
  b = c / a :=
eq.symm $ int.div_eq_of_eq_mul_right H1 H2.symm

protected theorem div_eq_iff_eq_mul_right {a b c : ℤ} (H : b ≠ 0) (H' : b ∣ a) :
  a / b = c ↔ a = b * c :=
⟨int.eq_mul_of_div_eq_right H', int.div_eq_of_eq_mul_right H⟩

protected theorem div_eq_iff_eq_mul_left {a b c : ℤ} (H : b ≠ 0) (H' : b ∣ a) :
  a / b = c ↔ a = c * b :=
by rw mul_comm; exact int.div_eq_iff_eq_mul_right H H'

protected theorem eq_mul_of_div_eq_left {a b c : ℤ} (H1 : b ∣ a) (H2 : a / b = c) :
  a = c * b :=
by rw [mul_comm, int.eq_mul_of_div_eq_right H1 H2]

protected theorem div_eq_of_eq_mul_left {a b c : ℤ} (H1 : b ≠ 0) (H2 : a = c * b) :
  a / b = c :=
int.div_eq_of_eq_mul_right H1 (by rw [mul_comm, H2])

protected lemma eq_zero_of_div_eq_zero {d n : ℤ} (h : d ∣ n) (H : n / d = 0) : n = 0 :=
by rw [← int.mul_div_cancel' h, H, mul_zero]

theorem neg_div_of_dvd : ∀ {a b : ℤ} (H : b ∣ a), -a / b = -(a / b)
| ._ b ⟨c, rfl⟩ := if bz : b = 0 then by simp [bz] else
  by rw [neg_mul_eq_mul_neg, int.mul_div_cancel_left _ bz, int.mul_div_cancel_left _ bz]

lemma sub_div_of_dvd (a : ℤ) {b c : ℤ} (hcb : c ∣ b) : (a - b) / c = a / c - b / c :=
begin
  rw [sub_eq_add_neg, sub_eq_add_neg, int.add_div_of_dvd_right ((dvd_neg c b).mpr hcb)],
  congr,
  exact neg_div_of_dvd hcb,
end

lemma sub_div_of_dvd_sub {a b c : ℤ} (hcab : c ∣ (a - b)) : (a - b) / c = a / c - b / c :=
by rw [eq_sub_iff_add_eq, ← int.add_div_of_dvd_left hcab, sub_add_cancel]

@[simp]
protected lemma div_left_inj {a b d : ℤ} (hda : d ∣ a) (hdb : d ∣ b) : a / d = b / d ↔ a = b :=
begin
  refine ⟨λ h, _, congr_arg _⟩,
  rw [←int.mul_div_cancel' hda, ←int.mul_div_cancel' hdb, h],
end

lemma nat_abs_sign (z : ℤ) :
  z.sign.nat_abs = if z = 0 then 0 else 1 :=
by rcases z with (_ | _) | _; refl

lemma nat_abs_sign_of_nonzero {z : ℤ} (hz : z ≠ 0) :
  z.sign.nat_abs = 1 :=
by rw [int.nat_abs_sign, if_neg hz]

lemma abs_sign_of_nonzero {z : ℤ} (hz : z ≠ 0) : |z.sign| = 1 :=
by rw [abs_eq_nat_abs, nat_abs_sign_of_nonzero hz, int.coe_nat_one]

lemma sign_coe_nat_of_nonzero {n : ℕ} (hn : n ≠ 0) :
  int.sign n = 1 :=
begin
  obtain ⟨n, rfl⟩ := nat.exists_eq_succ_of_ne_zero hn,
  exact int.sign_of_succ n
end

@[simp] lemma sign_neg (z : ℤ) :
  int.sign (-z) = -int.sign z :=
by rcases z with (_ | _)| _; refl

theorem div_sign : ∀ a b, a / sign b = a * sign b
| a (n+1:ℕ) := by unfold sign; simp
| a 0       := by simp [sign]
| a -[1+ n] := by simp [sign]

@[simp] theorem sign_mul : ∀ a b, sign (a * b) = sign a * sign b
| a       0       := by simp
| 0       b       := by simp
| (m+1:ℕ) (n+1:ℕ) := rfl
| (m+1:ℕ) -[1+ n] := rfl
| -[1+ m] (n+1:ℕ) := rfl
| -[1+ m] -[1+ n] := rfl

protected theorem sign_eq_div_abs (a : ℤ) : sign a = a / |a| :=
if az : a = 0 then by simp [az] else
(int.div_eq_of_eq_mul_left (mt abs_eq_zero.1 az)
  (sign_mul_abs _).symm).symm

theorem mul_sign : ∀ (i : ℤ), i * sign i = nat_abs i
| (n+1:ℕ) := mul_one _
| 0       := mul_zero _
| -[1+ n] := mul_neg_one _

@[simp]
theorem sign_pow_bit1 (k : ℕ) : ∀ n : ℤ, n.sign ^ (bit1 k) = n.sign
| (n+1:ℕ) := one_pow (bit1 k)
| 0       := zero_pow (nat.zero_lt_bit1 k)
| -[1+ n] := (neg_pow_bit1 1 k).trans (congr_arg (λ x, -x) (one_pow (bit1 k)))

theorem le_of_dvd {a b : ℤ} (bpos : 0 < b) (H : a ∣ b) : a ≤ b :=
match a, b, eq_succ_of_zero_lt bpos, H with
| (m : ℕ), ._, ⟨n, rfl⟩, H := coe_nat_le_coe_nat_of_le $
  nat.le_of_dvd n.succ_pos $ coe_nat_dvd.1 H
| -[1+ m], ._, ⟨n, rfl⟩, _ :=
  le_trans (le_of_lt $ neg_succ_lt_zero _) (coe_zero_le _)
end

theorem eq_one_of_dvd_one {a : ℤ} (H : 0 ≤ a) (H' : a ∣ 1) : a = 1 :=
match a, eq_coe_of_zero_le H, H' with
| ._, ⟨n, rfl⟩, H' := congr_arg coe $
  nat.eq_one_of_dvd_one $ coe_nat_dvd.1 H'
end

theorem eq_one_of_mul_eq_one_right {a b : ℤ} (H : 0 ≤ a) (H' : a * b = 1) : a = 1 :=
eq_one_of_dvd_one H ⟨b, H'.symm⟩

theorem eq_one_of_mul_eq_one_left {a b : ℤ} (H : 0 ≤ b) (H' : a * b = 1) : b = 1 :=
eq_one_of_mul_eq_one_right H (by rw [mul_comm, H'])

lemma of_nat_dvd_of_dvd_nat_abs {a : ℕ} : ∀ {z : ℤ} (haz : a ∣ z.nat_abs), ↑a ∣ z
| (int.of_nat _) haz := int.coe_nat_dvd.2 haz
| -[1+k] haz :=
  begin
    change ↑a ∣ -(k+1 : ℤ),
    apply dvd_neg_of_dvd,
    apply int.coe_nat_dvd.2,
    exact haz
  end

lemma dvd_nat_abs_of_of_nat_dvd {a : ℕ} : ∀ {z : ℤ} (haz : ↑a ∣ z), a ∣ z.nat_abs
| (int.of_nat _) haz := int.coe_nat_dvd.1 (int.dvd_nat_abs.2 haz)
| -[1+k] haz :=
  have haz' : (↑a:ℤ) ∣ (↑(k+1):ℤ), from dvd_of_dvd_neg haz,
  int.coe_nat_dvd.1 haz'

lemma pow_dvd_of_le_of_pow_dvd {p m n : ℕ} {k : ℤ} (hmn : m ≤ n) (hdiv : ↑(p ^ n) ∣ k) :
  ↑(p ^ m) ∣ k :=
begin
  induction k,
  { apply int.coe_nat_dvd.2,
    apply pow_dvd_of_le_of_pow_dvd hmn,
    apply int.coe_nat_dvd.1 hdiv },
  change -[1+k] with -(↑(k+1) : ℤ),
  apply dvd_neg_of_dvd,
  apply int.coe_nat_dvd.2,
  apply pow_dvd_of_le_of_pow_dvd hmn,
  apply int.coe_nat_dvd.1,
  apply dvd_of_dvd_neg,
  exact hdiv,
end

lemma dvd_of_pow_dvd {p k : ℕ} {m : ℤ} (hk : 1 ≤ k) (hpk : ↑(p^k) ∣ m) : ↑p ∣ m :=
by rw ←pow_one p; exact pow_dvd_of_le_of_pow_dvd hk hpk

/-- If `n > 0` then `m` is not divisible by `n` iff it is between `n * k` and `n * (k + 1)`
  for some `k`. -/
lemma exists_lt_and_lt_iff_not_dvd (m : ℤ) {n : ℤ} (hn : 0 < n) :
  (∃ k, n * k < m ∧ m < n * (k + 1)) ↔ ¬ n ∣ m :=
begin
  split,
  { rintro ⟨k, h1k, h2k⟩ ⟨l, rfl⟩, rw [mul_lt_mul_left hn] at h1k h2k,
    rw [lt_add_one_iff, ← not_lt] at h2k, exact h2k h1k },
  { intro h, rw [dvd_iff_mod_eq_zero, ← ne.def] at h,
    have := (mod_nonneg m hn.ne.symm).lt_of_ne h.symm,
    simp only [← mod_add_div m n] {single_pass := tt},
    refine ⟨m / n, lt_add_of_pos_left _ this, _⟩,
    rw [add_comm _ (1 : ℤ), left_distrib, mul_one], exact add_lt_add_right (mod_lt_of_pos _ hn) _ }
end

/-! ### `/` and ordering -/

protected theorem div_mul_le (a : ℤ) {b : ℤ} (H : b ≠ 0) : a / b * b ≤ a :=
le_of_sub_nonneg $ by rw [mul_comm, ← mod_def]; apply mod_nonneg _ H

protected theorem div_le_of_le_mul {a b c : ℤ} (H : 0 < c) (H' : a ≤ b * c) : a / c ≤ b :=
le_of_mul_le_mul_right (le_trans (int.div_mul_le _ (ne_of_gt H)) H') H

protected theorem mul_lt_of_lt_div {a b c : ℤ} (H : 0 < c) (H3 : a < b / c) : a * c < b :=
lt_of_not_ge $ mt (int.div_le_of_le_mul H) (not_le_of_gt H3)

protected theorem mul_le_of_le_div {a b c : ℤ} (H1 : 0 < c) (H2 : a ≤ b / c) : a * c ≤ b :=
le_trans (decidable.mul_le_mul_of_nonneg_right H2 (le_of_lt H1)) (int.div_mul_le _ (ne_of_gt H1))

protected theorem le_div_of_mul_le {a b c : ℤ} (H1 : 0 < c) (H2 : a * c ≤ b) : a ≤ b / c :=
le_of_lt_add_one $ lt_of_mul_lt_mul_right
  (lt_of_le_of_lt H2 (lt_div_add_one_mul_self _ H1)) (le_of_lt H1)

protected theorem le_div_iff_mul_le {a b c : ℤ} (H : 0 < c) : a ≤ b / c ↔ a * c ≤ b :=
⟨int.mul_le_of_le_div H, int.le_div_of_mul_le H⟩

protected theorem div_le_div {a b c : ℤ} (H : 0 < c) (H' : a ≤ b) : a / c ≤ b / c :=
int.le_div_of_mul_le H (le_trans (int.div_mul_le _ (ne_of_gt H)) H')

protected theorem div_lt_of_lt_mul {a b c : ℤ} (H : 0 < c) (H' : a < b * c) : a / c < b :=
lt_of_not_ge $ mt (int.mul_le_of_le_div H) (not_le_of_gt H')

protected theorem lt_mul_of_div_lt {a b c : ℤ} (H1 : 0 < c) (H2 : a / c < b) : a < b * c :=
lt_of_not_ge $ mt (int.le_div_of_mul_le H1) (not_le_of_gt H2)

protected theorem div_lt_iff_lt_mul {a b c : ℤ} (H : 0 < c) : a / c < b ↔ a < b * c :=
⟨int.lt_mul_of_div_lt H, int.div_lt_of_lt_mul H⟩

protected theorem le_mul_of_div_le {a b c : ℤ} (H1 : 0 ≤ b) (H2 : b ∣ a) (H3 : a / b ≤ c) :
  a ≤ c * b :=
by rw [← int.div_mul_cancel H2]; exact decidable.mul_le_mul_of_nonneg_right H3 H1

protected theorem lt_div_of_mul_lt {a b c : ℤ} (H1 : 0 ≤ b) (H2 : b ∣ c) (H3 : a * b < c) :
  a < c / b :=
lt_of_not_ge $ mt (int.le_mul_of_div_le H1 H2) (not_le_of_gt H3)

protected theorem lt_div_iff_mul_lt {a b : ℤ} (c : ℤ) (H : 0 < c) (H' : c ∣ b) :
  a < b / c ↔ a * c < b :=
⟨int.mul_lt_of_lt_div H, int.lt_div_of_mul_lt (le_of_lt H) H'⟩

theorem div_pos_of_pos_of_dvd {a b : ℤ} (H1 : 0 < a) (H2 : 0 ≤ b) (H3 : b ∣ a) : 0 < a / b :=
int.lt_div_of_mul_lt H2 H3 (by rwa zero_mul)

theorem div_eq_div_of_mul_eq_mul {a b c d : ℤ} (H2 : d ∣ c) (H3 : b ≠ 0)
    (H4 : d ≠ 0) (H5 : a * d = b * c) :
  a / b = c / d :=
int.div_eq_of_eq_mul_right H3 $
by rw [← int.mul_div_assoc _ H2]; exact
(int.div_eq_of_eq_mul_left H4 H5.symm).symm

theorem eq_mul_div_of_mul_eq_mul_of_dvd_left {a b c d : ℤ} (hb : b ≠ 0) (hbc : b ∣ c)
    (h : b * a = c * d) :
  a = c / b * d :=
begin
  cases hbc with k hk,
  subst hk,
  rw [int.mul_div_cancel_left _ hb],
  rw mul_assoc at h,
  apply mul_left_cancel₀ hb h
end

/-- If an integer with larger absolute value divides an integer, it is
zero. -/
lemma eq_zero_of_dvd_of_nat_abs_lt_nat_abs {a b : ℤ} (w : a ∣ b) (h : nat_abs b < nat_abs a) :
  b = 0 :=
begin
  rw [←nat_abs_dvd, ←dvd_nat_abs, coe_nat_dvd] at w,
  rw ←nat_abs_eq_zero,
  exact eq_zero_of_dvd_of_lt w h
end

lemma eq_zero_of_dvd_of_nonneg_of_lt {a b : ℤ} (w₁ : 0 ≤ a) (w₂ : a < b) (h : b ∣ a) : a = 0 :=
eq_zero_of_dvd_of_nat_abs_lt_nat_abs h (nat_abs_lt_nat_abs_of_nonneg_of_lt w₁ w₂)

/-- If two integers are congruent to a sufficiently large modulus,
they are equal. -/
lemma eq_of_mod_eq_of_nat_abs_sub_lt_nat_abs {a b c : ℤ} (h1 : a % b = c)
    (h2 : nat_abs (a - c) < nat_abs b) :
  a = c :=
eq_of_sub_eq_zero (eq_zero_of_dvd_of_nat_abs_lt_nat_abs (dvd_sub_of_mod_eq h1) h2)

theorem of_nat_add_neg_succ_of_nat_of_lt {m n : ℕ} (h : m < n.succ) :
  of_nat m + -[1+n] = -[1+ n - m] :=
begin
  change sub_nat_nat _ _ = _,
  have h' : n.succ - m = (n - m).succ,
  apply succ_sub,
  apply le_of_lt_succ h,
  simp [*, sub_nat_nat]
end

theorem of_nat_add_neg_succ_of_nat_of_ge {m n : ℕ}
  (h : n.succ ≤ m) : of_nat m + -[1+n] = of_nat (m - n.succ) :=
begin
  change sub_nat_nat _ _ = _,
  have h' : n.succ - m = 0,
  apply tsub_eq_zero_iff_le.mpr h,
  simp [*, sub_nat_nat]
end

@[simp] theorem neg_add_neg (m n : ℕ) : -[1+m] + -[1+n] = -[1+nat.succ(m+n)] := rfl

lemma nat_abs_le_of_dvd_ne_zero {s t : ℤ} (hst : s ∣ t) (ht : t ≠ 0) : nat_abs s ≤ nat_abs t :=
not_lt.mp (mt (eq_zero_of_dvd_of_nat_abs_lt_nat_abs hst) ht)

lemma nat_abs_eq_of_dvd_dvd {s t : ℤ} (hst : s ∣ t) (hts : t ∣ s) : nat_abs s = nat_abs t :=
nat.dvd_antisymm (nat_abs_dvd_iff_dvd.mpr hst) (nat_abs_dvd_iff_dvd.mpr hts)

lemma div_dvd_of_dvd {s t : ℤ} (hst : s ∣ t) : (t / s) ∣ t :=
begin
  rcases eq_or_ne s 0 with rfl | hs,
  { simpa using hst },
  rcases hst with ⟨c, hc⟩,
  simp [hc, int.mul_div_cancel_left _ hs],
end

lemma dvd_div_of_mul_dvd {a b c : ℤ} (h : a * b ∣ c) : b ∣ c / a :=
begin
  rcases eq_or_ne a 0 with rfl | ha,
  { simp only [int.div_zero, dvd_zero] },
  rcases h with ⟨d, rfl⟩,
  refine ⟨d, _⟩,
  rw [mul_assoc, int.mul_div_cancel_left _ ha],
end

/-! ### to_nat -/

theorem to_nat_eq_max : ∀ (a : ℤ), (to_nat a : ℤ) = max a 0
| (n : ℕ) := (max_eq_left (coe_zero_le n)).symm
| -[1+ n] := (max_eq_right (le_of_lt (neg_succ_lt_zero n))).symm

@[simp] lemma to_nat_zero : (0 : ℤ).to_nat = 0 := rfl

@[simp] lemma to_nat_one : (1 : ℤ).to_nat = 1 := rfl

@[simp] theorem to_nat_of_nonneg {a : ℤ} (h : 0 ≤ a) : (to_nat a : ℤ) = a :=
by rw [to_nat_eq_max, max_eq_left h]

@[simp] lemma to_nat_sub_of_le {a b : ℤ} (h : b ≤ a) : (to_nat (a - b) : ℤ) = a - b :=
int.to_nat_of_nonneg (sub_nonneg_of_le h)

@[simp] theorem to_nat_coe_nat (n : ℕ) : to_nat ↑n = n := rfl

@[simp] lemma to_nat_coe_nat_add_one {n : ℕ} : ((n : ℤ) + 1).to_nat = n + 1 := rfl

theorem le_to_nat (a : ℤ) : a ≤ to_nat a :=
by rw [to_nat_eq_max]; apply le_max_left

@[simp] theorem to_nat_le {a : ℤ} {n : ℕ} : to_nat a ≤ n ↔ a ≤ n :=
by rw [(coe_nat_le_coe_nat_iff _ _).symm, to_nat_eq_max, max_le_iff];
   exact and_iff_left (coe_zero_le _)

@[simp] theorem lt_to_nat {n : ℕ} {a : ℤ} : n < to_nat a ↔ (n : ℤ) < a :=
le_iff_le_iff_lt_iff_lt.1 to_nat_le

@[simp]lemma le_to_nat_iff {n : ℕ} {z : ℤ} (h : 0 ≤ z) : n ≤ z.to_nat ↔ (n : ℤ) ≤ z :=
by rw [←int.coe_nat_le_coe_nat_iff, int.to_nat_of_nonneg h]

@[simp]
lemma coe_nat_nonpos_iff {n : ℕ} : (n : ℤ) ≤ 0 ↔ n = 0 :=
⟨ λ h, le_antisymm (int.coe_nat_le.mp (h.trans int.coe_nat_zero.le)) n.zero_le,
  λ h, (coe_nat_eq_zero.mpr h).le⟩

theorem to_nat_le_to_nat {a b : ℤ} (h : a ≤ b) : to_nat a ≤ to_nat b :=
by rw to_nat_le; exact le_trans h (le_to_nat b)

theorem to_nat_lt_to_nat {a b : ℤ} (hb : 0 < b) : to_nat a < to_nat b ↔ a < b :=
⟨λ h, begin cases a, exact lt_to_nat.1 h, exact lt_trans (neg_succ_of_nat_lt_zero a) hb, end,
 λ h, begin rw lt_to_nat, cases a, exact h, exact hb end⟩

theorem lt_of_to_nat_lt {a b : ℤ} (h : to_nat a < to_nat b) : a < b :=
(to_nat_lt_to_nat $ lt_to_nat.1 $ lt_of_le_of_lt (nat.zero_le _) h).1 h

lemma to_nat_add {a b : ℤ} (ha : 0 ≤ a) (hb : 0 ≤ b) :
  (a + b).to_nat = a.to_nat + b.to_nat :=
begin
  lift a to ℕ using ha,
  lift b to ℕ using hb,
  norm_cast,
end

lemma to_nat_add_nat {a : ℤ} (ha : 0 ≤ a) (n : ℕ) : (a + n).to_nat = a.to_nat + n :=
begin
  lift a to ℕ using ha,
  norm_cast,
end

@[simp]
lemma pred_to_nat : ∀ (i : ℤ), (i - 1).to_nat = i.to_nat - 1
| (0:ℕ)   := rfl
| (n+1:ℕ) := by simp
| -[1+ n] := rfl

@[simp]
lemma to_nat_pred_coe_of_pos {i : ℤ} (h : 0 < i) : ((i.to_nat - 1 : ℕ) : ℤ) = i - 1 :=
by simp [h, le_of_lt h] with push_cast

@[simp] lemma to_nat_sub_to_nat_neg : ∀ (n : ℤ), ↑n.to_nat - ↑((-n).to_nat) = n
| (0 : ℕ)   := rfl
| (n+1 : ℕ) := show ↑(n+1) - (0:ℤ) = n+1, from sub_zero _
| -[1+ n]   := show 0 - (n+1 : ℤ)  = _,   from zero_sub _

@[simp] lemma to_nat_add_to_nat_neg_eq_nat_abs : ∀ (n : ℤ), (n.to_nat) + ((-n).to_nat) = n.nat_abs
| (0 : ℕ)   := rfl
| (n+1 : ℕ) := show (n+1) + 0 = n+1, from add_zero _
| -[1+ n]   := show 0 + (n+1) = n+1, from zero_add _

/-- If `n : ℕ`, then `int.to_nat' n = some n`, if `n : ℤ` is negative, then `int.to_nat' n = none`.
-/
def to_nat' : ℤ → option ℕ
| (n : ℕ) := some n
| -[1+ n] := none

theorem mem_to_nat' : ∀ (a : ℤ) (n : ℕ), n ∈ to_nat' a ↔ a = n
| (m : ℕ) n := option.some_inj.trans coe_nat_inj'.symm
| -[1+ m] n := by split; intro h; cases h

lemma to_nat_of_nonpos : ∀ {z : ℤ}, z ≤ 0 → z.to_nat = 0
| 0           _ := rfl
| (n + 1 : ℕ) h := (h.not_lt (by simp)).elim
| -[1+ n]     _ := rfl

@[simp]
lemma to_nat_neg_nat : ∀ (n : ℕ), (-(n : ℤ)).to_nat = 0
| 0       := rfl
| (n + 1) := rfl

@[simp]
lemma to_nat_eq_zero : ∀ {n : ℤ}, n.to_nat = 0 ↔ n ≤ 0
| (n : ℕ) := calc _ ↔ (n = 0) : ⟨(to_nat_coe_nat n).symm.trans, (to_nat_coe_nat n).trans⟩
                ... ↔ _       : coe_nat_nonpos_iff.symm
| -[1+ n] := show ((-((n : ℤ) + 1)).to_nat = 0) ↔ (-(n + 1) : ℤ) ≤ 0, from
calc _ ↔ true : ⟨λ _, trivial, λ h, to_nat_neg_nat _⟩
   ... ↔ _    : ⟨λ h, neg_nonpos_of_nonneg (coe_zero_le _), λ _, trivial⟩

/-! ### units -/

@[simp] theorem units_nat_abs (u : ℤˣ) : nat_abs u = 1 :=
units.ext_iff.1 $ nat.units_eq_one ⟨nat_abs u, nat_abs ↑u⁻¹,
  by rw [← nat_abs_mul, units.mul_inv]; refl,
  by rw [← nat_abs_mul, units.inv_mul]; refl⟩

theorem units_eq_one_or (u : ℤˣ) : u = 1 ∨ u = -1 :=
by simpa only [units.ext_iff, units_nat_abs] using nat_abs_eq u

lemma is_unit_eq_one_or {a : ℤ} : is_unit a → a = 1 ∨ a = -1
| ⟨x, hx⟩ := hx ▸ (units_eq_one_or _).imp (congr_arg coe) (congr_arg coe)

lemma is_unit_iff {a : ℤ} : is_unit a ↔ a = 1 ∨ a = -1 :=
begin
  refine ⟨λ h, is_unit_eq_one_or h, λ h, _⟩,
  rcases h with rfl | rfl,
  { exact is_unit_one },
  { exact is_unit_one.neg }
end

lemma eq_one_or_neg_one_of_mul_eq_one {z w : ℤ} (h : z * w = 1) : z = 1 ∨ z = -1 :=
is_unit_iff.mp (is_unit_of_mul_eq_one z w h)

lemma eq_one_or_neg_one_of_mul_eq_one' {z w : ℤ} (h : z * w = 1) :
  (z = 1 ∧ w = 1) ∨ (z = -1 ∧ w = -1) :=
begin
  have h' : w * z = 1 := (mul_comm z w) ▸ h,
  rcases eq_one_or_neg_one_of_mul_eq_one h with rfl | rfl;
  rcases eq_one_or_neg_one_of_mul_eq_one h' with rfl | rfl;
  tauto,
end

theorem is_unit_iff_nat_abs_eq {n : ℤ} : is_unit n ↔ n.nat_abs = 1 :=
by simp [nat_abs_eq_iff, is_unit_iff]

lemma is_unit_iff_abs_eq {x : ℤ} : is_unit x ↔ abs x = 1 :=
by rw [is_unit_iff_nat_abs_eq, abs_eq_nat_abs, ←int.coe_nat_one, coe_nat_inj']

@[norm_cast]
lemma of_nat_is_unit {n : ℕ} : is_unit (n : ℤ) ↔ is_unit n :=
by rw [nat.is_unit_iff, is_unit_iff_nat_abs_eq, nat_abs_of_nat]

lemma is_unit_mul_self {a : ℤ} (ha : is_unit a) : a * a = 1 :=
(is_unit_eq_one_or ha).elim (λ h, h.symm ▸ rfl) (λ h, h.symm ▸ rfl)

lemma is_unit_sq {a : ℤ} (ha : is_unit a) : a ^ 2 = 1 :=
by rw [sq, is_unit_mul_self ha]

@[simp] lemma units_sq (u : ℤˣ) : u ^ 2 = 1 :=
by rw [units.ext_iff, units.coe_pow, units.coe_one, is_unit_sq u.is_unit]

@[simp] lemma units_mul_self (u : ℤˣ) : u * u = 1 :=
by rw [←sq, units_sq]

@[simp] lemma units_inv_eq_self (u : ℤˣ) : u⁻¹ = u :=
by rw [inv_eq_iff_mul_eq_one, units_mul_self]

-- `units.coe_mul` is a "wrong turn" for the simplifier, this undoes it and simplifies further
@[simp] lemma units_coe_mul_self (u : ℤˣ) : (u * u : ℤ) = 1 :=
by rw [←units.coe_mul, units_mul_self, units.coe_one]

@[simp] lemma neg_one_pow_ne_zero {n : ℕ} : (-1 : ℤ)^n ≠ 0 :=
pow_ne_zero _ (abs_pos.mp trivial)

/-! ### bitwise ops -/

@[simp] lemma bodd_zero : bodd 0 = ff := rfl
@[simp] lemma bodd_one : bodd 1 = tt := rfl
lemma bodd_two : bodd 2 = ff := rfl

@[simp, norm_cast] lemma bodd_coe (n : ℕ) : int.bodd n = nat.bodd n := rfl

@[simp] lemma bodd_sub_nat_nat (m n : ℕ) : bodd (sub_nat_nat m n) = bxor m.bodd n.bodd :=
by apply sub_nat_nat_elim m n (λ m n i, bodd i = bxor m.bodd n.bodd); intros;
  simp; cases i.bodd; simp

@[simp] lemma bodd_neg_of_nat (n : ℕ) : bodd (neg_of_nat n) = n.bodd :=
by cases n; simp; refl

@[simp] lemma bodd_neg (n : ℤ) : bodd (-n) = bodd n :=
by cases n; simp [has_neg.neg, int.coe_nat_eq, int.neg, bodd, -of_nat_eq_coe]

@[simp] lemma bodd_add (m n : ℤ) : bodd (m + n) = bxor (bodd m) (bodd n) :=
by cases m with m m; cases n with n n; unfold has_add.add;
  simp [int.add, -of_nat_eq_coe, bool.bxor_comm]

@[simp] lemma bodd_mul (m n : ℤ) : bodd (m * n) = bodd m && bodd n :=
by cases m with m m; cases n with n n;
  simp [← int.mul_def, int.mul, -of_nat_eq_coe, bool.bxor_comm]

theorem bodd_add_div2 : ∀ n, cond (bodd n) 1 0 + 2 * div2 n = n
| (n : ℕ) :=
  by rw [show (cond (bodd n) 1 0 : ℤ) = (cond (bodd n) 1 0 : ℕ),
         by cases bodd n; refl]; exact congr_arg of_nat n.bodd_add_div2
| -[1+ n] := begin
    refine eq.trans _ (congr_arg neg_succ_of_nat n.bodd_add_div2),
    dsimp [bodd], cases nat.bodd n; dsimp [cond, bnot, div2, int.mul],
    { change -[1+ 2 * nat.div2 n] = _, rw zero_add },
    { rw [zero_add, add_comm], refl }
  end

theorem div2_val : ∀ n, div2 n = n / 2
| (n : ℕ) := congr_arg of_nat n.div2_val
| -[1+ n] := congr_arg neg_succ_of_nat n.div2_val

lemma bit0_val (n : ℤ) : bit0 n = 2 * n := (two_mul _).symm

lemma bit1_val (n : ℤ) : bit1 n = 2 * n + 1 := congr_arg (+(1:ℤ)) (bit0_val _)

lemma bit_val (b n) : bit b n = 2 * n + cond b 1 0 :=
by { cases b, apply (bit0_val n).trans (add_zero _).symm, apply bit1_val }

lemma bit_decomp (n : ℤ) : bit (bodd n) (div2 n) = n :=
(bit_val _ _).trans $ (add_comm _ _).trans $ bodd_add_div2 _

/-- Defines a function from `ℤ` conditionally, if it is defined for odd and even integers separately
  using `bit`. -/
def {u} bit_cases_on {C : ℤ → Sort u} (n) (h : ∀ b n, C (bit b n)) : C n :=
by rw [← bit_decomp n]; apply h

@[simp] lemma bit_zero : bit ff 0 = 0 := rfl

@[simp] lemma bit_coe_nat (b) (n : ℕ) : bit b n = nat.bit b n :=
by rw [bit_val, nat.bit_val]; cases b; refl

@[simp] lemma bit_neg_succ (b) (n : ℕ) : bit b -[1+ n] = -[1+ nat.bit (bnot b) n] :=
by rw [bit_val, nat.bit_val]; cases b; refl

@[simp] lemma bodd_bit (b n) : bodd (bit b n) = b :=
by rw bit_val; simp; cases b; cases bodd n; refl

@[simp] lemma bodd_bit0 (n : ℤ) : bodd (bit0 n) = ff := bodd_bit ff n

@[simp] lemma bodd_bit1 (n : ℤ) : bodd (bit1 n) = tt := bodd_bit tt n

@[simp] lemma div2_bit (b n) : div2 (bit b n) = n :=
begin
  rw [bit_val, div2_val, add_comm, int.add_mul_div_left, (_ : (_/2:ℤ) = 0), zero_add],
  cases b,
  { simp },
  { show of_nat _ = _, rw nat.div_eq_zero; simp },
  { cc }
end

lemma bit0_ne_bit1 (m n : ℤ) : bit0 m ≠ bit1 n :=
mt (congr_arg bodd) $ by simp

lemma bit1_ne_bit0 (m n : ℤ) : bit1 m ≠ bit0 n :=
(bit0_ne_bit1 _ _).symm

lemma bit1_ne_zero (m : ℤ) : bit1 m ≠ 0 :=
by simpa only [bit0_zero] using bit1_ne_bit0 m 0

@[simp] lemma test_bit_zero (b) : ∀ n, test_bit (bit b n) 0 = b
| (n : ℕ) := by rw [bit_coe_nat]; apply nat.test_bit_zero
| -[1+ n] := by rw [bit_neg_succ]; dsimp [test_bit]; rw [nat.test_bit_zero];
                clear test_bit_zero; cases b; refl

@[simp] lemma test_bit_succ (m b) : ∀ n, test_bit (bit b n) (nat.succ m) = test_bit n m
| (n : ℕ) := by rw [bit_coe_nat]; apply nat.test_bit_succ
| -[1+ n] := by rw [bit_neg_succ]; dsimp [test_bit]; rw [nat.test_bit_succ]

private meta def bitwise_tac : tactic unit := `[
  funext m,
  funext n,
  cases m with m m; cases n with n n; try {refl},
  all_goals
  { apply congr_arg of_nat <|> apply congr_arg neg_succ_of_nat,
    try {dsimp [nat.land, nat.ldiff, nat.lor]},
    try {rw [
      show nat.bitwise (λ a b, a && bnot b) n m =
           nat.bitwise (λ a b, b && bnot a) m n, from
      congr_fun (congr_fun (@nat.bitwise_swap (λ a b, b && bnot a) rfl) n) m]},
    apply congr_arg (λ f, nat.bitwise f m n),
    funext a,
    funext b,
    cases a; cases b; refl },
  all_goals {unfold nat.land nat.ldiff nat.lor}
]

theorem bitwise_or   : bitwise bor                  = lor   := by bitwise_tac
theorem bitwise_and  : bitwise band                 = land  := by bitwise_tac
theorem bitwise_diff : bitwise (λ a b, a && bnot b) = ldiff := by bitwise_tac
theorem bitwise_xor  : bitwise bxor                 = lxor  := by bitwise_tac

@[simp] lemma bitwise_bit (f : bool → bool → bool) (a m b n) :
  bitwise f (bit a m) (bit b n) = bit (f a b) (bitwise f m n) :=
begin
  cases m with m m; cases n with n n;
  repeat { rw [← int.coe_nat_eq] <|> rw bit_coe_nat <|> rw bit_neg_succ };
  unfold bitwise nat_bitwise bnot;
  [ induction h : f ff ff,
    induction h : f ff tt,
    induction h : f tt ff,
    induction h : f tt tt ],
  all_goals
  { unfold cond, rw nat.bitwise_bit,
    repeat { rw bit_coe_nat <|> rw bit_neg_succ <|> rw bnot_bnot } },
  all_goals { unfold bnot {fail_if_unchanged := ff}; rw h; refl }
end

@[simp] lemma lor_bit (a m b n) : lor (bit a m) (bit b n) = bit (a || b) (lor m n) :=
by rw [← bitwise_or, bitwise_bit]

@[simp] lemma land_bit (a m b n) : land (bit a m) (bit b n) = bit (a && b) (land m n) :=
by rw [← bitwise_and, bitwise_bit]

@[simp] lemma ldiff_bit (a m b n) : ldiff (bit a m) (bit b n) = bit (a && bnot b) (ldiff m n) :=
by rw [← bitwise_diff, bitwise_bit]

@[simp] lemma lxor_bit (a m b n) : lxor (bit a m) (bit b n) = bit (bxor a b) (lxor m n) :=
by rw [← bitwise_xor, bitwise_bit]

@[simp] lemma lnot_bit (b) : ∀ n, lnot (bit b n) = bit (bnot b) (lnot n)
| (n : ℕ) := by simp [lnot]
| -[1+ n] := by simp [lnot]

@[simp] lemma test_bit_bitwise (f : bool → bool → bool) (m n k) :
  test_bit (bitwise f m n) k = f (test_bit m k) (test_bit n k) :=
begin
  induction k with k IH generalizing m n;
  apply bit_cases_on m; intros a m';
  apply bit_cases_on n; intros b n';
  rw bitwise_bit,
  { simp [test_bit_zero] },
  { simp [test_bit_succ, IH] }
end

@[simp] lemma test_bit_lor (m n k) : test_bit (lor m n) k = test_bit m k || test_bit n k :=
by rw [← bitwise_or, test_bit_bitwise]

@[simp] lemma test_bit_land (m n k) : test_bit (land m n) k = test_bit m k && test_bit n k :=
by rw [← bitwise_and, test_bit_bitwise]

@[simp]
lemma test_bit_ldiff (m n k) : test_bit (ldiff m n) k = test_bit m k && bnot (test_bit n k) :=
by rw [← bitwise_diff, test_bit_bitwise]

@[simp] lemma test_bit_lxor (m n k) : test_bit (lxor m n) k = bxor (test_bit m k) (test_bit n k) :=
by rw [← bitwise_xor, test_bit_bitwise]

@[simp] lemma test_bit_lnot : ∀ n k, test_bit (lnot n) k = bnot (test_bit n k)
| (n : ℕ) k := by simp [lnot, test_bit]
| -[1+ n] k := by simp [lnot, test_bit]

lemma shiftl_add : ∀ (m : ℤ) (n : ℕ) (k : ℤ), shiftl m (n + k) = shiftl (shiftl m n) k
| (m : ℕ) n (k:ℕ) := congr_arg of_nat (nat.shiftl_add _ _ _)
| -[1+ m] n (k:ℕ) := congr_arg neg_succ_of_nat (nat.shiftl'_add _ _ _ _)
| (m : ℕ) n -[1+k] := sub_nat_nat_elim n k.succ
    (λ n k i, shiftl ↑m i = nat.shiftr (nat.shiftl m n) k)
    (λ i n, congr_arg coe $
      by rw [← nat.shiftl_sub, add_tsub_cancel_left]; apply nat.le_add_right)
    (λ i n, congr_arg coe $
      by rw [add_assoc, nat.shiftr_add, ← nat.shiftl_sub, tsub_self]; refl)
| -[1+ m] n -[1+k] := sub_nat_nat_elim n k.succ
    (λ n k i, shiftl -[1+ m] i = -[1+ nat.shiftr (nat.shiftl' tt m n) k])
    (λ i n, congr_arg neg_succ_of_nat $
      by rw [← nat.shiftl'_sub, add_tsub_cancel_left]; apply nat.le_add_right)
    (λ i n, congr_arg neg_succ_of_nat $
      by rw [add_assoc, nat.shiftr_add, ← nat.shiftl'_sub, tsub_self]; refl)

lemma shiftl_sub (m : ℤ) (n : ℕ) (k : ℤ) : shiftl m (n - k) = shiftr (shiftl m n) k :=
shiftl_add _ _ _

@[simp] lemma shiftl_neg (m n : ℤ) : shiftl m (-n) = shiftr m n := rfl
@[simp] lemma shiftr_neg (m n : ℤ) : shiftr m (-n) = shiftl m n := by rw [← shiftl_neg, neg_neg]

@[simp] lemma shiftl_coe_nat (m n : ℕ) : shiftl m n = nat.shiftl m n := rfl
@[simp] lemma shiftr_coe_nat (m n : ℕ) : shiftr m n = nat.shiftr m n := by cases n; refl

@[simp] lemma shiftl_neg_succ (m n : ℕ) : shiftl -[1+ m] n = -[1+ nat.shiftl' tt m n] := rfl
@[simp]
lemma shiftr_neg_succ (m n : ℕ) : shiftr -[1+ m] n = -[1+ nat.shiftr m n] := by cases n; refl

lemma shiftr_add : ∀ (m : ℤ) (n k : ℕ), shiftr m (n + k) = shiftr (shiftr m n) k
| (m : ℕ) n k := by rw [shiftr_coe_nat, shiftr_coe_nat,
                        ← int.coe_nat_add, shiftr_coe_nat, nat.shiftr_add]
| -[1+ m] n k := by rw [shiftr_neg_succ, shiftr_neg_succ,
                        ← int.coe_nat_add, shiftr_neg_succ, nat.shiftr_add]

lemma shiftl_eq_mul_pow : ∀ (m : ℤ) (n : ℕ), shiftl m n = m * ↑(2 ^ n)
| (m : ℕ) n := congr_arg coe (nat.shiftl_eq_mul_pow _ _)
| -[1+ m] n := @congr_arg ℕ ℤ _ _ (λi, -i) (nat.shiftl'_tt_eq_mul_pow _ _)

lemma shiftr_eq_div_pow : ∀ (m : ℤ) (n : ℕ), shiftr m n = m / ↑(2 ^ n)
| (m : ℕ) n := by rw shiftr_coe_nat; exact congr_arg coe (nat.shiftr_eq_div_pow _ _)
| -[1+ m] n := begin
  rw [shiftr_neg_succ, neg_succ_of_nat_div, nat.shiftr_eq_div_pow], refl,
  exact coe_nat_lt_coe_nat_of_lt (pow_pos dec_trivial _)
end

lemma one_shiftl (n : ℕ) : shiftl 1 n = (2 ^ n : ℕ) :=
congr_arg coe (nat.one_shiftl _)

@[simp] lemma zero_shiftl : ∀ n : ℤ, shiftl 0 n = 0
| (n : ℕ) := congr_arg coe (nat.zero_shiftl _)
| -[1+ n] := congr_arg coe (nat.zero_shiftr _)

@[simp] lemma zero_shiftr (n) : shiftr 0 n = 0 := zero_shiftl _

lemma eq_zero_of_abs_lt_dvd {m x : ℤ} (h1 : m ∣ x) (h2 : | x | < m) : x = 0 :=
begin
  by_cases hm : m = 0, { subst m, exact zero_dvd_iff.mp h1, },
  rcases h1 with ⟨d, rfl⟩,
  apply mul_eq_zero_of_right,
  rw [←abs_lt_one_iff, ←mul_lt_iff_lt_one_right (abs_pos.mpr hm), ←abs_mul],
  exact lt_of_lt_of_le h2 (le_abs_self m),
end

end int

attribute [irreducible] int.nonneg<|MERGE_RESOLUTION|>--- conflicted
+++ resolved
@@ -132,14 +132,9 @@
 theorem coe_nat_lt {m n : ℕ} : (↑m : ℤ) < ↑n ↔ m < n := coe_nat_lt_coe_nat_iff m n
 theorem coe_nat_inj' {m n : ℕ} : (↑m : ℤ) = ↑n ↔ m = n := int.coe_nat_eq_coe_nat_iff m n
 
-<<<<<<< HEAD
-theorem coe_nat_pos {n : ℕ} : (0 : ℤ) < n ↔ 0 < n := nat.cast_pos
-=======
 lemma coe_nat_strict_mono : strict_mono (coe : ℕ → ℤ) := λ _ _, int.coe_nat_lt.2
 
-@[simp] theorem coe_nat_pos {n : ℕ} : (0 : ℤ) < n ↔ 0 < n :=
-by rw [← int.coe_nat_zero, coe_nat_lt]
->>>>>>> 4cf20164
+@[simp] theorem coe_nat_pos {n : ℕ} : (0 : ℤ) < n ↔ 0 < n := nat.cast_pos
 
 theorem coe_nat_eq_zero {n : ℕ} : (n : ℤ) = 0 ↔ n = 0 := nat.cast_eq_zero
 
@@ -249,17 +244,10 @@
 end
 
 /-- Inductively define a function on `ℤ` by defining it at `b`, for the `succ` of a number greater
-<<<<<<< HEAD
-  than `b`, and the `pred` of a number less than `b`. -/
+than `b`, and the `pred` of a number less than `b`. -/
 @[elab_as_eliminator]
-protected def induction_on' {C : ℤ → Sort*} (z : ℤ) (b : ℤ) :
-  C b → (∀ k, b ≤ k → C k → C (k + 1)) → (∀ k ≤ b, C k → C (k - 1)) → C z :=
-λ H0 Hs Hp,
-=======
-than `b`, and the `pred` of a number less than `b`. -/
 protected def induction_on' {C : ℤ → Sort*} (z : ℤ) (b : ℤ)
   (H0 : C b) (Hs : ∀ k, b ≤ k → C k → C (k + 1)) (Hp : ∀ k ≤ b, C k → C (k - 1)) : C z :=
->>>>>>> 4cf20164
 begin
   -- Note that we use `convert` here where possible as we are constructing data, and this reduces
   -- the number of times `eq.mpr` appears in the term.
