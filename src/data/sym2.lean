--- conflicted
+++ resolved
@@ -98,8 +98,6 @@
   { cases h; rw [h.1, h.2], rw eq_swap }
 end
 
-<<<<<<< HEAD
-=======
 /-- The universal property of `sym2`; symmetric functions of two arguments are equivalent to
 functions from `sym2`. Note that when `β` is `Prop`, it can sometimes be more convenient to use
 `sym2.from_rel` instead. -/
@@ -117,7 +115,6 @@
 lemma coe_lift_symm_apply {β : Type*} (F : sym2 α → β) (a₁ a₂ : α) :
   (lift.symm F : α → α → β) a₁ a₂ = F ⟦(a₁, a₂)⟧ := rfl
 
->>>>>>> 4676b31f
 /--
 The functor `sym2` is functorial, and this function constructs the induced maps.
 -/
