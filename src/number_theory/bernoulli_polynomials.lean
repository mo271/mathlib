/-
Copyright (c) 2021 Ashvni Narayanan. All rights reserved.
Released under Apache 2.0 license as described in the file LICENSE.
Authors: Ashvni Narayanan, David Loeffler
-/
import data.polynomial.algebra_map
import data.polynomial.derivative
import data.nat.choose.cast
import number_theory.bernoulli

/-!
# Bernoulli polynomials

The Bernoulli polynomials (defined here : https://en.wikipedia.org/wiki/Bernoulli_polynomials)
are an important tool obtained from Bernoulli numbers.

## Mathematical overview

The $n$-th Bernoulli polynomial is defined as
$$ B_n(X) = ∑_{k = 0}^n {n \choose k} (-1)^k * B_k * X^{n - k} $$
where $B_k$ is the $k$-th Bernoulli number. The Bernoulli polynomials are generating functions,
$$ t * e^{tX} / (e^t - 1) = ∑_{n = 0}^{\infty} B_n(X) * \frac{t^n}{n!} $$

## Implementation detail

Bernoulli polynomials are defined using `bernoulli`, the Bernoulli numbers.

## Main theorems

- `sum_bernoulli`: The sum of the $k^\mathrm{th}$ Bernoulli polynomial with binomial
  coefficients up to n is `(n + 1) * X^n`.
- `bernoulli_generating_function`: The Bernoulli polynomials act as generating functions
  for the exponential.

## TODO

- `bernoulli_eval_one_neg` : $$ B_n(1 - x) = (-1)^n B_n(x) $$

-/

noncomputable theory
open_locale big_operators
open_locale nat polynomial

open nat finset

namespace polynomial

/-- The Bernoulli polynomials are defined in terms of the negative Bernoulli numbers. -/
def bernoulli (n : ℕ) : ℚ[X] :=
  ∑ i in range (n + 1), polynomial.monomial (n - i) ((_root_.bernoulli i) * (choose n i))

lemma bernoulli_def (n : ℕ) : bernoulli n =
  ∑ i in range (n + 1), polynomial.monomial i ((_root_.bernoulli (n - i)) * (choose n i)) :=
begin
  rw [←sum_range_reflect, add_succ_sub_one, add_zero, bernoulli],
  apply sum_congr rfl,
  rintros x hx,
  rw mem_range_succ_iff at hx, rw [choose_symm hx, tsub_tsub_cancel_of_le hx],
end

/-
### examples
-/

section examples

@[simp] lemma bernoulli_zero : bernoulli 0 = 1 :=
by simp [bernoulli]

@[simp] lemma bernoulli_eval_zero (n : ℕ) : (bernoulli n).eval 0 = _root_.bernoulli n :=
begin
 rw [bernoulli, eval_finset_sum, sum_range_succ],
  have : ∑ (x : ℕ) in range n, _root_.bernoulli x * (n.choose x) * 0 ^ (n - x) = 0,
  { apply sum_eq_zero (λ x hx, _),
    have h : 0 < n - x := tsub_pos_of_lt (mem_range.1 hx),
    simp [h] },
  simp [this],
end

@[simp] lemma bernoulli_eval_one (n : ℕ) : (bernoulli n).eval 1 = _root_.bernoulli' n :=
begin
  simp only [bernoulli, eval_finset_sum],
  simp only [←succ_eq_add_one, sum_range_succ, mul_one, cast_one, choose_self,
    (_root_.bernoulli _).mul_comm, sum_bernoulli, one_pow, mul_one, eval_C, eval_monomial],
  by_cases h : n = 1,
  { norm_num [h], },
  { simp [h],
    exact bernoulli_eq_bernoulli'_of_ne_one h, }
end

end examples

<<<<<<< HEAD
lemma deriv_bernoulli (k : ℕ) : (bernoulli k).derivative = k * bernoulli (k - 1) :=
begin
  rcases nat.eq_zero_or_pos k with hk|hk,
  { rw [hk, nat.cast_zero, zero_mul, bernoulli_zero, derivative_one], },
  simp_rw [bernoulli, derivative_sum, nat.sub_add_cancel hk, derivative_monomial],
=======
lemma derivative_bernoulli_add_one (k : ℕ) :
  (bernoulli (k + 1)).derivative = (k + 1) * bernoulli k :=
begin
  simp_rw [bernoulli, derivative_sum, derivative_monomial, nat.sub_sub, nat.add_sub_add_right],
>>>>>>> 4553b6a2
  -- LHS sum has an extra term, but the coefficient is zero:
  rw [range_add_one, sum_insert not_mem_range_self, tsub_self, cast_zero, mul_zero, map_zero,
    zero_add, mul_sum],
  -- the rest of the sum is termwise equal:
  refine sum_congr (by refl) (λ m hm, _),
<<<<<<< HEAD
  rw [←C_eq_nat_cast, C_mul_monomial, nat.sub_sub, nat.sub_sub, add_comm],
  congr' 1,
  rw ←mul_assoc, conv { to_rhs, congr, rw mul_comm }, rw [mul_assoc, mul_assoc],
  congr' 1, norm_cast,
  convert (choose_mul_succ_eq (k - 1) m).symm using 1,
  { rw nat.sub_add_cancel hk,},
  { rw [mul_comm, nat.sub_add_cancel hk], },
=======
  conv_rhs { rw [←nat.cast_one, ←nat.cast_add, ←C_eq_nat_cast, C_mul_monomial, mul_comm], },
  rw [mul_assoc, mul_assoc, ←nat.cast_mul, ←nat.cast_mul],
  congr' 3,
  rw [(choose_mul_succ_eq k m).symm, mul_comm],
end

lemma derivative_bernoulli (k : ℕ) : (bernoulli k).derivative = k * bernoulli (k - 1) :=
begin
  cases k,
  { rw [nat.cast_zero, zero_mul, bernoulli_zero, derivative_one], },
  { exact derivative_bernoulli_add_one k, }
>>>>>>> 4553b6a2
end

@[simp] theorem sum_bernoulli (n : ℕ) :
  ∑ k in range (n + 1), ((n + 1).choose k : ℚ) • bernoulli k = monomial n (n + 1 : ℚ) :=
begin
 simp_rw [bernoulli_def, finset.smul_sum, finset.range_eq_Ico, ←finset.sum_Ico_Ico_comm,
    finset.sum_Ico_eq_sum_range],
  simp only [cast_succ, add_tsub_cancel_left, tsub_zero, zero_add, linear_map.map_add],
  simp_rw [smul_monomial, mul_comm (_root_.bernoulli _) _, smul_eq_mul, ←mul_assoc],
  conv_lhs { apply_congr, skip, conv
    { apply_congr, skip,
      rw [← nat.cast_mul, choose_mul ((le_tsub_iff_left $ mem_range_le H).1
        $ mem_range_le H_1) (le.intro rfl), nat.cast_mul, add_comm x x_1, add_tsub_cancel_right,
        mul_assoc, mul_comm, ←smul_eq_mul, ←smul_monomial] },
    rw [←sum_smul], },
  rw [sum_range_succ_comm],
  simp only [add_right_eq_self, cast_succ, mul_one, cast_one, cast_add, add_tsub_cancel_left,
    choose_succ_self_right, one_smul, _root_.bernoulli_zero, sum_singleton, zero_add,
    linear_map.map_add, range_one],
  apply sum_eq_zero (λ x hx, _),
  have f : ∀ x ∈ range n, ¬ n + 1 - x = 1,
  { rintros x H, rw [mem_range] at H,
    rw [eq_comm],
    exact ne_of_lt (nat.lt_of_lt_of_le one_lt_two (le_tsub_of_add_le_left (succ_le_succ H))) },
  rw [sum_bernoulli],
  have g : (ite (n + 1 - x = 1) (1 : ℚ) 0) = 0,
  { simp only [ite_eq_right_iff, one_ne_zero],
    intro h₁,
    exact (f x hx) h₁, },
  rw [g, zero_smul],
end

/-- Another version of `polynomial.sum_bernoulli`. -/
lemma bernoulli_eq_sub_sum (n : ℕ) : (n.succ : ℚ) • bernoulli n = monomial n (n.succ : ℚ) -
  ∑ k in finset.range n, ((n + 1).choose k : ℚ) • bernoulli k :=
begin
  change _ = (monomial n) ((n : ℚ) + 1) - ∑ (k : ℕ) in range n,
    ↑((n + 1).choose k) • bernoulli k,
  rw [←sum_bernoulli n, sum_range_succ, add_comm],
  simp only [cast_succ, choose_succ_self_right, add_sub_cancel],
end

/-- Another version of `bernoulli.sum_range_pow`. -/
lemma sum_range_pow_eq_bernoulli_sub (n p : ℕ) :
  (p + 1 : ℚ) * ∑ k in range n, (k : ℚ) ^ p = (bernoulli p.succ).eval n -
  (_root_.bernoulli p.succ) :=
begin
  rw [sum_range_pow, bernoulli_def, eval_finset_sum, ←sum_div, mul_div_cancel' _ _],
  { simp_rw [eval_monomial],
    symmetry,
    rw [←sum_flip _, sum_range_succ],
    simp only [tsub_self, tsub_zero, choose_zero_right, cast_one, mul_one, pow_zero,
      add_tsub_cancel_right],
    apply sum_congr rfl (λ x hx, _),
    apply congr_arg2 _ (congr_arg2 _ _ _) rfl,
    { rw nat.sub_sub_self (mem_range_le hx), },
    { rw ←choose_symm (mem_range_le hx), }, },
  { norm_cast, apply succ_ne_zero _, },
end

/-- Rearrangement of `polynomial.sum_range_pow_eq_bernoulli_sub`. -/
lemma bernoulli_succ_eval (n p : ℕ) : (bernoulli p.succ).eval n =
  _root_.bernoulli (p.succ) + (p + 1 : ℚ) * ∑ k in range n, (k : ℚ) ^ p :=
by { apply eq_add_of_sub_eq', rw sum_range_pow_eq_bernoulli_sub, }

lemma bernoulli_eval_one_add (n : ℕ) (x : ℚ) :
  (bernoulli n).eval (1 + x) = (bernoulli n).eval x + n * x^(n - 1) :=
begin
  apply nat.strong_induction_on n (λ d hd, _),
  have nz : ((d.succ : ℕ): ℚ) ≠ 0,
  { norm_cast, exact d.succ_ne_zero, },
  apply (mul_right_inj' nz).1,
  rw [← smul_eq_mul, ←eval_smul, bernoulli_eq_sub_sum, mul_add, ←smul_eq_mul,
    ←eval_smul, bernoulli_eq_sub_sum, eval_sub, eval_finset_sum],
  conv_lhs { congr, skip, apply_congr, skip, rw [eval_smul, hd x_1 (mem_range.1 H)], },
  rw [eval_sub, eval_finset_sum],
  simp_rw [eval_smul, smul_add],
  rw [sum_add_distrib, sub_add, sub_eq_sub_iff_sub_eq_sub, _root_.add_sub_sub_cancel],
  conv_rhs { congr, skip, congr, rw [succ_eq_add_one, ←choose_succ_self_right d], },
  rw [nat.cast_succ, ← smul_eq_mul, ←sum_range_succ _ d, eval_monomial_one_add_sub],
  simp_rw [smul_eq_mul],
end

open power_series
variables {A : Type*} [comm_ring A] [algebra ℚ A]

-- TODO: define exponential generating functions, and use them here
-- This name should probably be updated afterwards

/-- The theorem that `∑ Bₙ(t)X^n/n!)(e^X-1)=Xe^{tX}`  -/
theorem bernoulli_generating_function (t : A) :
  mk (λ n, aeval t ((1 / n! : ℚ) • bernoulli n)) * (exp A - 1) =
    power_series.X * rescale t (exp A) :=
begin
  -- check equality of power series by checking coefficients of X^n
  ext n,
  -- n = 0 case solved by `simp`
  cases n, { simp },
  -- n ≥ 1, the coefficients is a sum to n+2, so use `sum_range_succ` to write as
  -- last term plus sum to n+1
  rw [coeff_succ_X_mul, coeff_rescale, coeff_exp, power_series.coeff_mul,
    nat.sum_antidiagonal_eq_sum_range_succ_mk, sum_range_succ],
  -- last term is zero so kill with `add_zero`
  simp only [ring_hom.map_sub, tsub_self, constant_coeff_one, constant_coeff_exp,
    coeff_zero_eq_constant_coeff, mul_zero, sub_self, add_zero],
  -- Let's multiply both sides by (n+1)! (OK because it's a unit)
  set u : units ℚ := ⟨(n+1)!, (n+1)!⁻¹,
    mul_inv_cancel (by exact_mod_cast factorial_ne_zero (n+1)),
      inv_mul_cancel (by exact_mod_cast factorial_ne_zero (n+1))⟩ with hu,
  rw ←units.mul_right_inj (units.map (algebra_map ℚ A).to_monoid_hom u),
  -- now tidy up unit mess and generally do trivial rearrangements
  -- to make RHS (n+1)*t^n
  rw [units.coe_map, mul_left_comm, ring_hom.to_monoid_hom_eq_coe,
      ring_hom.coe_monoid_hom, ←ring_hom.map_mul, hu, units.coe_mk],
  change _ = t^n * algebra_map ℚ A (((n+1)*n! : ℕ)*(1/n!)),
  rw [cast_mul, mul_assoc, mul_one_div_cancel
    (show (n! : ℚ) ≠ 0, from cast_ne_zero.2 (factorial_ne_zero n)), mul_one, mul_comm (t^n),
    ← aeval_monomial, cast_add, cast_one],
  -- But this is the RHS of `sum_bernoulli_poly`
  rw [← sum_bernoulli, finset.mul_sum, alg_hom.map_sum],
  -- and now we have to prove a sum is a sum, but all the terms are equal.
  apply finset.sum_congr rfl,
  -- The rest is just trivialities, hampered by the fact that we're coercing
  -- factorials and binomial coefficients between ℕ and ℚ and A.
  intros i hi,
  -- deal with coefficients of e^X-1
  simp only [nat.cast_choose ℚ (mem_range_le hi), coeff_mk,
    if_neg (mem_range_sub_ne_zero hi), one_div, alg_hom.map_smul, power_series.coeff_one,
    units.coe_mk, coeff_exp, sub_zero, linear_map.map_sub, algebra.smul_mul_assoc, algebra.smul_def,
    mul_right_comm _ ((aeval t) _), ←mul_assoc, ← ring_hom.map_mul, succ_eq_add_one],
  -- finally cancel the Bernoulli polynomial and the algebra_map
  congr',
  apply congr_arg,
  rw [mul_assoc, div_eq_mul_inv, ← mul_inv],
end

end polynomial<|MERGE_RESOLUTION|>--- conflicted
+++ resolved
@@ -91,32 +91,15 @@
 
 end examples
 
-<<<<<<< HEAD
-lemma deriv_bernoulli (k : ℕ) : (bernoulli k).derivative = k * bernoulli (k - 1) :=
-begin
-  rcases nat.eq_zero_or_pos k with hk|hk,
-  { rw [hk, nat.cast_zero, zero_mul, bernoulli_zero, derivative_one], },
-  simp_rw [bernoulli, derivative_sum, nat.sub_add_cancel hk, derivative_monomial],
-=======
 lemma derivative_bernoulli_add_one (k : ℕ) :
   (bernoulli (k + 1)).derivative = (k + 1) * bernoulli k :=
 begin
   simp_rw [bernoulli, derivative_sum, derivative_monomial, nat.sub_sub, nat.add_sub_add_right],
->>>>>>> 4553b6a2
   -- LHS sum has an extra term, but the coefficient is zero:
   rw [range_add_one, sum_insert not_mem_range_self, tsub_self, cast_zero, mul_zero, map_zero,
     zero_add, mul_sum],
   -- the rest of the sum is termwise equal:
   refine sum_congr (by refl) (λ m hm, _),
-<<<<<<< HEAD
-  rw [←C_eq_nat_cast, C_mul_monomial, nat.sub_sub, nat.sub_sub, add_comm],
-  congr' 1,
-  rw ←mul_assoc, conv { to_rhs, congr, rw mul_comm }, rw [mul_assoc, mul_assoc],
-  congr' 1, norm_cast,
-  convert (choose_mul_succ_eq (k - 1) m).symm using 1,
-  { rw nat.sub_add_cancel hk,},
-  { rw [mul_comm, nat.sub_add_cancel hk], },
-=======
   conv_rhs { rw [←nat.cast_one, ←nat.cast_add, ←C_eq_nat_cast, C_mul_monomial, mul_comm], },
   rw [mul_assoc, mul_assoc, ←nat.cast_mul, ←nat.cast_mul],
   congr' 3,
@@ -128,7 +111,6 @@
   cases k,
   { rw [nat.cast_zero, zero_mul, bernoulli_zero, derivative_one], },
   { exact derivative_bernoulli_add_one k, }
->>>>>>> 4553b6a2
 end
 
 @[simp] theorem sum_bernoulli (n : ℕ) :
