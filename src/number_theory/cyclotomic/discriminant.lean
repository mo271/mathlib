--- conflicted
+++ resolved
@@ -125,16 +125,9 @@
       { simpa only [← pnat.pow_coe, H, mul_comm _ (k + 1)] },
       { replace h := pow_eq_zero h,
         rw [coe_coe] at h,
-<<<<<<< HEAD
-        rw [pnat.pow_coe, cast_pow, h, zero_pow (succ_pos _)] at hne,
         simpa using hne.1 } },
-    { apply_instance } },
-  { apply_instance }
-=======
-        exact ne_zero.ne _ h } },
     all_goals { apply_instance } },
   all_goals { apply_instance }
->>>>>>> e86ab0b0
 end
 
 /-- If `p` is a prime and `is_cyclotomic_extension {p ^ (k + 1)} K L`, then the discriminant of
