--- conflicted
+++ resolved
@@ -101,13 +101,9 @@
   ∀ x ∈ ((i.1.symm.trans j.1).trans (j.1.symm.trans k.1)).source, ∀ v,
   (coord_change j k ((i.1.symm.trans j.1) x)) (coord_change i j x v) = coord_change i k x v)
 (coord_change_smooth : ∀ i j : atlas H M,
-<<<<<<< HEAD
-  cont_diff_on 𝕜 ∞ ((coord_change i j) ∘ I.symm) (I '' (i.1.symm.trans j.1).source))
-=======
   cont_diff_on 𝕜 ∞ (λp : E × F, coord_change i j (I.symm p.1) p.2)
   ((I '' (i.1.symm.trans j.1).source) ×ˢ (univ : set F)))
 (coord_change_continuous : ∀ i j, continuous_on (coord_change i j) (i.1.symm.trans j.1).source)
->>>>>>> db4162c1
 
 /-- The trivial basic smooth bundle core, in which all the changes of coordinates are the
 identity. -/
@@ -119,12 +115,8 @@
 { coord_change := λ i j x, continuous_linear_map.id 𝕜 F,
   coord_change_self := λ i x hx v, rfl,
   coord_change_comp := λ i j k x hx v, rfl,
-<<<<<<< HEAD
-  coord_change_smooth := λ i j, cont_diff_on_const }
-=======
   coord_change_smooth := λ i j, cont_diff_snd.cont_diff_on,
   coord_change_continuous := λ i j, continuous_on_const }
->>>>>>> db4162c1
 
 namespace basic_smooth_vector_bundle_core
 
