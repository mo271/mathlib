--- conflicted
+++ resolved
@@ -208,8 +208,7 @@
 
 instance module {V : Type*} [normed_group V] [normed_space 𝕜 V] :
   module 𝕜 C^∞⟮I, N; 𝓘(𝕜, V), V⟯ :=
-<<<<<<< HEAD
-function.injective.module 𝕜 coe_fn_add_monoid_hom times_cont_mdiff_map.coe_inj coe_smul
+function.injective.module 𝕜 coe_fn_add_monoid_hom cont_mdiff_map.coe_inj coe_smul
 
 /-- A special case of `pi.module` for non-dependent types. Lean get stuck on the definition
 below without this. -/
@@ -219,10 +218,7 @@
 
 instance op_module {V : Type*} [normed_group V] [normed_space 𝕜 V] :
   module 𝕜ᵐᵒᵖ C^∞⟮I, N; 𝓘(𝕜, V), V⟯ :=
-function.injective.module 𝕜ᵐᵒᵖ coe_fn_add_monoid_hom times_cont_mdiff_map.coe_inj coe_op_smul
-=======
-function.injective.module 𝕜 coe_fn_add_monoid_hom cont_mdiff_map.coe_inj coe_smul
->>>>>>> 890338d4
+function.injective.module 𝕜ᵐᵒᵖ coe_fn_add_monoid_hom cont_mdiff_map.coe_inj coe_op_smul
 
 /-- Coercion to a function as a `linear_map`. -/
 @[simps]
