/-
Copyright (c) 2022 Arthur Paulino, Damiano Testa. All rights reserved.
Released under Apache 2.0 license as described in the file LICENSE.
Authors: Arthur Paulino, Damiano Testa
-/
import tactic.core
import algebra.group.basic

/-!
# `move_add`: a tactic for moving summands

Calling `move_add [a, ← b, c]`, recursively looks inside the goal for expressions involving a sum.
Whenever it finds one, it moves the summands that unify to `a, b, c`, removing all parentheses.
Repetitions are allowed, and are processed following the user-specified ordering.
The terms preceded by a `←` get placed to the left, the ones without the arrow get placed to the
right.  Unnamed terms stay in place.  Due to re-parenthesizing, doing `move_add` with no argument
may change the goal. Also, the *order* in which the terms are provided matters: the tactic reads
them from left to right.  This is especially important if there are multiple matches for the typed
terms in the given expressions.

The tactic never fails (really? TODO), but reports two kinds of unwanted use.
1. If a target of `move_add` is left unchanged by the tactic, then this will be flagged.
2. If a user-provided expression never unifies, then the variable is flagged.

Applying `move_add [vars] at *` should only report gloally unused variables and whether *all* goals
are unchanged, not *each unchanged goal*.

###  Remark:
It is still possible that the same output of `move_add [exprs]` can be achieved by a proper sublist
of `[exprs]`, even if the tactic does not flag anything.  For instance, giving the full re-ordering
of the expressions in the target that we want to achieve will not complain that there are unused
variables, since all the user-provided variables have been matched.  Of course, specifying the order
of all-but-the-last variable suffices to determine the permutation.  E.g., with a goal of
`a + b = 0`, applying either one of `move_add [b,a]`, or `move_add a`, or `move_add ← b` has the
same effect and changes the goal to `b + a = 0`.

The tactic flags user-provided terms that do not unify with something in the expression.
The tactic does not produce an error, but prints a report of unused inputs and unchanged target.

A single call of `move_add` moves terms across different sums in the same expression.
Here is an example.

```lean
import tactic.move_add

example {a b c d : ℕ} (h : c = d) : c + b + a = b + a + d :=
begin
  move_add [← a, b],  -- Goal: `a + c + b = a + d + b`  -- both sides changed
  congr,
  exact h
end

example {a b c d : ℕ} (h : c = d) : c + b * c + a * c = a * d + d + b * d :=
begin
  move_add [_ * c, ← _ * c], -- Goal: `a * c + c + b * c = a * d + d + b * d`
  -- the first `_ * c` unifies with `b * c` and moves it to the right
  -- the second `_ * c` unifies with `a * c` and moves it to the left
  congr;
  assumption
end
```

The list of expressions that `move_add` takes is optional and a single expression can be passed
without brackets.  Thus `move_add ← f` and `move_add [← f]` mean the same.

<<<<<<< HEAD
Finally, `move_add` can also be targeted to one or several hypotheses.  If `hp₁, hp₂` are in the
=======
Finally, `move_add` can also target one or more hypotheses.  If `hp₁, hp₂` are in the
>>>>>>> 93e48453
local context, then `move_add [f, ← g] at hp₁ hp₂` performs the rearranging at `hp₁` and `hp₂`.
As usual, passing `⊢` refers to acting on the goal as well.

##  Implementation notes

The implementation of `move_add` only moves the terms specified by the user (and rearranges
parentheses).

An earlier version of this tactic also had a relation on `expr` that performed a sorting on the
terms that were not specified by the user.  This is very easy to implement, if desired, but is not
part of this tactic.  We had used the order given by the `≤` on `string` and a small support for
sorting `monomial`s by increasing degree.

Note that the tactic `abel` already implements a very solid heuristic for normalizing terms in an
additive commutative semigroup and produces expressions in more or less standard form.
The scope of `move_add` is different: it is designed to make it easy to move individual terms
around a sum.

##  Future work

* Currently, `_`s in user input generate side-goals that Lean should be able to close automatically.
<<<<<<< HEAD
  Is it possible to avoid actually get Lean to solve these goals right away and not display them?
=======
  Is it possible to get Lean to actually solve these goals right away and not display them?
>>>>>>> 93e48453
* Add support for `neg` and additive groups?
* Add optional different operations than `+`, most notably `*`?
* Add functionality for moving terms across the two sides of an in/dis/equality.
  E.g. it might be desirable to have `to_lhs [a]` that converts `b + c = a + d` to `a + b + c = d`.
* Add more tests.
-/

open tactic

/--  Given a list `un` of `α`s and a list `bo` of `bool`, return the sublist of `un`
consisting of the entries of `un` whose corresponding entry in `bo` is `tt`. -/
def list.return_unused_simple {α : Type*} : list α → list bool → list α
| un [] := un
| [] bo := []
| (u::us) (b::bs) := if b then
  ([u] ++ (us.return_unused_simple bs)) else (us.return_unused_simple bs)

/-- A `tactic (option expr)` that either finds the first entry `f` of `lc` that unifies with `e`
and returns `some f` or returns `none`. -/
meta def expr.find_in (e : expr) (lc : list expr) : tactic (option expr) :=
do
  h ← lc.mfilter $ λ e', succeeds $ unify e e',
  match h with
  | [] := none
  | (f::l) := return $ some f
  end <|>
return none

/--  Given a list `lp` of `bool × pexpr` and a list `sl` of `expr`, scan the elements of `lp` one
at a time and produce 3 sublists of `sl`.

If `(tf,pe)` is the first element of `lp`, we look for the first element of `sl` that unifies with
`pe.to_expr`.  If no such element exists, then we discard `(tf,pe)` and move along.
If `eu ∈ sl` is the first element of `sl` that unifies with `pe.to_expr`, then we add `eu` as the
next element of either the first or the second list, depending on the boolean `tf` and we remove
`eu` from the list `sl`.  In this case, we continue our scanning with the next element of `lp`,
replacing `sl` by `sl.erase eu`.

Once we exhausts the elements of `lp`, we return the three lists:
* first the list of elements of `sl` that came from an element of `lp` whose boolean was `tt`,
* next the list of elements of `sl` that came from an element of `lp` whose boolean was `ff`, and
* finally the ununified elements of `sl`.
 -/
meta def list.unify_list : list (bool × expr) → list expr → list bool →
  tactic (list expr × list expr × list expr × list bool)
| [] sl is_unused := return ([], [], sl, is_unused)
| (be::l) sl is_unused := do
  cond ← be.2.find_in sl,
  match cond with
  | none := l.unify_list sl (is_unused.append [tt])
  | some ex := do
    (l1, l2, l3, is_unused) ← l.unify_list (sl.erase ex) (is_unused.append [ff]),
    if be.1 then return (ex::l1, l2, l3, is_unused) else return (l1, ex::l2, l3, is_unused)
    end

/--  Given a list of pairs `bool × pexpr`, we convert it to a list of `bool × expr`. -/
meta def list.convert_to_expr (lp : list (bool × pexpr)) : tactic (list (bool × expr)) :=
lp.mmap $ λ x : bool × pexpr, do
  e ← to_expr x.2,
  return (x.1, e)

/--  We combine the previous steps.
1. we convert a list pairs `bool × pexpr` to a list of pairs `bool × expr`,
2. we use the extra input `sl : list expr` to perform the unification and sorting step
   `list.unify_list`,
3. we jam the third factor inside the first two.
-/
meta def list.combined (lp : list (bool × pexpr)) (sl : list expr) :
  tactic (list expr × list bool) :=
do
  to_exp : list (bool × expr) ← list.convert_to_expr lp,
  (l1, l2, l3, is_unused) ← to_exp.unify_list sl [],
  return (l1 ++ l3 ++ l2, is_unused)

namespace tactic.interactive
setup_tactic_parser

/--  Takes an `expr` and returns a list of its summands. -/
meta def get_summands : expr → list expr
| `(%%a + %%b) := get_summands a ++ get_summands b
| a            := [a]

--review the doc-string
/-- `sorted_sum` takes an optional location name `hyp` for where it will be applied, a list `ll` of
`bool × pexpr` (arising as the user-provided input to `move_add`) and an expression `e`.

`sorted_sum hyp ll e` returns an ordered sum of the terms of `e`, where the order is
determined using the `list.combined` applied to `ll` and `e`.

We use this function for expressions in an additive commutative semigroup. -/
meta def sorted_sum (hyp : option name) (ll : list (bool × pexpr)) (e : expr) :
  tactic (list bool) :=
do
  (sli, is_unused) ← ll.combined (get_summands e),
  match sli with
  | [] := return is_unused
  | (eₕ::es) := do
    e' ← es.mfoldl (λ eₗ eᵣ, mk_app `has_add.add [eₗ, eᵣ]) eₕ,
    e_eq ← mk_app `eq [e, e'],
    n ← get_unused_name,
    assert n e_eq,
    e_eq_fmt ← pp e_eq,
    reflexivity <|>
      `[{ simp only [add_comm, add_assoc, add_left_comm], done, }] <|>
      -- `[{ abel, done, }] <|> -- this works too. it's more robust but also a bit slower
        fail format!"failed to prove:\n\n{e_eq_fmt}",
    h ← get_local n,
    match hyp with
    | some loc := do
      ln ← get_local loc,
      ltyp ← infer_type ln,
      rewrite_hyp h ln,
      tactic.clear h,
      pure is_unused
    | none     := do
      rewrite_target h,
      tactic.clear h,
      pure is_unused
    end
  end

/-- Partially traverses an expression in search for a sum of terms.
When `recurse_on_expr` finds a sum, it sorts it using `sorted_sum`. -/
meta def recurse_on_expr (hyp : option name) (ll : list (bool × pexpr)) : expr → tactic (list bool)
| e@`(%%_ + %%_)     := sorted_sum hyp ll e
| (expr.lam _ _ _ e) := recurse_on_expr e
| (expr.pi  _ _ _ e) := recurse_on_expr e
| e                  := do
  li_unused ← e.get_app_args.mmap recurse_on_expr,
  let unused_summed := li_unused.transpose.map list.band,
  return unused_summed

/-- Passes the user input to `recurse_on_expr` at a single location, that could either be `none`
(referring to the goal) or `some name` (referring to hypothesis `name`).  Returns a pair consisting
of a boolean and a further list of booleans.  The single boolean is `tt` if the tactic did *not*
change the goal on which it was acting.  The list of booleans records which variable in `ll` has
been unified in the application: `tt` means that the corresponding variable has *not* been unified.

This definition is useful to streamling error catching. -/
meta def move_add_with_errors (ll : list (bool × pexpr)) : option name → tactic (bool × list bool)
| (some hyp) := do
  lhyp ← get_local hyp,
  thyp ←  infer_type lhyp,
  is_unused ← recurse_on_expr hyp ll thyp,
  nhyp ← get_local hyp,
  nthyp ← infer_type nhyp,
  if (thyp = nthyp) then return (tt, is_unused) else return (ff, is_unused)
| none       := do
  t ← target,
  is_unused ← recurse_on_expr none ll t,
  tn ← target,
  if (t = tn) then return (tt, is_unused) else return (ff, is_unused)

/-- `move_add_arg` is a single elementary argument that `move_add` takes for the
variables to be moved.  It is either a `pexpr`, or a `pexpr` preceded by a `←`. -/
meta def move_add_arg (prec : nat) : parser (bool × pexpr) :=
prod.mk <$> (option.is_some <$> (tk "<-")?) <*> parser.pexpr prec

/-- `move_pexpr_list_or_texpr` is either a list of `move_add_arg`, possibly empty, or a single
`move_add_arg`. -/
meta def move_pexpr_list_or_texpr : parser (list (bool × pexpr)) :=
list_of (move_add_arg 0) <|> list.ret <$> (move_add_arg tac_rbp) <|> return []

/--  Out of a list of `option name`, returns a list of `name`s of target, discarding, if present
`none`, which corresponds to the goal. -/
meta def to_hyps : list (option name) → tactic (list expr)
| [] := pure []
| (some n::ns) := do ln ← get_local n, fina ← to_hyps ns, return (ln::fina)
| (none::ns) := to_hyps ns

/--
Calling `move_add [a, ← b, c, ← d]`, recursively looks inside the goal for
expressions involving a sum.  Whenever `move_add` finds a sum, it sorts its terms using
the user input `[a, ← b, c, ← d]`.  With this input, the output would be
```lean
b + d + (sum of terms sorted using the given relation) + a + c.
```
Finally, `move_add` can also target hypotheses. If `hp` is in the local context,
`move_add [← f, g] at hp` performs the rearranging at `hp`.
-/
meta def move_add (args : parse move_pexpr_list_or_texpr) (locat : parse location) :
  tactic unit :=
match locat with
| loc.wildcard := do
  ctx ← local_context,
  err_rep ← ctx.mmap (λ e, move_add_with_errors args e.local_pp_name),
  er_t ← move_add_with_errors args none,
  if ff ∉ ([er_t.1] ++ err_rep.map (λ e, e.1)) then
    trace "'move_add at *' changed nothing" else skip,
  let li_unused := ([er_t.2] ++ err_rep.map (λ e, e.2)),
  let li_unused_clear := li_unused.filter (≠ []),
  let li_tf_vars := li_unused_clear.transpose.map list.band,
  match ((args.return_unused_simple li_tf_vars).map (λ e : bool × pexpr, e.2)) with
  | [] := skip
  | [pe] := trace format!"'{pe}' is an unused variable"
  | pes := trace format!"'{pes}' are unused variables"
  end,
  assumption <|> try (tactic.reflexivity reducible)
| loc.ns names := do
  err_rep ← names.mmap $ move_add_with_errors args,
  let conds := err_rep.map (λ e, e.1),
  linames ← to_hyps (names.return_unused_simple conds),
  if linames ≠ [] then trace
    format!"'{linames}' did not change" else skip,
  if none ∈ names.return_unused_simple conds then trace
    "Goal did not change" else skip,
  let li_unused := (err_rep.map (λ e, e.2)),
  let li_unused_clear := li_unused.filter (≠ []),
  let li_tf_vars := li_unused_clear.transpose.map list.band,
  match ((args.return_unused_simple li_tf_vars).map (λ e : bool × pexpr, e.2)) with
  | [] := skip
  | [pe] := trace format!"'{pe}' is an unused variable"
  | pes := trace format!"'{pes}' are unused variables"
  end,
  assumption <|> try (tactic.reflexivity reducible)
  end

add_tactic_doc
{ name := "move_add",
  category := doc_category.tactic,
  decl_names := [`tactic.interactive.move_add],
  tags := ["arithmetic"] }

end tactic.interactive<|MERGE_RESOLUTION|>--- conflicted
+++ resolved
@@ -63,11 +63,7 @@
 The list of expressions that `move_add` takes is optional and a single expression can be passed
 without brackets.  Thus `move_add ← f` and `move_add [← f]` mean the same.
 
-<<<<<<< HEAD
-Finally, `move_add` can also be targeted to one or several hypotheses.  If `hp₁, hp₂` are in the
-=======
 Finally, `move_add` can also target one or more hypotheses.  If `hp₁, hp₂` are in the
->>>>>>> 93e48453
 local context, then `move_add [f, ← g] at hp₁ hp₂` performs the rearranging at `hp₁` and `hp₂`.
 As usual, passing `⊢` refers to acting on the goal as well.
 
@@ -89,11 +85,7 @@
 ##  Future work
 
 * Currently, `_`s in user input generate side-goals that Lean should be able to close automatically.
-<<<<<<< HEAD
-  Is it possible to avoid actually get Lean to solve these goals right away and not display them?
-=======
   Is it possible to get Lean to actually solve these goals right away and not display them?
->>>>>>> 93e48453
 * Add support for `neg` and additive groups?
 * Add optional different operations than `+`, most notably `*`?
 * Add functionality for moving terms across the two sides of an in/dis/equality.
