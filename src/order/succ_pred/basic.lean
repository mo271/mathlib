/-
Copyright (c) 2021 Yaël Dillies. All rights reserved.
Released under Apache 2.0 license as described in the file LICENSE.
Authors: Yaël Dillies, Jakub Kądziołka
-/
import order.complete_lattice
import order.cover
import order.iterate
import tactic.monotonicity

/-!
# Successor and predecessor

This file defines successor and predecessor orders. `succ a`, the successor of an element `a : α` is
the least element greater than `a`. `pred a` is the greatest element less than `a`. Typical examples
include `ℕ`, `ℤ`, `ℕ+`, `fin n`, but also `enat`, the lexicographic order of a successor/predecessor
order...

## Typeclasses

* `succ_order`: Order equipped with a sensible successor function.
* `pred_order`: Order equipped with a sensible predecessor function.
* `is_succ_archimedean`: `succ_order` where `succ` iterated to an element gives all the greater
  ones.
* `is_pred_archimedean`: `pred_order` where `pred` iterated to an element gives all the smaller
  ones.

## Implementation notes

Maximal elements don't have a sensible successor. Thus the naïve typeclass
```lean
class naive_succ_order (α : Type*) [preorder α] :=
(succ : α → α)
(succ_le_iff : ∀ {a b}, succ a ≤ b ↔ a < b)
(lt_succ_iff : ∀ {a b}, a < succ b ↔ a ≤ b)
```
can't apply to an `order_top` because plugging in `a = b = ⊤` into either of `succ_le_iff` and
`lt_succ_iff` yields `⊤ < ⊤` (or more generally `m < m` for a maximal element `m`).
The solution taken here is to remove the implications `≤ → <` and instead require that `a < succ a`
for all non maximal elements (enforced by the combination of `le_succ` and the contrapositive of
`max_of_succ_le`).
The stricter condition of every element having a sensible successor can be obtained through the
combination of `succ_order α` and `no_max_order α`.

## TODO

Is `galois_connection pred succ` always true? If not, we should introduce
```lean
class succ_pred_order (α : Type*) [preorder α] extends succ_order α, pred_order α :=
(pred_succ_gc : galois_connection (pred : α → α) succ)
```
`covby` should help here.
-/

open function order_dual set

variables {α β : Type*}

/-- Order equipped with a sensible successor function. -/
@[ext] class succ_order (α : Type*) [preorder α] :=
(succ : α → α)
(le_succ : ∀ a, a ≤ succ a)
(max_of_succ_le {a} : succ a ≤ a → is_max a)
(succ_le_of_lt {a b} : a < b → succ a ≤ b)
(le_of_lt_succ {a b} : a < succ b → a ≤ b)

/-- Order equipped with a sensible predecessor function. -/
@[ext] class pred_order (α : Type*) [preorder α] :=
(pred : α → α)
(pred_le : ∀ a, pred a ≤ a)
(min_of_le_pred {a} : a ≤ pred a → is_min a)
(le_pred_of_lt {a b} : a < b → a ≤ pred b)
(le_of_pred_lt {a b} : pred a < b → a ≤ b)

instance [preorder α] [succ_order α] : pred_order (order_dual α) :=
{ pred := to_dual ∘ succ_order.succ ∘ of_dual,
  pred_le := succ_order.le_succ,
  min_of_le_pred := λ _, succ_order.max_of_succ_le,
  le_pred_of_lt := λ a b h, succ_order.succ_le_of_lt h,
  le_of_pred_lt := λ a b, succ_order.le_of_lt_succ }

instance [preorder α] [pred_order α] : succ_order (order_dual α) :=
{ succ := to_dual ∘ pred_order.pred ∘ of_dual,
  le_succ := pred_order.pred_le,
  max_of_succ_le := λ _, pred_order.min_of_le_pred,
  succ_le_of_lt := λ a b h, pred_order.le_pred_of_lt h,
  le_of_lt_succ := λ a b, pred_order.le_of_pred_lt }

section preorder
variables [preorder α]

/-- A constructor for `succ_order α` usable when `α` has no maximal element. -/
def succ_order.of_succ_le_iff_of_le_lt_succ (succ : α → α)
  (hsucc_le_iff : ∀ {a b}, succ a ≤ b ↔ a < b) (hle_of_lt_succ : ∀ {a b}, a < succ b → a ≤ b) :
  succ_order α :=
{ succ := succ,
  le_succ := λ a, (hsucc_le_iff.1 le_rfl).le,
  max_of_succ_le := λ a ha, (lt_irrefl a $ hsucc_le_iff.1 ha).elim,
  succ_le_of_lt := λ a b, hsucc_le_iff.2,
  le_of_lt_succ := λ a b, hle_of_lt_succ }

/-- A constructor for `pred_order α` usable when `α` has no minimal element. -/
def pred_order.of_le_pred_iff_of_pred_le_pred (pred : α → α)
  (hle_pred_iff : ∀ {a b}, a ≤ pred b ↔ a < b) (hle_of_pred_lt : ∀ {a b}, pred a < b → a ≤ b) :
  pred_order α :=
{ pred := pred,
  pred_le := λ a, (hle_pred_iff.1 le_rfl).le,
  min_of_le_pred := λ a ha, (lt_irrefl a $ hle_pred_iff.1 ha).elim,
  le_pred_of_lt := λ a b, hle_pred_iff.2,
  le_of_pred_lt := λ a b, hle_of_pred_lt }

end preorder

section linear_order
variables [linear_order α]

/-- A constructor for `succ_order α` usable when `α` is a linear order with no maximal element. -/
def succ_order.of_succ_le_iff (succ : α → α) (hsucc_le_iff : ∀ {a b}, succ a ≤ b ↔ a < b) :
  succ_order α :=
{ succ := succ,
  le_succ := λ a, (hsucc_le_iff.1 le_rfl).le,
  max_of_succ_le := λ a ha, (lt_irrefl a $ hsucc_le_iff.1 ha).elim,
  succ_le_of_lt := λ a b, hsucc_le_iff.2,
  le_of_lt_succ := λ a b h, le_of_not_lt ((not_congr hsucc_le_iff).1 h.not_le) }

/-- A constructor for `pred_order α` usable when `α` is a linear order with no minimal element. -/
def pred_order.of_le_pred_iff (pred : α → α) (hle_pred_iff : ∀ {a b}, a ≤ pred b ↔ a < b) :
  pred_order α :=
{ pred := pred,
  pred_le := λ a, (hle_pred_iff.1 le_rfl).le,
  min_of_le_pred := λ a ha, (lt_irrefl a $ hle_pred_iff.1 ha).elim,
  le_pred_of_lt := λ a b, hle_pred_iff.2,
  le_of_pred_lt := λ a b h, le_of_not_lt ((not_congr hle_pred_iff).1 h.not_le) }

end linear_order

/-! ### Successor order -/

namespace order
section preorder
variables [preorder α] [succ_order α] {a b : α}

/-- The successor of an element. If `a` is not maximal, then `succ a` is the least element greater
than `a`. If `a` is maximal, then `succ a = a`. -/
def succ : α → α := succ_order.succ

lemma le_succ : ∀ a : α, a ≤ succ a := succ_order.le_succ
lemma max_of_succ_le {a : α} : succ a ≤ a → is_max a := succ_order.max_of_succ_le
lemma succ_le_of_lt {a b : α} : a < b → succ a ≤ b := succ_order.succ_le_of_lt
lemma le_of_lt_succ {a b : α} : a < succ b → a ≤ b := succ_order.le_of_lt_succ

@[simp] lemma succ_le_iff_is_max : succ a ≤ a ↔ is_max a := ⟨max_of_succ_le, λ h, h $ le_succ _⟩

@[simp] lemma lt_succ_iff_not_is_max : a < succ a ↔ ¬ is_max a :=
⟨not_is_max_of_lt, λ ha, (le_succ a).lt_of_not_le $ λ h, ha $ max_of_succ_le h⟩

alias lt_succ_iff_not_is_max ↔ _ order.lt_succ_of_not_is_max

lemma covby_succ_of_not_is_max (h : ¬ is_max a) : a ⋖ succ a :=
⟨lt_succ_of_not_is_max h, λ b hb, (succ_le_of_lt hb).not_lt⟩

lemma lt_succ_iff_of_not_is_max (ha : ¬ is_max a) : b < succ a ↔ b ≤ a :=
⟨le_of_lt_succ, λ h, h.trans_lt $ lt_succ_of_not_is_max ha⟩

lemma succ_le_iff_of_not_is_max (ha : ¬ is_max a) : succ a ≤ b ↔ a < b :=
⟨(lt_succ_of_not_is_max ha).trans_le, succ_le_of_lt⟩

<<<<<<< HEAD
/-- A limited form for `strict_mono succ` for orders with maximal elements. -/
lemma succ_lt_succ_of_not_is_max {a b : α} (h₀ : ¬ is_max b) (h₁ : a < b) : succ a < succ b :=
begin
  apply (succ_le_succ (le_of_lt h₁)).lt_of_not_le,
  assume (h : succ b ≤ succ a),
  rw succ_le_iff_of_not_is_max h₀ at h,
  have : b ≤ a := le_of_lt_succ h,
  have : ¬ b ≤ a := not_le_of_lt h₁,
  tauto,
end

section no_max_order
variables [no_max_order α] {a b : α}
=======
@[simp, mono] lemma succ_le_succ (h : a ≤ b) : succ a ≤ succ b :=
begin
  by_cases hb : is_max b,
  { by_cases hba : b ≤ a,
    { exact (hb $ hba.trans $ le_succ _).trans (le_succ _) },
    { exact succ_le_of_lt ((h.lt_of_not_le hba).trans_le $ le_succ b) } },
  { rwa [succ_le_iff_of_not_is_max (λ ha, hb $ ha.mono h), lt_succ_iff_of_not_is_max hb] }
end

lemma succ_mono : monotone (succ : α → α) := λ a b, succ_le_succ
>>>>>>> fe21f5de

lemma Iio_succ_of_not_is_max (ha : ¬ is_max a) : Iio (succ a) = Iic a :=
set.ext $ λ x, lt_succ_iff_of_not_is_max ha

lemma Ici_succ_of_not_is_max (ha : ¬ is_max a) : Ici (succ a) = Ioi a :=
set.ext $ λ x, succ_le_iff_of_not_is_max ha

section no_max_order
variables [no_max_order α]

lemma lt_succ (a : α) : a < succ a := lt_succ_of_not_is_max $ not_is_max a
lemma lt_succ_iff : a < succ b ↔ a ≤ b := lt_succ_iff_of_not_is_max $ not_is_max b
lemma succ_le_iff : succ a ≤ b ↔ a < b := succ_le_iff_of_not_is_max $ not_is_max a

@[simp] lemma succ_le_succ_iff : succ a ≤ succ b ↔ a ≤ b :=
⟨λ h, le_of_lt_succ $ (lt_succ a).trans_le h, λ h, succ_le_of_lt $ h.trans_lt $ lt_succ b⟩

lemma succ_lt_succ_iff : succ a < succ b ↔ a < b :=
lt_iff_lt_of_le_iff_le' succ_le_succ_iff succ_le_succ_iff

alias succ_le_succ_iff ↔ order.le_of_succ_le_succ _
alias succ_lt_succ_iff ↔ order.lt_of_succ_lt_succ order.succ_lt_succ

lemma succ_strict_mono : strict_mono (succ : α → α) := λ a b, succ_lt_succ

lemma covby_succ (a : α) : a ⋖ succ a := covby_succ_of_not_is_max $ not_is_max a

lemma Iio_succ (a : α) : Iio (succ a) = Iic a := Iio_succ_of_not_is_max $ not_is_max a
lemma Ici_succ (a : α) : Ici (succ a) = Ioi a := Ici_succ_of_not_is_max $ not_is_max a

end no_max_order
end preorder

section partial_order
variables [partial_order α] [succ_order α] {a b : α}

@[simp] lemma succ_eq_iff_is_max : succ a = a ↔ is_max a :=
⟨λ h, max_of_succ_le h.le, λ h, h.eq_of_ge $ le_succ _⟩

alias succ_eq_iff_is_max ↔ _ is_max.succ_eq

lemma le_le_succ_iff : a ≤ b ∧ b ≤ succ a ↔ b = a ∨ b = succ a :=
begin
  refine ⟨λ h, or_iff_not_imp_left.2 $ λ hba : b ≠ a,
    h.2.antisymm (succ_le_of_lt $ h.1.lt_of_ne $ hba.symm), _⟩,
  rintro (rfl | rfl),
  { exact ⟨le_rfl, le_succ b⟩ },
  { exact ⟨le_succ a, le_rfl⟩ }
end

lemma _root_.covby.succ_eq (h : a ⋖ b) : succ a = b :=
(succ_le_of_lt h.lt).eq_of_not_lt $ λ h', h.2 (lt_succ_of_not_is_max h.lt.not_is_max) h'

section no_max_order
variables [no_max_order α]

@[simp] lemma succ_eq_succ_iff : succ a = succ b ↔ a = b :=
by simp_rw [eq_iff_le_not_lt, succ_le_succ_iff, succ_lt_succ_iff]

lemma succ_injective : injective (succ : α → α) := λ a b, succ_eq_succ_iff.1
lemma succ_ne_succ_iff : succ a ≠ succ b ↔ a ≠ b := succ_injective.ne_iff

alias succ_ne_succ_iff ↔ _ order.succ_ne_succ

lemma lt_succ_iff_lt_or_eq : a < succ b ↔ a < b ∨ a = b := lt_succ_iff.trans le_iff_lt_or_eq

lemma le_succ_iff_lt_or_eq : a ≤ succ b ↔ a ≤ b ∨ a = succ b :=
by rw [←lt_succ_iff, ←lt_succ_iff, lt_succ_iff_lt_or_eq]

lemma succ_eq_iff_covby : succ a = b ↔ a ⋖ b :=
⟨by { rintro rfl, exact covby_succ _ }, covby.succ_eq⟩

end no_max_order

section order_top
variables [order_top α]

@[simp] lemma succ_top : succ (⊤ : α) = ⊤ := is_max_top.succ_eq

@[simp] lemma succ_le_iff_eq_top : succ a ≤ a ↔ a = ⊤ := succ_le_iff_is_max.trans is_max_iff_eq_top
@[simp] lemma lt_succ_iff_ne_top : a < succ a ↔ a ≠ ⊤ :=
lt_succ_iff_not_is_max.trans not_is_max_iff_ne_top

end order_top

section order_bot
variables [order_bot α] [nontrivial α]

lemma bot_lt_succ (a : α) : ⊥ < succ a :=
(lt_succ_of_not_is_max not_is_max_bot).trans_le $ succ_mono bot_le

lemma succ_ne_bot (a : α) : succ a ≠ ⊥ := (bot_lt_succ a).ne'

end order_bot
end partial_order

/-- There is at most one way to define the successors in a `partial_order`. -/
instance [partial_order α] : subsingleton (succ_order α) :=
⟨begin
  introsI h₀ h₁,
  ext a,
  by_cases ha : is_max a,
  { exact (@is_max.succ_eq _ _ h₀ _ ha).trans ha.succ_eq.symm },
  { exact @covby.succ_eq _ _ h₀ _ _ (covby_succ_of_not_is_max ha) }
end⟩

section complete_lattice
variables [complete_lattice α] [succ_order α]

lemma succ_eq_infi (a : α) : succ a = ⨅ b (h : a < b), b :=
begin
  refine le_antisymm (le_infi (λ b, le_infi succ_le_of_lt)) _,
  obtain rfl | ha := eq_or_ne a ⊤,
  { rw succ_top,
    exact le_top },
  exact binfi_le _ (lt_succ_iff_ne_top.2 ha),
end

end complete_lattice

/-! ### Predecessor order -/

section preorder
variables [preorder α] [pred_order α] {a b : α}

/-- The predecessor of an element. If `a` is not minimal, then `pred a` is the greatest element less
than `a`. If `a` is minimal, then `pred a = a`. -/
def pred : α → α := pred_order.pred

lemma pred_le : ∀ a : α, pred a ≤ a := pred_order.pred_le
lemma min_of_le_pred {a : α} : a ≤ pred a → is_min a := pred_order.min_of_le_pred
lemma le_pred_of_lt {a b : α} : a < b → a ≤ pred b := pred_order.le_pred_of_lt
lemma le_of_pred_lt {a b : α} : pred a < b → a ≤ b := pred_order.le_of_pred_lt

@[simp] lemma le_pred_iff_is_min : a ≤ pred a ↔ is_min a := ⟨min_of_le_pred, λ h, h $ pred_le _⟩

@[simp] lemma pred_lt_iff_not_is_min : pred a < a ↔ ¬ is_min a :=
⟨not_is_min_of_lt, λ ha, (pred_le a).lt_of_not_le $ λ h, ha $ min_of_le_pred h⟩

alias pred_lt_iff_not_is_min ↔ _ order.pred_lt_of_not_is_min

lemma pred_covby_of_not_is_min (h : ¬ is_min a) : pred a ⋖ a :=
⟨pred_lt_of_not_is_min h, λ b hb, (le_of_pred_lt hb).not_lt⟩

lemma pred_lt_iff_of_not_is_min (ha : ¬ is_min a) : pred a < b ↔ a ≤ b :=
⟨le_of_pred_lt, (pred_lt_of_not_is_min ha).trans_le⟩

lemma le_pred_iff_of_not_is_min (ha : ¬ is_min a) : b ≤ pred a ↔ b < a :=
⟨λ h, h.trans_lt $ pred_lt_of_not_is_min ha, le_pred_of_lt⟩

@[simp, mono] lemma pred_le_pred {a b : α} (h : a ≤ b) : pred a ≤ pred b := succ_le_succ h.dual

lemma pred_mono : monotone (pred : α → α) := λ a b, pred_le_pred

lemma Ioi_pred_of_not_is_min (ha : ¬ is_min a) : Ioi (pred a) = Ici a :=
set.ext $ λ x, pred_lt_iff_of_not_is_min ha

lemma Iic_pred_of_not_is_min (ha : ¬ is_min a) : Iic (pred a) = Iio a :=
set.ext $ λ x, le_pred_iff_of_not_is_min ha

section no_min_order
variables [no_min_order α]

lemma pred_lt (a : α) : pred a < a := pred_lt_of_not_is_min $ not_is_min a
lemma pred_lt_iff : pred a < b ↔ a ≤ b := pred_lt_iff_of_not_is_min $ not_is_min a
lemma le_pred_iff : a ≤ pred b ↔ a < b := le_pred_iff_of_not_is_min $ not_is_min b

@[simp] lemma pred_le_pred_iff : pred a ≤ pred b ↔ a ≤ b :=
⟨λ h, le_of_pred_lt $ h.trans_lt (pred_lt b), λ h, le_pred_of_lt $ (pred_lt a).trans_le h⟩

@[simp] lemma pred_lt_pred_iff : pred a < pred b ↔ a < b :=
by simp_rw [lt_iff_le_not_le, pred_le_pred_iff]

alias pred_le_pred_iff ↔ order.le_of_pred_le_pred _
alias pred_lt_pred_iff ↔ order.lt_of_pred_lt_pred pred_lt_pred

lemma pred_strict_mono : strict_mono (pred : α → α) := λ a b, pred_lt_pred

lemma pred_covby (a : α) : pred a ⋖ a := pred_covby_of_not_is_min $ not_is_min a

lemma Ioi_pred (a : α) : Ioi (pred a) = Ici a := Ioi_pred_of_not_is_min $ not_is_min a
lemma Iic_pred (a : α) : Iic (pred a) = Iio a := Iic_pred_of_not_is_min $ not_is_min a

end no_min_order
end preorder

section partial_order
variables [partial_order α] [pred_order α] {a b : α}

@[simp] lemma pred_eq_iff_is_min : pred a = a ↔ is_min a :=
⟨λ h, min_of_le_pred h.ge, λ h, h.eq_of_le $ pred_le _⟩

alias pred_eq_iff_is_min ↔ _ is_min.pred_eq

lemma pred_le_le_iff {a b : α} : pred a ≤ b ∧ b ≤ a ↔ b = a ∨ b = pred a :=
begin
  refine ⟨λ h, or_iff_not_imp_left.2 $ λ hba : b ≠ a,
    (le_pred_of_lt $ h.2.lt_of_ne hba).antisymm h.1, _⟩,
  rintro (rfl | rfl),
  { exact ⟨pred_le b, le_rfl⟩ },
  { exact ⟨le_rfl, pred_le a⟩ }
end

lemma _root_.covby.pred_eq {a b : α} (h : a ⋖ b) : pred b = a :=
(le_pred_of_lt h.lt).eq_of_not_gt $ λ h', h.2 h' $ pred_lt_of_not_is_min h.lt.not_is_min

section no_min_order
variables [no_min_order α]

@[simp] lemma pred_eq_pred_iff : pred a = pred b ↔ a = b :=
by simp_rw [eq_iff_le_not_lt, pred_le_pred_iff, pred_lt_pred_iff]

lemma pred_injective : injective (pred : α → α) := λ a b, pred_eq_pred_iff.1
lemma pred_ne_pred_iff : pred a ≠ pred b ↔ a ≠ b := pred_injective.ne_iff

alias pred_ne_pred_iff ↔ _ order.pred_ne_pred

lemma pred_lt_iff_lt_or_eq : pred a < b ↔ a < b ∨ a = b := pred_lt_iff.trans le_iff_lt_or_eq

lemma le_pred_iff_lt_or_eq : pred a ≤ b ↔ a ≤ b ∨ pred a = b :=
by rw [←pred_lt_iff, ←pred_lt_iff, pred_lt_iff_lt_or_eq]

lemma pred_eq_iff_covby : pred b = a ↔ a ⋖ b :=
⟨by { rintro rfl, exact pred_covby _ }, covby.pred_eq⟩

end no_min_order

section order_bot
variables [order_bot α]

@[simp] lemma pred_bot : pred (⊥ : α) = ⊥ := is_min_bot.pred_eq

@[simp] lemma le_pred_iff_eq_bot : a ≤ pred a ↔ a = ⊥ := @succ_le_iff_eq_top (order_dual α) _ _ _ _
@[simp] lemma pred_lt_iff_ne_bot : pred a < a ↔ a ≠ ⊥ := @lt_succ_iff_ne_top (order_dual α) _ _ _ _

end order_bot

section order_top
variables [order_top α] [nontrivial α]

lemma pred_lt_top (a : α) : pred a < ⊤ :=
(pred_mono le_top).trans_lt $ pred_lt_of_not_is_min not_is_min_top

lemma pred_ne_top (a : α) : pred a ≠ ⊤ := (pred_lt_top a).ne

end order_top
end partial_order

/-- There is at most one way to define the predecessors in a `partial_order`. -/
instance [partial_order α] : subsingleton (pred_order α) :=
⟨begin
  introsI h₀ h₁,
  ext a,
  by_cases ha : is_min a,
  { exact (@is_min.pred_eq _ _ h₀ _ ha).trans ha.pred_eq.symm },
  { exact @covby.pred_eq _ _ h₀ _ _ (pred_covby_of_not_is_min ha) }
end⟩

section complete_lattice
variables [complete_lattice α] [pred_order α]

lemma pred_eq_supr (a : α) : pred a = ⨆ b (h : b < a), b :=
begin
  refine le_antisymm _ (supr_le (λ b, supr_le le_pred_of_lt)),
  obtain rfl | ha := eq_or_ne a ⊥,
  { rw pred_bot,
    exact bot_le },
  exact @le_bsupr _ _ _ (λ b, b < a) (λ a _, a) (pred a) (pred_lt_iff_ne_bot.2 ha),
end

end complete_lattice

/-! ### Successor-predecessor orders -/

section succ_pred_order
variables [partial_order α] [succ_order α] [pred_order α] {a b : α}

@[simp] lemma succ_pred_of_not_is_min (h : ¬ is_min a) : succ (pred a) = a :=
(pred_covby_of_not_is_min h).succ_eq
@[simp] lemma pred_succ_of_not_is_max (h : ¬ is_max a) : pred (succ a) = a :=
(covby_succ_of_not_is_max h).pred_eq

@[simp] lemma succ_pred [no_min_order α] (a : α) : succ (pred a) = a := (pred_covby _).succ_eq
@[simp] lemma pred_succ [no_max_order α] (a : α) : pred (succ a) = a := (covby_succ _).pred_eq

end succ_pred_order

/-! ### `with_bot`, `with_top`
Adding a greatest/least element to a `succ_order` or to a `pred_order`.

As far as successors and predecessors are concerned, there are four ways to add a bottom or top
element to an order:
* Adding a `⊤` to an `order_top`: Preserves `succ` and `pred`.
* Adding a `⊤` to a `no_max_order`: Preserves `succ`. Never preserves `pred`.
* Adding a `⊥` to an `order_bot`: Preserves `succ` and `pred`.
* Adding a `⊥` to a `no_min_order`: Preserves `pred`. Never preserves `succ`.
where "preserves `(succ/pred)`" means
`(succ/pred)_order α → (succ/pred)_order ((with_top/with_bot) α)`.
-/

section with_top
open with_top

/-! #### Adding a `⊤` to an `order_top` -/

instance [decidable_eq α] [partial_order α] [order_top α] [succ_order α] :
  succ_order (with_top α) :=
{ succ := λ a, match a with
    | ⊤        := ⊤
    | (some a) := ite (a = ⊤) ⊤ (some (succ a))
  end,
  le_succ := λ a, begin
    cases a,
    { exact le_top },
    change ((≤) : with_top α → with_top α → Prop) _ (ite _ _ _),
    split_ifs,
    { exact le_top },
    { exact some_le_some.2 (le_succ a) }
  end,
  max_of_succ_le := λ a ha, begin
    cases a,
    { exact is_max_top },
    change ((≤) : with_top α → with_top α → Prop) (ite _ _ _) _ at ha,
    split_ifs at ha with ha',
    { exact (not_top_le_coe _ ha).elim },
    { rw [some_le_some, succ_le_iff_eq_top] at ha,
      exact (ha' ha).elim }
  end,
  succ_le_of_lt := λ a b h, begin
    cases b,
    { exact le_top },
    cases a,
    { exact (not_top_lt h).elim },
    rw some_lt_some at h,
    change ((≤) : with_top α → with_top α → Prop) (ite _ _ _) _,
    split_ifs with ha,
    { rw ha at h,
      exact (not_top_lt h).elim },
    { exact some_le_some.2 (succ_le_of_lt h) }
  end,
  le_of_lt_succ := λ a b h, begin
    cases a,
    { exact (not_top_lt h).elim },
    cases b,
    { exact le_top },
    change ((<) : with_top α → with_top α → Prop) _ (ite _ _ _) at h,
    rw some_le_some,
    split_ifs at h with hb,
    { rw hb,
      exact le_top },
    { exact le_of_lt_succ (some_lt_some.1 h) }
  end }

instance [preorder α] [order_top α] [pred_order α] : pred_order (with_top α) :=
{ pred := λ a, match a with
    | ⊤        := some ⊤
    | (some a) := some (pred a)
  end,
  pred_le := λ a, match a with
    | ⊤        := le_top
    | (some a) := some_le_some.2 (pred_le a)
  end,
  min_of_le_pred := λ a ha, begin
    cases a,
    { exact ((coe_lt_top (⊤ : α)).not_le ha).elim },
    { exact (min_of_le_pred $ some_le_some.1 ha).with_top }
  end,
  le_pred_of_lt := λ a b h, begin
    cases a,
    { exact ((le_top).not_lt h).elim },
    cases b,
    { exact some_le_some.2 le_top },
    exact some_le_some.2 (le_pred_of_lt $ some_lt_some.1 h),
  end,
  le_of_pred_lt := λ a b h, begin
    cases b,
    { exact le_top },
    cases a,
    { exact (not_top_lt $ some_lt_some.1 h).elim },
    { exact some_le_some.2 (le_of_pred_lt $ some_lt_some.1 h) }
  end }

/-! #### Adding a `⊤` to a `no_max_order` -/

instance with_top.succ_order_of_no_max_order [preorder α] [no_max_order α] [succ_order α] :
  succ_order (with_top α) :=
{ succ := λ a, match a with
    | ⊤        := ⊤
    | (some a) := some (succ a)
  end,
  le_succ := λ a, begin
    cases a,
    { exact le_top },
    { exact some_le_some.2 (le_succ a) }
  end,
  max_of_succ_le := λ a ha, begin
    cases a,
    { exact is_max_top },
    { exact (not_is_max _ $ max_of_succ_le $ some_le_some.1 ha).elim }
  end,
  succ_le_of_lt := λ a b h, begin
    cases a,
    { exact (not_top_lt h).elim },
    cases b,
    { exact le_top},
    { exact some_le_some.2 (succ_le_of_lt $ some_lt_some.1 h) }
  end,
  le_of_lt_succ := λ a b h, begin
    cases a,
    { exact (not_top_lt h).elim },
    cases b,
    { exact le_top },
    { exact some_le_some.2 (le_of_lt_succ $ some_lt_some.1 h) }
  end }

instance [preorder α] [no_max_order α] [hα : nonempty α] : is_empty (pred_order (with_top α)) :=
⟨begin
  introI,
  set b := pred (⊤ : with_top α) with h,
  cases pred (⊤ : with_top α) with a ha; change b with pred ⊤ at h,
  { exact hα.elim (λ a, (min_of_le_pred h.ge).not_lt $ coe_lt_top a) },
  { obtain ⟨c, hc⟩ := exists_gt a,
    rw [←some_lt_some, ←h] at hc,
    exact (le_of_pred_lt hc).not_lt (some_lt_none _) }
end⟩

end with_top

section with_bot
open with_bot

/-! #### Adding a `⊥` to an `order_bot` -/

instance [preorder α] [order_bot α] [succ_order α] : succ_order (with_bot α) :=
{ succ := λ a, match a with
    | ⊥        := some ⊥
    | (some a) := some (succ a)
  end,
  le_succ := λ a, match a with
    | ⊥        := bot_le
    | (some a) := some_le_some.2 (le_succ a)
  end,
  max_of_succ_le := λ a ha, begin
    cases a,
    { exact ((none_lt_some (⊥ : α)).not_le ha).elim },
    { exact is_max.with_bot (max_of_succ_le $ some_le_some.1 ha) }
  end,
  succ_le_of_lt := λ a b h, begin
    cases b,
    { exact (not_lt_bot h).elim },
    cases a,
    { exact some_le_some.2 bot_le },
    { exact some_le_some.2 (succ_le_of_lt $ some_lt_some.1 h) }
  end,
  le_of_lt_succ := λ a b h, begin
    cases a,
    { exact bot_le },
    cases b,
    { exact (not_lt_bot $ some_lt_some.1 h).elim },
    { exact some_le_some.2 (le_of_lt_succ $ some_lt_some.1 h) }
  end }

instance [decidable_eq α] [partial_order α] [order_bot α] [pred_order α] :
  pred_order (with_bot α) :=
{ pred := λ a, match a with
    | ⊥        := ⊥
    | (some a) := ite (a = ⊥) ⊥ (some (pred a))
  end,
  pred_le := λ a, begin
    cases a,
    { exact bot_le },
    change (ite _ _ _ : with_bot α) ≤ some a,
    split_ifs,
    { exact bot_le },
    { exact some_le_some.2 (pred_le a) }
  end,
  min_of_le_pred := λ a ha, begin
    cases a,
    { exact is_min_bot },
    change ((≤) : with_bot α → with_bot α → Prop) _ (ite _ _ _) at ha,
    split_ifs at ha with ha',
    { exact (not_coe_le_bot _ ha).elim },
    { rw [some_le_some, le_pred_iff_eq_bot] at ha,
      exact (ha' ha).elim }
  end,
  le_pred_of_lt := λ a b h, begin
    cases a,
    { exact bot_le },
    cases b,
    { exact (not_lt_bot h).elim },
    rw some_lt_some at h,
    change ((≤) : with_bot α → with_bot α → Prop) _ (ite _ _ _),
    split_ifs with hb,
    { rw hb at h,
      exact (not_lt_bot h).elim },
    { exact some_le_some.2 (le_pred_of_lt h) }
  end,
  le_of_pred_lt := λ a b h, begin
    cases b,
    { exact (not_lt_bot h).elim },
    cases a,
    { exact bot_le },
    change ((<) : with_bot α → with_bot α → Prop) (ite _ _ _) _ at h,
    rw some_le_some,
    split_ifs at h with ha,
    { rw ha,
      exact bot_le },
    { exact le_of_pred_lt (some_lt_some.1 h) }
  end }

/-! #### Adding a `⊥` to a `no_min_order` -/

instance [preorder α] [no_min_order α] [hα : nonempty α] : is_empty (succ_order (with_bot α)) :=
⟨begin
  introI,
  set b : with_bot α := succ ⊥ with h,
  cases succ (⊥ : with_bot α) with a ha; change b with succ ⊥ at h,
  { exact hα.elim (λ a, (max_of_succ_le h.le).not_lt $ bot_lt_coe a) },
  { obtain ⟨c, hc⟩ := exists_lt a,
    rw [←some_lt_some, ←h] at hc,
    exact (le_of_lt_succ hc).not_lt (none_lt_some _) }
end⟩

instance with_bot.pred_order_of_no_min_order [preorder α] [no_min_order α] [pred_order α] :
  pred_order (with_bot α) :=
{ pred := λ a, match a with
    | ⊥        := ⊥
    | (some a) := some (pred a)
  end,
  pred_le := λ a, begin
    cases a,
    { exact bot_le },
    { exact some_le_some.2 (pred_le a) }
  end,
  min_of_le_pred := λ a ha, begin
    cases a,
    { exact is_min_bot },
    { exact (not_is_min _ $ min_of_le_pred $ some_le_some.1 ha).elim }
  end,
  le_pred_of_lt := λ a b h, begin
    cases b,
    { exact (not_lt_bot h).elim },
    cases a,
    { exact bot_le },
    { exact some_le_some.2 (le_pred_of_lt $ some_lt_some.1 h) }
  end,
  le_of_pred_lt := λ a b h, begin
    cases b,
    { exact (not_lt_bot h).elim },
    cases a,
    { exact bot_le },
    { exact some_le_some.2 (le_of_pred_lt $ some_lt_some.1 h) }
  end }

end with_bot
end order

open order

/-! ### Archimedeanness -/

/-- A `succ_order` is succ-archimedean if one can go from any two comparable elements by iterating
`succ` -/
class is_succ_archimedean (α : Type*) [preorder α] [succ_order α] : Prop :=
(exists_succ_iterate_of_le {a b : α} (h : a ≤ b) : ∃ n, succ^[n] a = b)

/-- A `pred_order` is pred-archimedean if one can go from any two comparable elements by iterating
`pred` -/
class is_pred_archimedean (α : Type*) [preorder α] [pred_order α] : Prop :=
(exists_pred_iterate_of_le {a b : α} (h : a ≤ b) : ∃ n, pred^[n] b = a)

export is_succ_archimedean (exists_succ_iterate_of_le)
export is_pred_archimedean (exists_pred_iterate_of_le)

section preorder
variables [preorder α]

section succ_order
variables [succ_order α] [is_succ_archimedean α] {a b : α}

instance : is_pred_archimedean (order_dual α) :=
⟨λ a b h, by convert exists_succ_iterate_of_le h.of_dual⟩

lemma has_le.le.exists_succ_iterate (h : a ≤ b) : ∃ n, succ^[n] a = b :=
exists_succ_iterate_of_le h

lemma exists_succ_iterate_iff_le : (∃ n, succ^[n] a = b) ↔ a ≤ b :=
begin
  refine ⟨_, exists_succ_iterate_of_le⟩,
  rintro ⟨n, rfl⟩,
  exact id_le_iterate_of_id_le le_succ n a,
end

/-- Induction principle on a type with a `succ_order` for all elements above a given element `m`. -/
@[elab_as_eliminator] lemma succ.rec {P : α → Prop} {m : α}
  (h0 : P m) (h1 : ∀ n, m ≤ n → P n → P (succ n)) ⦃n : α⦄ (hmn : m ≤ n) : P n :=
begin
  obtain ⟨n, rfl⟩ := hmn.exists_succ_iterate, clear hmn,
  induction n with n ih,
  { exact h0 },
  { rw [function.iterate_succ_apply'], exact h1 _ (id_le_iterate_of_id_le le_succ n m) ih }
end

lemma succ.rec_iff {p : α → Prop} (hsucc : ∀ a, p a ↔ p (succ a)) {a b : α} (h : a ≤ b) :
  p a ↔ p b :=
begin
  obtain ⟨n, rfl⟩ := h.exists_succ_iterate,
  exact iterate.rec (λ b, p a ↔ p b) (λ c hc, hc.trans (hsucc _)) iff.rfl n,
end

end succ_order

section pred_order
variables [pred_order α] [is_pred_archimedean α] {a b : α}

instance : is_succ_archimedean (order_dual α) :=
⟨λ a b h, by convert exists_pred_iterate_of_le h.of_dual⟩

lemma has_le.le.exists_pred_iterate (h : a ≤ b) : ∃ n, pred^[n] b = a :=
exists_pred_iterate_of_le h

lemma exists_pred_iterate_iff_le : (∃ n, pred^[n] b = a) ↔ a ≤ b :=
@exists_succ_iterate_iff_le (order_dual α) _ _ _ _ _

/-- Induction principle on a type with a `pred_order` for all elements below a given element `m`. -/
@[elab_as_eliminator] lemma pred.rec {P : α → Prop} {m : α}
  (h0 : P m) (h1 : ∀ n, n ≤ m → P n → P (pred n)) ⦃n : α⦄ (hmn : n ≤ m) : P n :=
@succ.rec (order_dual α) _ _ _ _ _ h0 h1 _ hmn

lemma pred.rec_iff {p : α → Prop} (hsucc : ∀ a, p a ↔ p (pred a)) {a b : α} (h : a ≤ b) :
  p a ↔ p b :=
(@succ.rec_iff (order_dual α) _ _ _ _ hsucc _ _ h).symm

end pred_order
end preorder

section linear_order
variables [linear_order α]

section succ_order
variables [succ_order α] [is_succ_archimedean α] {a b : α}

lemma exists_succ_iterate_or : (∃ n, succ^[n] a = b) ∨ ∃ n, succ^[n] b = a :=
(le_total a b).imp exists_succ_iterate_of_le exists_succ_iterate_of_le

lemma succ.rec_linear {p : α → Prop} (hsucc : ∀ a, p a ↔ p (succ a)) (a b : α) : p a ↔ p b :=
(le_total a b).elim (succ.rec_iff hsucc) (λ h, (succ.rec_iff hsucc h).symm)

end succ_order

section pred_order
variables [pred_order α] [is_pred_archimedean α] {a b : α}

lemma exists_pred_iterate_or : (∃ n, pred^[n] b = a) ∨ ∃ n, pred^[n] a = b :=
(le_total a b).imp exists_pred_iterate_of_le exists_pred_iterate_of_le

lemma pred.rec_linear {p : α → Prop} (hsucc : ∀ a, p a ↔ p (pred a)) (a b : α) : p a ↔ p b :=
(le_total a b).elim (pred.rec_iff hsucc) (λ h, (pred.rec_iff hsucc h).symm)

end pred_order
end linear_order

/-- A strictly monotonous function from `no_max_order` to `is_succ_archimedean` is unbounded. -/
lemma unbounded_of_strict_mono
  [preorder α] [preorder β]
  [no_max_order α] [nonempty α]
  [succ_order β] [is_succ_archimedean β]
  (f : α → β) (Hmono : strict_mono f) :
  ¬ bdd_above (set.range f) :=
begin
  assume bounded : bdd_above (set.range f),
  obtain ⟨m, Hm⟩ : ∃ m, ∀ v ∈ set.range f, v ≤ m := bounded,
  have Hm' : ∀ a, f a ≤ m := λ a, Hm (f a) (set.mem_range_self _),
  let a₀ := classical.arbitrary α,
  let v₀ := f a₀,
  have next_arg : ∀ a, ∃ a', f a < f a',
  { intro a,
    obtain ⟨a', Ha'⟩ : ∃ a', a < a' := exists_gt a,
    use a', show f a < f a', from Hmono Ha' },
  have succ_mem_range : ∀ b, v₀ ≤ b → ∃ a, b < f a,
  { apply succ.rec,
    { exact next_arg a₀ },
    { assume (b : β) (h : v₀ ≤ b) (IH : ∃ a, b < f a),
      obtain ⟨a, Ha⟩ := IH,
      obtain ⟨a', Ha'⟩ : ∃ a', f a < f a' := next_arg a,
      have Hsucc_le : succ (f a) ≤ f a' := succ_le_of_lt Ha',
      have not_max : ¬ is_max (f a),
      { rw not_is_max_iff, use (f a'), assumption },
      use a',
      calc succ b < succ (f a) : succ_lt_succ_of_not_is_max not_max Ha
      ...         ≤ f a'       : Hsucc_le } },
  obtain ⟨a, Ha⟩ : ∃ a, m < f a := succ_mem_range m (Hm' a₀),
  have : f a ≤ m := Hm' a,
  have : ¬ f a ≤ m := not_le_of_lt Ha,
  tauto
end

/-- The range of a function with a `is_succ_archimedean` domain partitions the number line
    into intervals.

    For `α = ℕ`, you'll probably want to set `a₀ = 0`.

    It is not obvious that the typeclasses required here are necessary, but it is indeed the case:
    - `linear_order α`: consider the partial ordering on `α` where `(≤) = (=)` and `succ = id`.
    - `linear_order β`: consider `f : ℕ → ℕ` given by `f n = 2^n`, with the
      divisibility ordering on the codomain.
    - `is_succ_archimedean α`: consider the identity function on the set of rational
      numbers that can be expressed as `2k - 1/l.succ`, for `k l : ℕ`. Then `5/2` doesn't lie in any
      interval.
    -/
lemma ex_le_lt_of_mono_of_unbounded
  [linear_order α] [linear_order β]
  [succ_order α] [is_succ_archimedean α]
  (f : α → β) (Hmono : monotone f)
  (Hunbounded : ¬ bdd_above (set.range f))
  (b : β)
  {a₀ : α} (Hlow: f a₀ ≤ b):
  ∃ a : α, f a ≤ b ∧ b < f (succ a) :=
begin
  by_contra' next : ∀ {a}, f a ≤ b → f (succ a) ≤ b,
  have ge_bounded : ∀ {a}, a₀ ≤ a → f a ≤ b,
  { apply succ.rec,
    { exact Hlow },
    { assume (a : α) (a₀_le_a : a₀ ≤ a) (fa_le_b : f a ≤ b),
      show f (succ a) ≤ b, from next fa_le_b } },
  have all_bounded : ∀ {a}, f a ≤ b,
  { intro a, by_cases h : a₀ ≤ a,
    { exact ge_bounded h },
    { have : a ≤ a₀ := le_of_not_le h,
      calc f a ≤ f a₀ : Hmono this
      ...      ≤ b    : Hlow } },
  apply Hunbounded,
  show bdd_above (set.range f),
  { use b,
    assume (x : β) (Hx : x ∈ set.range f),
    obtain ⟨a, Ha⟩ : ∃ a, f a = x := Hx,
    show x ≤ b, rw ← Ha, from all_bounded },
end

section order_bot
variables [preorder α] [order_bot α] [succ_order α] [is_succ_archimedean α]

lemma succ.rec_bot (p : α → Prop) (hbot : p ⊥) (hsucc : ∀ a, p a → p (succ a)) (a : α) : p a :=
succ.rec hbot (λ x _ h, hsucc x h) (bot_le : ⊥ ≤ a)

end order_bot

section order_top
variables [preorder α] [order_top α] [pred_order α] [is_pred_archimedean α]

lemma pred.rec_top (p : α → Prop) (htop : p ⊤) (hpred : ∀ a, p a → p (pred a)) (a : α) : p a :=
pred.rec htop (λ x _ h, hpred x h) (le_top : a ≤ ⊤)

end order_top<|MERGE_RESOLUTION|>--- conflicted
+++ resolved
@@ -1,7 +1,7 @@
 /-
 Copyright (c) 2021 Yaël Dillies. All rights reserved.
 Released under Apache 2.0 license as described in the file LICENSE.
-Authors: Yaël Dillies, Jakub Kądziołka
+Authors: Yaël Dillies
 -/
 import order.complete_lattice
 import order.cover
@@ -165,21 +165,9 @@
 lemma succ_le_iff_of_not_is_max (ha : ¬ is_max a) : succ a ≤ b ↔ a < b :=
 ⟨(lt_succ_of_not_is_max ha).trans_le, succ_le_of_lt⟩
 
-<<<<<<< HEAD
-/-- A limited form for `strict_mono succ` for orders with maximal elements. -/
-lemma succ_lt_succ_of_not_is_max {a b : α} (h₀ : ¬ is_max b) (h₁ : a < b) : succ a < succ b :=
-begin
-  apply (succ_le_succ (le_of_lt h₁)).lt_of_not_le,
-  assume (h : succ b ≤ succ a),
-  rw succ_le_iff_of_not_is_max h₀ at h,
-  have : b ≤ a := le_of_lt_succ h,
-  have : ¬ b ≤ a := not_le_of_lt h₁,
-  tauto,
-end
-
-section no_max_order
-variables [no_max_order α] {a b : α}
-=======
+lemma succ_lt_succ_of_not_is_max (h : a < b) (hb : ¬ is_max b) : succ a < succ b :=
+(lt_succ_iff_of_not_is_max hb).2 $ succ_le_of_lt h
+
 @[simp, mono] lemma succ_le_succ (h : a ≤ b) : succ a ≤ succ b :=
 begin
   by_cases hb : is_max b,
@@ -190,7 +178,6 @@
 end
 
 lemma succ_mono : monotone (succ : α → α) := λ a b, succ_le_succ
->>>>>>> fe21f5de
 
 lemma Iio_succ_of_not_is_max (ha : ¬ is_max a) : Iio (succ a) = Iic a :=
 set.ext $ λ x, lt_succ_iff_of_not_is_max ha
@@ -340,6 +327,9 @@
 
 lemma le_pred_iff_of_not_is_min (ha : ¬ is_min a) : b ≤ pred a ↔ b < a :=
 ⟨λ h, h.trans_lt $ pred_lt_of_not_is_min ha, le_pred_of_lt⟩
+
+lemma pred_lt_pred_of_not_is_min (h : a < b) (ha : ¬ is_min a) : pred a < pred b :=
+(pred_lt_iff_of_not_is_min ha).2 $ le_pred_of_lt h
 
 @[simp, mono] lemma pred_le_pred {a b : α} (h : a ≤ b) : pred a ≤ pred b := succ_le_succ h.dual
 
