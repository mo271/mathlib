/-
Copyright (c) 2017 Mario Carneiro. All rights reserved.
Released under Apache 2.0 license as described in the file LICENSE.
Authors: Mario Carneiro
-/
import data.equiv.denumerable
import data.nat.lattice
import logic.function.iterate
import order.hom.basic

/-!
# Relation embeddings from the naturals

This file allows translation from monotone functions `ℕ → α` to order embeddings `ℕ ↪ α` and
defines the limit value of an eventually-constant sequence.

## Main declarations

* `nat_lt`/`nat_gt`: Make an order embedding `ℕ ↪ α` from an increasing/decreasing function `ℕ → α`.
* `monotonic_sequence_limit`: The limit of an eventually-constant monotone sequence `ℕ →ₘ α`.
* `monotonic_sequence_limit_index`: The index of the first occurence of `monotonic_sequence_limit`
  in the sequence.
-/
namespace rel_embedding

variables {α : Type*} {r : α → α → Prop} [is_strict_order α r]

/-- If `f` is a strictly `r`-increasing sequence, then this returns `f` as an order embedding. -/
def nat_lt (f : ℕ → α) (H : ∀ n : ℕ, r (f n) (f (n + 1))) :
  ((<) : ℕ → ℕ → Prop) ↪r r :=
<<<<<<< HEAD
of_monotone f $ forall_nat_lt_imp_rel_of_forall_rel_succ r H
=======
of_monotone f $ nat.rel_of_forall_rel_succ_of_lt r H
>>>>>>> f291afa3

@[simp]
lemma nat_lt_apply {f : ℕ → α} {H : ∀ n : ℕ, r (f n) (f (n + 1))} {n : ℕ} :
  nat_lt f H n = f n :=
rfl

/-- If `f` is a strictly `r`-decreasing sequence, then this returns `f` as an order embedding. -/
def nat_gt (f : ℕ → α) (H : ∀ n : ℕ, r (f (n + 1)) (f n)) :
  ((>) : ℕ → ℕ → Prop) ↪r r :=
by haveI := is_strict_order.swap r; exact rel_embedding.swap (nat_lt f H)

theorem well_founded_iff_no_descending_seq :
  well_founded r ↔ is_empty (((>) : ℕ → ℕ → Prop) ↪r r) :=
⟨λ ⟨h⟩, ⟨λ ⟨f, o⟩,
  suffices ∀ a, acc r a → ∀ n, a ≠ f n, from this (f 0) (h _) 0 rfl,
  λ a ac, begin
    induction ac with a _ IH, intros n h, subst a,
    exact IH (f (n+1)) (o.2 (nat.lt_succ_self _)) _ rfl
  end⟩,
λ E, ⟨λ a, classical.by_contradiction $ λ na,
  let ⟨f, h⟩ := classical.axiom_of_choice $
    show ∀ x : {a // ¬ acc r a}, ∃ y : {a // ¬ acc r a}, r y.1 x.1,
    from λ ⟨x, h⟩, classical.by_contradiction $ λ hn, h $
      ⟨_, λ y h, classical.by_contradiction $ λ na, hn ⟨⟨y, na⟩, h⟩⟩ in
  E.elim' (nat_gt (λ n, (f^[n] ⟨a, na⟩).1) $ λ n,
    by { rw [function.iterate_succ'], apply h })⟩⟩

end rel_embedding

namespace nat
variables (s : set ℕ) [decidable_pred (∈ s)] [infinite s]

/-- An order embedding from `ℕ` to itself with a specified range -/
def order_embedding_of_set : ℕ ↪o ℕ :=
(rel_embedding.order_embedding_of_lt_embedding
  (rel_embedding.nat_lt (nat.subtype.of_nat s) (λ n, nat.subtype.lt_succ_self _))).trans
  (order_embedding.subtype s)

/-- `nat.subtype.of_nat` as an order isomorphism between `ℕ` and an infinite decidable subset. -/
noncomputable def subtype.order_iso_of_nat  :
  ℕ ≃o s :=
rel_iso.of_surjective (rel_embedding.order_embedding_of_lt_embedding
  (rel_embedding.nat_lt (nat.subtype.of_nat s) (λ n, nat.subtype.lt_succ_self _)))
  nat.subtype.of_nat_surjective

variable {s}

@[simp]
lemma order_embedding_of_set_apply {n : ℕ} : order_embedding_of_set s n = subtype.of_nat s n :=
rfl

@[simp]
lemma subtype.order_iso_of_nat_apply {n : ℕ} :
  subtype.order_iso_of_nat s n = subtype.of_nat s n :=
by { simp [subtype.order_iso_of_nat] }

variable (s)

@[simp]
lemma order_embedding_of_set_range : set.range (nat.order_embedding_of_set s) = s :=
begin
  ext x,
  rw [set.mem_range, nat.order_embedding_of_set],
  split; intro h,
  { obtain ⟨y, rfl⟩ := h,
    simp },
  { refine ⟨(nat.subtype.order_iso_of_nat s).symm ⟨x, h⟩, _⟩,
    simp only [rel_embedding.coe_trans, rel_embedding.order_embedding_of_lt_embedding_apply,
      rel_embedding.nat_lt_apply, function.comp_app, order_embedding.subtype_apply],
    rw [← subtype.order_iso_of_nat_apply, order_iso.apply_symm_apply, subtype.coe_mk] }
end

end nat

theorem exists_increasing_or_nonincreasing_subseq' {α : Type*} (r : α → α → Prop) (f : ℕ → α) :
  ∃ (g : ℕ ↪o ℕ), (∀ n : ℕ, r (f (g n)) (f (g (n + 1)))) ∨
    (∀ m n : ℕ, m < n → ¬ r (f (g m)) (f (g n))) :=
begin
  classical,
  let bad : set ℕ := { m | ∀ n, m < n → ¬ r (f m) (f n) },
  by_cases hbad : infinite bad,
  { haveI := hbad,
    refine ⟨nat.order_embedding_of_set bad, or.intro_right _ (λ m n mn, _)⟩,
    have h := set.mem_range_self m,
    rw nat.order_embedding_of_set_range bad at h,
    exact h _ ((order_embedding.lt_iff_lt _).2 mn) },
  { rw [set.infinite_coe_iff, set.infinite, not_not] at hbad,
    obtain ⟨m, hm⟩ : ∃ m, ∀ n, m ≤ n → ¬ n ∈ bad,
    { by_cases he : hbad.to_finset.nonempty,
      { refine ⟨(hbad.to_finset.max' he).succ, λ n hn nbad, nat.not_succ_le_self _
        (hn.trans (hbad.to_finset.le_max' n (hbad.mem_to_finset.2 nbad)))⟩ },
      { exact ⟨0, λ n hn nbad, he ⟨n, hbad.mem_to_finset.2 nbad⟩⟩ } },
    have h : ∀ (n : ℕ), ∃ (n' : ℕ), n < n' ∧ r (f (n + m)) (f (n' + m)),
    { intro n,
      have h := hm _ (le_add_of_nonneg_left n.zero_le),
      simp only [exists_prop, not_not, set.mem_set_of_eq, not_forall] at h,
      obtain ⟨n', hn1, hn2⟩ := h,
      obtain ⟨x, hpos, rfl⟩ := exists_pos_add_of_lt hn1,
      refine ⟨n + x, add_lt_add_left hpos n, _⟩,
      rw [add_assoc, add_comm x m, ← add_assoc],
      exact hn2 },
    let g' : ℕ → ℕ := @nat.rec (λ _, ℕ) m (λ n gn, nat.find (h gn)),
    exact ⟨(rel_embedding.nat_lt (λ n, g' n + m)
      (λ n, nat.add_lt_add_right (nat.find_spec (h (g' n))).1 m)).order_embedding_of_lt_embedding,
      or.intro_left _ (λ n, (nat.find_spec (h (g' n))).2)⟩ }
end

theorem exists_increasing_or_nonincreasing_subseq
  {α : Type*} (r : α → α → Prop) [is_trans α r] (f : ℕ → α) :
  ∃ (g : ℕ ↪o ℕ), (∀ m n : ℕ, m < n → r (f (g m)) (f (g n))) ∨
    (∀ m n : ℕ, m < n → ¬ r (f (g m)) (f (g n))) :=
begin
  obtain ⟨g, hr | hnr⟩ := exists_increasing_or_nonincreasing_subseq' r f,
  { refine ⟨g, or.intro_left _ (λ m n mn, _)⟩,
    obtain ⟨x, rfl⟩ := le_iff_exists_add.1 (nat.succ_le_iff.2 mn),
    induction x with x ih,
    { apply hr },
    { apply is_trans.trans _ _ _ _ (hr _),
      exact ih (lt_of_lt_of_le m.lt_succ_self (nat.le_add_right _ _)) } },
  { exact ⟨g, or.intro_right _ hnr⟩ }
end

/-- The "monotone chain condition" below is sometimes a convenient form of well foundedness. -/
lemma well_founded.monotone_chain_condition (α : Type*) [partial_order α] :
  well_founded ((>) : α → α → Prop) ↔ ∀ (a : ℕ →ₘ α), ∃ n, ∀ m, n ≤ m → a n = a m :=
begin
  split; intros h,
  { rw well_founded.well_founded_iff_has_max' at h,
    intros a, have hne : (set.range a).nonempty, { use a 0, simp, },
    obtain ⟨x, ⟨n, hn⟩, range_bounded⟩ := h _ hne,
    use n, intros m hm, rw ← hn at range_bounded, symmetry,
    apply range_bounded (a m) (set.mem_range_self _) (a.monotone hm), },
  { rw rel_embedding.well_founded_iff_no_descending_seq, refine ⟨λ a, _⟩,
    obtain ⟨n, hn⟩ := h (a.swap : ((<) : ℕ → ℕ → Prop) →r ((<) : α → α → Prop)).to_order_hom,
    exact n.succ_ne_self.symm (rel_embedding.to_order_hom_injective _ (hn _ n.le_succ)), },
end

/-- Given an eventually-constant monotone sequence `a₀ ≤ a₁ ≤ a₂ ≤ ...` in a partially-ordered
type, `monotonic_sequence_limit_index a` is the least natural number `n` for which `aₙ` reaches the
constant value. For sequences that are not eventually constant, `monotonic_sequence_limit_index a`
is defined, but is a junk value. -/
noncomputable def monotonic_sequence_limit_index {α : Type*} [partial_order α] (a : ℕ →ₘ α) : ℕ :=
Inf { n | ∀ m, n ≤ m → a n = a m }

/-- The constant value of an eventually-constant monotone sequence `a₀ ≤ a₁ ≤ a₂ ≤ ...` in a
partially-ordered type. -/
noncomputable def monotonic_sequence_limit {α : Type*} [partial_order α] (a : ℕ →ₘ α) :=
a (monotonic_sequence_limit_index a)

lemma well_founded.supr_eq_monotonic_sequence_limit {α : Type*} [complete_lattice α]
  (h : well_founded ((>) : α → α → Prop)) (a : ℕ →ₘ α) :
  (⨆ m, a m) = monotonic_sequence_limit a :=
begin
  suffices : (⨆ (m : ℕ), a m) ≤ monotonic_sequence_limit a,
  { exact le_antisymm this (le_supr a _), },
  apply supr_le,
  intros m,
  by_cases hm : m ≤ monotonic_sequence_limit_index a,
  { exact a.monotone hm, },
  { replace hm := le_of_not_le hm,
    let S := { n | ∀ m, n ≤ m → a n = a m },
    have hInf : Inf S ∈ S,
    { refine nat.Inf_mem _, rw well_founded.monotone_chain_condition at h, exact h a, },
    change Inf S ≤ m at hm,
    change a m ≤ a (Inf S),
    rw hInf m hm, },
end<|MERGE_RESOLUTION|>--- conflicted
+++ resolved
@@ -28,11 +28,7 @@
 /-- If `f` is a strictly `r`-increasing sequence, then this returns `f` as an order embedding. -/
 def nat_lt (f : ℕ → α) (H : ∀ n : ℕ, r (f n) (f (n + 1))) :
   ((<) : ℕ → ℕ → Prop) ↪r r :=
-<<<<<<< HEAD
-of_monotone f $ forall_nat_lt_imp_rel_of_forall_rel_succ r H
-=======
 of_monotone f $ nat.rel_of_forall_rel_succ_of_lt r H
->>>>>>> f291afa3
 
 @[simp]
 lemma nat_lt_apply {f : ℕ → α} {H : ∀ n : ℕ, r (f n) (f (n + 1))} {n : ℕ} :
