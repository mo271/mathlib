--- conflicted
+++ resolved
@@ -2548,11 +2548,7 @@
   filter.Coprod f₁ ≤ filter.Coprod f₂ :=
 supr_le_supr $ λ d, comap_mono (hf d)
 
-<<<<<<< HEAD
-lemma map_prod_map_Coprod_le {μ : δ → Type*}
-=======
 lemma map_pi_map_Coprod_le {μ : δ → Type*}
->>>>>>> 2ecd65e6
   {f : Π d, filter (κ d)} {m : Π d, κ d → μ d} :
   map (λ (k : Π d, κ d), λ d, m d (k d)) (filter.Coprod f) ≤ filter.Coprod (λ d, map (m d) (f d)) :=
 begin
@@ -2569,17 +2565,10 @@
   exact set.mem_of_subset_of_mem hH (mem_preimage.mpr hx),
 end
 
-<<<<<<< HEAD
-lemma tendsto.prod_map_Coprod {μ : δ → Type*} {f : Π d, filter (κ d)} {m : Π d, κ d → μ d}
-  {g : Π d, filter (μ d)} (hf : ∀ d, tendsto (m d) (f d) (g d)) :
-  tendsto (λ (k : Π d, κ d), λ d, m d (k d)) (filter.Coprod f) (filter.Coprod g) :=
-map_prod_map_Coprod_le.trans (Coprod_mono hf)
-=======
 lemma tendsto.pi_map_Coprod {μ : δ → Type*} {f : Π d, filter (κ d)} {m : Π d, κ d → μ d}
   {g : Π d, filter (μ d)} (hf : ∀ d, tendsto (m d) (f d) (g d)) :
   tendsto (λ (k : Π d, κ d), λ d, m d (k d)) (filter.Coprod f) (filter.Coprod g) :=
 map_pi_map_Coprod_le.trans (Coprod_mono hf)
->>>>>>> 2ecd65e6
 
 end Coprod
 
