--- conflicted
+++ resolved
@@ -67,7 +67,6 @@
 
 localized "attribute [instance] filter.has_one filter.has_zero" in pointwise
 
-<<<<<<< HEAD
 @[simp, to_additive] lemma mem_one : s ∈ (1 : filter α) ↔ (1 : α) ∈ s := mem_pure
 @[to_additive] lemma one_mem_one : (1 : set α) ∈ (1 : filter α) := mem_pure.2 one_mem_one
 @[simp, to_additive] lemma pure_one : pure 1 = (1 : filter α) := rfl
@@ -76,17 +75,6 @@
 @[simp, to_additive] protected lemma map_one' (f : α → β) : (1 : filter α).map f = pure (f 1) := rfl
 @[simp, to_additive] lemma le_one_iff : f ≤ 1 ↔ (1 : set α) ∈ f := le_pure_iff
 @[simp, to_additive] lemma eventually_one {p : α → Prop} : (∀ᶠ x in 1, p x) ↔ p 1 := eventually_pure
-=======
-@[simp, to_additive] lemma mem_one : s ∈ (1 : filter α) ↔ (1 : α) ∈ s := one_subset
-
-@[to_additive] lemma one_mem_one : (1 : set α) ∈ (1 : filter α) := mem_principal_self _
-
-@[simp, to_additive] lemma principal_one : 𝓟 1 = (1 : filter α) := rfl
-@[simp, to_additive] lemma le_one_iff : f ≤ 1 ↔ (1 : set α) ∈ f := le_principal_iff
-@[simp, to_additive] lemma pure_one : pure 1 = (1 : filter α) := (principal_singleton _).symm
-@[simp, to_additive] lemma eventually_one {p : α → Prop} : (∀ᶠ x in 1, p x) ↔ p 1 :=
-by rw [←pure_one, eventually_pure]
->>>>>>> c62dfe61
 @[simp, to_additive] lemma tendsto_one {a : filter β} {f : β → α} :
    tendsto f a 1 ↔ ∀ᶠ x in a, f x = 1 :=
 tendsto_pure
