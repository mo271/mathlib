--- conflicted
+++ resolved
@@ -542,7 +542,6 @@
   injection SS; injection II; congr'
 end
 
-<<<<<<< HEAD
 lemma compl_inf [has_precompl α] (x y : α) : (x ⊓ y)ᶜ = xᶜ ⊔ yᶜ :=
 begin
   refine le_antisymm _
@@ -554,11 +553,6 @@
 lemma compl_sup [has_precompl α] (x y : α) : (x ⊔ y)ᶜ = xᶜ ⊓ yᶜ :=
 by rw [compl_eq_comm, compl_inf, compl_compl, compl_compl]
 
-
-
-
-=======
->>>>>>> d94b731c
 end lattice
 
 /-!
@@ -864,19 +858,6 @@
 
 end antitone
 
-section has_precompl
-
-variables [lattice α] [has_precompl α] {x y : α}
-
-lemma compl_inf : (x ⊓ y)ᶜ = xᶜ ⊔ yᶜ :=
-le_antisymm (by {rw [compl_le_comm, le_inf_iff, compl_le_comm, @compl_le_comm _ _ _ _ y],
-  exact ⟨le_sup_left, le_sup_right⟩})
-  (antitone.le_map_inf (compl_antitone) _ _)
-
-lemma compl_sup : (x ⊔ y)ᶜ = xᶜ ⊓ yᶜ := by rw [compl_eq_comm, compl_inf, compl_compl, compl_compl]
-
-end has_precompl
-
 /-!
 ### Products of (semi-)lattices
 -/
