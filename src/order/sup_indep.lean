--- conflicted
+++ resolved
@@ -30,12 +30,8 @@
 section lattice
 variables [lattice α] [order_bot α]
 
-<<<<<<< HEAD
-/-- Supremum independence of finite sets. -/
-=======
 /-- Supremum independence of finite sets. We avoid the "obvious" definition using`s.erase i` because
 `erase` would require decidable equality on `ι`. -/
->>>>>>> b1269b0d
 def sup_indep (s : finset ι) (f : ι → α) : Prop :=
 ∀ ⦃t⦄, t ⊆ s → ∀ ⦃i⦄, i ∈ s → i ∉ t → disjoint (f i) (t.sup f)
 
@@ -79,11 +75,7 @@
 
 lemma sup_indep_iff_pairwise_disjoint : s.sup_indep f ↔ (s : set ι).pairwise_disjoint f :=
 ⟨sup_indep.pairwise_disjoint, λ hs t ht i hi hit,
-<<<<<<< HEAD
-  disjoint_sup_right.2 $ λ j hj, hs _ hi _ (ht hj) (ne_of_mem_of_not_mem hj hit).symm⟩
-=======
   disjoint_sup_right.2 $ λ j hj, hs hi (ht hj) (ne_of_mem_of_not_mem hj hit).symm⟩
->>>>>>> b1269b0d
 
 alias sup_indep_iff_pairwise_disjoint ↔ finset.sup_indep.pairwise_disjoint
   set.pairwise_disjoint.sup_indep
@@ -112,11 +104,7 @@
 begin
   classical,
   rw finset.sup_indep_iff_disjoint_erase,
-<<<<<<< HEAD
-  refine subtype.forall.trans (forall_congr $ λ a, forall_congr $ λ b, _),
-=======
   refine subtype.forall.trans (forall₂_congr $ λ a b, _),
->>>>>>> b1269b0d
   rw finset.sup_eq_supr,
   congr' 2,
   refine supr_subtype.trans _,
