--- conflicted
+++ resolved
@@ -210,28 +210,22 @@
 section sum
 open sum
 
-<<<<<<< HEAD
-def sum_congr {α β γ δ : Type*} (e₁ : α ↪ β) (e₂ : γ ↪ δ) : α ⊕ γ ↪ β ⊕ δ :=
-⟨assume s, match s with sum.inl a := sum.inl (e₁ a) | sum.inr b := sum.inr (e₂ b) end,
-    assume s₁ s₂ h, match s₁, s₂, h with
-    | sum.inl a₁, sum.inl a₂, h := congr_arg sum.inl $ e₁.inj $ sum.inl.inj h
-    | sum.inr b₁, sum.inr b₂, h := congr_arg sum.inr $ e₂.inj $ sum.inr.inj h
-    end⟩
-
-@[simp] theorem sum_congr_apply_inl {α β γ δ}
-  (e₁ : α ↪ β) (e₂ : γ ↪ δ) (a) : sum_congr e₁ e₂ (sum.inl a) = sum.inl (e₁ a) := rfl
-
-@[simp] theorem sum_congr_apply_inr {α β γ δ}
-  (e₁ : α ↪ β) (e₂ : γ ↪ δ) (b) : sum_congr e₁ e₂ (sum.inr b) = sum.inr (e₂ b) := rfl
-=======
+variables {α β γ δ : Type*}
+
 /-- If `e₁` and `e₂` are embeddings, then so is `sum.map e₁ e₂`. -/
-def sum_map {α β γ δ : Type*} (e₁ : α ↪ β) (e₂ : γ ↪ δ) : α ⊕ γ ↪ β ⊕ δ :=
+def sum_map (e₁ : α ↪ β) (e₂ : γ ↪ δ) : α ⊕ γ ↪ β ⊕ δ :=
 ⟨sum.map e₁ e₂,
     assume s₁ s₂ h, match s₁, s₂, h with
     | inl a₁, inl a₂, h := congr_arg inl $ e₁.injective $ inl.inj h
     | inr b₁, inr b₂, h := congr_arg inr $ e₂.injective $ inr.inj h
     end⟩
 
+@[simp] lemma sum_map_inl (e₁ : α ↪ β) (e₂ : γ ↪ δ) (a : α) : sum_map e₁ e₂ (inl a) = inl (e₁ a) :=
+rfl
+
+@[simp] lemma sum_map_inr (e₁ : α ↪ β) (e₂ : γ ↪ δ) (b : β) : sum_map e₁ e₂ (inr b) = inr (e₂ b) :=
+rfl
+
 @[simp] theorem coe_sum_map {α β γ δ} (e₁ : α ↪ β) (e₂ : γ ↪ δ) :
   ⇑(sum_map e₁ e₂) = sum.map e₁ e₂ :=
 rfl
@@ -243,7 +237,6 @@
 /-- The embedding of `β` into the sum `α ⊕ β`. -/
 @[simps] def inr {α β : Type*} : β ↪ α ⊕ β :=
 ⟨sum.inr, λ a b, sum.inr.inj⟩
->>>>>>> 1b3da831
 
 end sum
 
