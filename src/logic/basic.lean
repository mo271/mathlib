/-
Copyright (c) 2016 Jeremy Avigad. All rights reserved.
Released under Apache 2.0 license as described in the file LICENSE.
Authors: Jeremy Avigad, Leonardo de Moura
-/
import tactic.doc_commands
import tactic.reserved_notation

/-!
# Basic logic properties

This file is one of the earliest imports in mathlib.

## Implementation notes

Theorems that require decidability hypotheses are in the namespace "decidable".
Classical versions are in the namespace "classical".

In the presence of automation, this whole file may be unnecessary. On the other hand,
maybe it is useful for writing automation.
-/

open function
local attribute [instance, priority 10] classical.prop_decidable

section miscellany

/- We add the `inline` attribute to optimize VM computation using these declarations. For example,
  `if p ∧ q then ... else ...` will not evaluate the decidability of `q` if `p` is false. -/
attribute [inline] and.decidable or.decidable decidable.false xor.decidable iff.decidable
  decidable.true implies.decidable not.decidable ne.decidable
  bool.decidable_eq decidable.to_bool

attribute [simp] cast_eq cast_heq

variables {α : Type*} {β : Type*}

/-- An identity function with its main argument implicit. This will be printed as `hidden` even
if it is applied to a large term, so it can be used for elision,
as done in the `elide` and `unelide` tactics. -/
@[reducible] def hidden {α : Sort*} {a : α} := a

/-- Ex falso, the nondependent eliminator for the `empty` type. -/
def empty.elim {C : Sort*} : empty → C.

instance : subsingleton empty := ⟨λa, a.elim⟩

instance subsingleton.prod {α β : Type*} [subsingleton α] [subsingleton β] : subsingleton (α × β) :=
⟨by { intros a b, cases a, cases b, congr, }⟩

instance : decidable_eq empty := λa, a.elim

instance sort.inhabited : inhabited Sort* := ⟨punit⟩
instance sort.inhabited' : inhabited default := ⟨punit.star⟩

instance psum.inhabited_left {α β} [inhabited α] : inhabited (psum α β) := ⟨psum.inl default⟩
instance psum.inhabited_right {α β} [inhabited β] : inhabited (psum α β) := ⟨psum.inr default⟩

@[priority 10] instance decidable_eq_of_subsingleton
  {α} [subsingleton α] : decidable_eq α
| a b := is_true (subsingleton.elim a b)

@[simp] lemma eq_iff_true_of_subsingleton {α : Sort*} [subsingleton α] (x y : α) :
  x = y ↔ true :=
by cc

/-- If all points are equal to a given point `x`, then `α` is a subsingleton. -/
lemma subsingleton_of_forall_eq {α : Sort*} (x : α) (h : ∀ y, y = x) : subsingleton α :=
⟨λ a b, (h a).symm ▸ (h b).symm ▸ rfl⟩

lemma subsingleton_iff_forall_eq {α : Sort*} (x : α) : subsingleton α ↔ ∀ y, y = x :=
⟨λ h y, @subsingleton.elim _ h y x, subsingleton_of_forall_eq x⟩

-- TODO[gh-6025]: make this an instance once safe to do so
lemma subtype.subsingleton (α : Sort*) [subsingleton α] (p : α → Prop) : subsingleton (subtype p) :=
⟨λ ⟨x,_⟩ ⟨y,_⟩, have x = y, from subsingleton.elim _ _, by { cases this, refl }⟩

/-- Add an instance to "undo" coercion transitivity into a chain of coercions, because
   most simp lemmas are stated with respect to simple coercions and will not match when
   part of a chain. -/
@[simp] theorem coe_coe {α β γ} [has_coe α β] [has_coe_t β γ]
  (a : α) : (a : γ) = (a : β) := rfl

theorem coe_fn_coe_trans
  {α β γ δ} [has_coe α β] [has_coe_t_aux β γ] [has_coe_to_fun γ δ]
  (x : α) : @coe_fn α _ _ x = @coe_fn β _ _ x := rfl

/-- Non-dependent version of `coe_fn_coe_trans`, helps `rw` figure out the argument. -/
theorem coe_fn_coe_trans'
  {α β γ} {δ : out_param $ _} [has_coe α β] [has_coe_t_aux β γ] [has_coe_to_fun γ (λ _, δ)]
  (x : α) : @coe_fn α _ _ x = @coe_fn β _ _ x := rfl

@[simp] theorem coe_fn_coe_base
  {α β γ} [has_coe α β] [has_coe_to_fun β γ]
  (x : α) : @coe_fn α _ _ x = @coe_fn β _ _ x := rfl

/-- Non-dependent version of `coe_fn_coe_base`, helps `rw` figure out the argument. -/
theorem coe_fn_coe_base'
  {α β} {γ : out_param $ _} [has_coe α β] [has_coe_to_fun β (λ _, γ)]
  (x : α) : @coe_fn α _ _ x = @coe_fn β _ _ x := rfl

theorem coe_sort_coe_trans
  {α β γ δ} [has_coe α β] [has_coe_t_aux β γ] [has_coe_to_sort γ δ]
  (x : α) : @coe_sort α _ _ x = @coe_sort β _ _ x := rfl

/--
Many structures such as bundled morphisms coerce to functions so that you can
transparently apply them to arguments. For example, if `e : α ≃ β` and `a : α`
then you can write `e a` and this is elaborated as `⇑e a`. This type of
coercion is implemented using the `has_coe_to_fun` type class. There is one
important consideration:

If a type coerces to another type which in turn coerces to a function,
then it **must** implement `has_coe_to_fun` directly:
```lean
structure sparkling_equiv (α β) extends α ≃ β

-- if we add a `has_coe` instance,
instance {α β} : has_coe (sparkling_equiv α β) (α ≃ β) :=
⟨sparkling_equiv.to_equiv⟩

-- then a `has_coe_to_fun` instance **must** be added as well:
instance {α β} : has_coe_to_fun (sparkling_equiv α β) :=
⟨λ _, α → β, λ f, f.to_equiv.to_fun⟩
```

(Rationale: if we do not declare the direct coercion, then `⇑e a` is not in
simp-normal form. The lemma `coe_fn_coe_base` will unfold it to `⇑↑e a`. This
often causes loops in the simplifier.)
-/
library_note "function coercion"

@[simp] theorem coe_sort_coe_base
  {α β γ} [has_coe α β] [has_coe_to_sort β γ]
  (x : α) : @coe_sort α _ _ x = @coe_sort β _ _ x := rfl

/-- `pempty` is the universe-polymorphic analogue of `empty`. -/
@[derive decidable_eq]
inductive {u} pempty : Sort u

/-- Ex falso, the nondependent eliminator for the `pempty` type. -/
def pempty.elim {C : Sort*} : pempty → C.

instance subsingleton_pempty : subsingleton pempty := ⟨λa, a.elim⟩

@[simp] lemma not_nonempty_pempty : ¬ nonempty pempty :=
assume ⟨h⟩, h.elim

@[simp] theorem forall_pempty {P : pempty → Prop} : (∀ x : pempty, P x) ↔ true :=
⟨λ h, trivial, λ h x, by cases x⟩

@[simp] theorem exists_pempty {P : pempty → Prop} : (∃ x : pempty, P x) ↔ false :=
⟨λ h, by { cases h with w, cases w }, false.elim⟩

lemma congr_heq {α β γ : Sort*} {f : α → γ} {g : β → γ} {x : α} {y : β} (h₁ : f == g)
  (h₂ : x == y) : f x = g y :=
by { cases h₂, cases h₁, refl }

lemma congr_arg_heq {α} {β : α → Sort*} (f : ∀ a, β a) : ∀ {a₁ a₂ : α}, a₁ = a₂ → f a₁ == f a₂
| a _ rfl := heq.rfl

lemma ulift.down_injective {α : Sort*} : function.injective (@ulift.down α)
| ⟨a⟩ ⟨b⟩ rfl := rfl

@[simp] lemma ulift.down_inj {α : Sort*} {a b : ulift α} : a.down = b.down ↔ a = b :=
⟨λ h, ulift.down_injective h, λ h, by rw h⟩

lemma plift.down_injective {α : Sort*} : function.injective (@plift.down α)
| ⟨a⟩ ⟨b⟩ rfl := rfl

@[simp] lemma plift.down_inj {α : Sort*} {a b : plift α} : a.down = b.down ↔ a = b :=
⟨λ h, plift.down_injective h, λ h, by rw h⟩

-- missing [symm] attribute for ne in core.
attribute [symm] ne.symm

lemma ne_comm {α} {a b : α} : a ≠ b ↔ b ≠ a := ⟨ne.symm, ne.symm⟩

@[simp] lemma eq_iff_eq_cancel_left {b c : α} :
  (∀ {a}, a = b ↔ a = c) ↔ (b = c) :=
⟨λ h, by rw [← h], λ h a, by rw h⟩

@[simp] lemma eq_iff_eq_cancel_right {a b : α} :
  (∀ {c}, a = c ↔ b = c) ↔ (a = b) :=
⟨λ h, by rw h, λ h a, by rw h⟩

/-- Wrapper for adding elementary propositions to the type class systems.
Warning: this can easily be abused. See the rest of this docstring for details.

Certain propositions should not be treated as a class globally,
but sometimes it is very convenient to be able to use the type class system
in specific circumstances.

For example, `zmod p` is a field if and only if `p` is a prime number.
In order to be able to find this field instance automatically by type class search,
we have to turn `p.prime` into an instance implicit assumption.

On the other hand, making `nat.prime` a class would require a major refactoring of the library,
and it is questionable whether making `nat.prime` a class is desirable at all.
The compromise is to add the assumption `[fact p.prime]` to `zmod.field`.

In particular, this class is not intended for turning the type class system
into an automated theorem prover for first order logic. -/
class fact (p : Prop) : Prop := (out [] : p)

/--
In most cases, we should not have global instances of `fact`; typeclass search only reads the head
symbol and then tries any instances, which means that adding any such instance will cause slowdowns
everywhere. We instead make them as lemmata and make them local instances as required.
-/
library_note "fact non-instances"

lemma fact.elim {p : Prop} (h : fact p) : p := h.1
lemma fact_iff {p : Prop} : fact p ↔ p := ⟨λ h, h.1, λ h, ⟨h⟩⟩

/-- Swaps two pairs of arguments to a function. -/
@[reducible] def function.swap₂ {ι₁ ι₂ : Sort*} {κ₁ : ι₁ → Sort*} {κ₂ : ι₂ → Sort*}
  {φ : Π i₁, κ₁ i₁ → Π i₂, κ₂ i₂ → Sort*} (f : Π i₁ j₁ i₂ j₂, φ i₁ j₁ i₂ j₂) :
  Π i₂ j₂ i₁ j₁, φ i₁ j₁ i₂ j₂ :=
λ i₂ j₂ i₁ j₁, f i₁ j₁ i₂ j₂

/-- If `x : α . tac_name` then `x.out : α`. These are definitionally equal, but this can
nevertheless be useful for various reasons, e.g. to apply further projection notation or in an
argument to `simp`. -/
def auto_param.out {α : Sort*} {n : name} (x : auto_param α n) : α := x

/-- If `x : α := d` then `x.out : α`. These are definitionally equal, but this can
nevertheless be useful for various reasons, e.g. to apply further projection notation or in an
argument to `simp`. -/
def opt_param.out {α : Sort*} {d : α} (x : α := d) : α := x

end miscellany

open function

/-!
### Declarations about propositional connectives
-/

theorem false_ne_true : false ≠ true
| h := h.symm ▸ trivial

section propositional
variables {a b c d e f : Prop}

/-! ### Declarations about `implies` -/

instance : is_refl Prop iff := ⟨iff.refl⟩
instance : is_trans Prop iff := ⟨λ _ _ _, iff.trans⟩

theorem iff_of_eq (e : a = b) : a ↔ b := e ▸ iff.rfl

theorem iff_iff_eq : (a ↔ b) ↔ a = b := ⟨propext, iff_of_eq⟩

@[simp] lemma eq_iff_iff {p q : Prop} : (p = q) ↔ (p ↔ q) := iff_iff_eq.symm

@[simp] theorem imp_self : (a → a) ↔ true := iff_true_intro id

lemma iff.imp (h₁ : a ↔ b) (h₂ : c ↔ d) : (a → c) ↔ (b → d) := imp_congr h₁ h₂

@[simp] lemma eq_true_eq_id : eq true = id :=
by { funext, simp only [true_iff, id.def, iff_self, eq_iff_iff], }

theorem imp_intro {α β : Prop} (h : α) : β → α := λ _, h

theorem imp_false : (a → false) ↔ ¬ a := iff.rfl

theorem imp_and_distrib {α} : (α → b ∧ c) ↔ (α → b) ∧ (α → c) :=
⟨λ h, ⟨λ ha, (h ha).left, λ ha, (h ha).right⟩,
 λ h ha, ⟨h.left ha, h.right ha⟩⟩

@[simp] theorem and_imp : (a ∧ b → c) ↔ (a → b → c) :=
iff.intro (λ h ha hb, h ⟨ha, hb⟩) (λ h ⟨ha, hb⟩, h ha hb)

theorem iff_def : (a ↔ b) ↔ (a → b) ∧ (b → a) :=
iff_iff_implies_and_implies _ _

theorem iff_def' : (a ↔ b) ↔ (b → a) ∧ (a → b) :=
iff_def.trans and.comm

theorem imp_true_iff {α : Sort*} : (α → true) ↔ true :=
iff_true_intro $ λ_, trivial

theorem imp_iff_right (ha : a) : (a → b) ↔ b :=
⟨λf, f ha, imp_intro⟩

lemma imp_iff_not (hb : ¬ b) : a → b ↔ ¬ a := imp_congr_right $ λ _, iff_false_intro hb

theorem decidable.imp_iff_right_iff [decidable a] : ((a → b) ↔ b) ↔ (a ∨ b) :=
⟨λ H, (decidable.em a).imp_right $ λ ha', H.1 $ λ ha, (ha' ha).elim,
  λ H, H.elim imp_iff_right $ λ hb, ⟨λ hab, hb, λ _ _, hb⟩⟩

@[simp] theorem imp_iff_right_iff : ((a → b) ↔ b) ↔ (a ∨ b) :=
decidable.imp_iff_right_iff

lemma decidable.and_or_imp [decidable a] : (a ∧ b) ∨ (a → c) ↔ a → (b ∨ c) :=
if ha : a then by simp only [ha, true_and, true_implies_iff]
          else by simp only [ha, false_or, false_and, false_implies_iff]

@[simp] theorem and_or_imp : (a ∧ b) ∨ (a → c) ↔ a → (b ∨ c) :=
decidable.and_or_imp

/-! ### Declarations about `not` -/

/-- Ex falso for negation. From `¬ a` and `a` anything follows. This is the same as `absurd` with
the arguments flipped, but it is in the `not` namespace so that projection notation can be used. -/
def not.elim {α : Sort*} (H1 : ¬a) (H2 : a) : α := absurd H2 H1

@[reducible] theorem not.imp {a b : Prop} (H2 : ¬b) (H1 : a → b) : ¬a := mt H1 H2

theorem not_not_of_not_imp : ¬(a → b) → ¬¬a :=
mt not.elim

theorem not_of_not_imp {a : Prop} : ¬(a → b) → ¬b :=
mt imp_intro

theorem dec_em (p : Prop) [decidable p] : p ∨ ¬p := decidable.em p

theorem dec_em' (p : Prop) [decidable p] : ¬p ∨ p := (dec_em p).swap

theorem em (p : Prop) : p ∨ ¬p := classical.em _

theorem em' (p : Prop) : ¬p ∨ p := (em p).swap

theorem or_not {p : Prop} : p ∨ ¬p := em _

section eq_or_ne

variables {α : Sort*} (x y : α)

theorem decidable.eq_or_ne [decidable (x = y)] : x = y ∨ x ≠ y := dec_em $ x = y

theorem decidable.ne_or_eq [decidable (x = y)] : x ≠ y ∨ x = y := dec_em' $ x = y

theorem eq_or_ne : x = y ∨ x ≠ y := em $ x = y

theorem ne_or_eq : x ≠ y ∨ x = y := em' $ x = y

end eq_or_ne

theorem by_contradiction {p} : (¬p → false) → p := decidable.by_contradiction

-- alias by_contradiction ← by_contra
theorem by_contra {p} : (¬p → false) → p := decidable.by_contradiction

/--
In most of mathlib, we use the law of excluded middle (LEM) and the axiom of choice (AC) freely.
The `decidable` namespace contains versions of lemmas from the root namespace that explicitly
attempt to avoid the axiom of choice, usually by adding decidability assumptions on the inputs.

You can check if a lemma uses the axiom of choice by using `#print axioms foo` and seeing if
`classical.choice` appears in the list.
-/
library_note "decidable namespace"

/--
As mathlib is primarily classical,
if the type signature of a `def` or `lemma` does not require any `decidable` instances to state,
it is preferable not to introduce any `decidable` instances that are needed in the proof
as arguments, but rather to use the `classical` tactic as needed.

In the other direction, when `decidable` instances do appear in the type signature,
it is better to use explicitly introduced ones rather than allowing Lean to automatically infer
classical ones, as these may cause instance mismatch errors later.
-/
library_note "decidable arguments"

-- See Note [decidable namespace]
protected theorem decidable.not_not [decidable a] : ¬¬a ↔ a :=
iff.intro decidable.by_contradiction not_not_intro

/-- The Double Negation Theorem: `¬ ¬ P` is equivalent to `P`.
The left-to-right direction, double negation elimination (DNE),
is classically true but not constructively. -/
@[simp] theorem not_not : ¬¬a ↔ a := decidable.not_not

theorem of_not_not : ¬¬a → a := by_contra

lemma not_ne_iff {α : Sort*} {a b : α} : ¬ a ≠ b ↔ a = b := not_not

-- See Note [decidable namespace]
protected theorem decidable.of_not_imp [decidable a] (h : ¬ (a → b)) : a :=
decidable.by_contradiction (not_not_of_not_imp h)

theorem of_not_imp : ¬ (a → b) → a := decidable.of_not_imp

-- See Note [decidable namespace]
protected theorem decidable.not_imp_symm [decidable a] (h : ¬a → b) (hb : ¬b) : a :=
decidable.by_contradiction $ hb ∘ h

theorem not.decidable_imp_symm [decidable a] : (¬a → b) → ¬b → a := decidable.not_imp_symm

theorem not.imp_symm : (¬a → b) → ¬b → a := not.decidable_imp_symm

-- See Note [decidable namespace]
protected theorem decidable.not_imp_comm [decidable a] [decidable b] : (¬a → b) ↔ (¬b → a) :=
⟨not.decidable_imp_symm, not.decidable_imp_symm⟩

theorem not_imp_comm : (¬a → b) ↔ (¬b → a) := decidable.not_imp_comm

@[simp] theorem imp_not_self : (a → ¬a) ↔ ¬a := ⟨λ h ha, h ha ha, λ h _, h⟩

theorem decidable.not_imp_self [decidable a] : (¬a → a) ↔ a :=
by { have := @imp_not_self (¬a), rwa decidable.not_not at this }

@[simp] theorem not_imp_self : (¬a → a) ↔ a := decidable.not_imp_self

theorem imp.swap : (a → b → c) ↔ (b → a → c) :=
⟨swap, swap⟩

theorem imp_not_comm : (a → ¬b) ↔ (b → ¬a) :=
imp.swap

lemma iff.not (h : a ↔ b) : ¬ a ↔ ¬ b := not_congr h
lemma iff.not_left (h : a ↔ ¬ b) : ¬ a ↔ b := h.not.trans not_not
lemma iff.not_right (h : ¬ a ↔ b) : a ↔ ¬ b := not_not.symm.trans h.not

/-! ### Declarations about `xor` -/

@[simp] theorem xor_true : xor true = not := funext $ λ a, by simp [xor]

@[simp] theorem xor_false : xor false = id := funext $ λ a, by simp [xor]

theorem xor_comm (a b) : xor a b = xor b a := by simp [xor, and_comm, or_comm]

instance : is_commutative Prop xor := ⟨xor_comm⟩

@[simp] theorem xor_self (a : Prop) : xor a a = false := by simp [xor]

/-! ### Declarations about `and` -/

lemma iff.and (h₁ : a ↔ b) (h₂ : c ↔ d) : a ∧ c ↔ b ∧ d := and_congr h₁ h₂

theorem and_congr_left (h : c → (a ↔ b)) : a ∧ c ↔ b ∧ c :=
and.comm.trans $ (and_congr_right h).trans and.comm

theorem and_congr_left' (h : a ↔ b) : a ∧ c ↔ b ∧ c := h.and iff.rfl

theorem and_congr_right' (h : b ↔ c) : a ∧ b ↔ a ∧ c := iff.rfl.and h

theorem not_and_of_not_left (b : Prop) : ¬a → ¬(a ∧ b) :=
mt and.left

theorem not_and_of_not_right (a : Prop) {b : Prop} : ¬b → ¬(a ∧ b) :=
mt and.right

theorem and.imp_left (h : a → b) : a ∧ c → b ∧ c :=
and.imp h id

theorem and.imp_right (h : a → b) : c ∧ a → c ∧ b :=
and.imp id h

lemma and.right_comm : (a ∧ b) ∧ c ↔ (a ∧ c) ∧ b :=
by simp only [and.left_comm, and.comm]

lemma and_and_and_comm (a b c d : Prop) : (a ∧ b) ∧ c ∧ d ↔ (a ∧ c) ∧ b ∧ d :=
by rw [←and_assoc, @and.right_comm a, and_assoc]

lemma and_and_distrib_left (a b c : Prop) : a ∧ (b ∧ c) ↔ (a ∧ b) ∧ (a ∧ c) :=
by rw [and_and_and_comm, and_self]

lemma and_and_distrib_right (a b c : Prop) : (a ∧ b) ∧ c ↔ (a ∧ c) ∧ (b ∧ c) :=
by rw [and_and_and_comm, and_self]

lemma and_rotate : a ∧ b ∧ c ↔ b ∧ c ∧ a := by simp only [and.left_comm, and.comm]
lemma and.rotate : a ∧ b ∧ c → b ∧ c ∧ a := and_rotate.1

theorem and_not_self_iff (a : Prop) : a ∧ ¬ a ↔ false :=
iff.intro (assume h, (h.right) (h.left)) (assume h, h.elim)

theorem not_and_self_iff (a : Prop) : ¬ a ∧ a ↔ false :=
iff.intro (assume ⟨hna, ha⟩, hna ha) false.elim

theorem and_iff_left_of_imp {a b : Prop} (h : a → b) : (a ∧ b) ↔ a :=
iff.intro and.left (λ ha, ⟨ha, h ha⟩)

theorem and_iff_right_of_imp {a b : Prop} (h : b → a) : (a ∧ b) ↔ b :=
iff.intro and.right (λ hb, ⟨h hb, hb⟩)

@[simp] theorem and_iff_left_iff_imp {a b : Prop} : ((a ∧ b) ↔ a) ↔ (a → b) :=
⟨λ h ha, (h.2 ha).2, and_iff_left_of_imp⟩

@[simp] theorem and_iff_right_iff_imp {a b : Prop} : ((a ∧ b) ↔ b) ↔ (b → a) :=
⟨λ h ha, (h.2 ha).1, and_iff_right_of_imp⟩

@[simp] lemma iff_self_and {p q : Prop} : (p ↔ p ∧ q) ↔ (p → q) :=
by rw [@iff.comm p, and_iff_left_iff_imp]

@[simp] lemma iff_and_self {p q : Prop} : (p ↔ q ∧ p) ↔ (p → q) :=
by rw [and_comm, iff_self_and]

@[simp] lemma and.congr_right_iff : (a ∧ b ↔ a ∧ c) ↔ (a → (b ↔ c)) :=
⟨λ h ha, by simp [ha] at h; exact h, and_congr_right⟩

@[simp] lemma and.congr_left_iff : (a ∧ c ↔ b ∧ c) ↔ c → (a ↔ b) :=
by simp only [and.comm, ← and.congr_right_iff]

@[simp] lemma and_self_left : a ∧ a ∧ b ↔ a ∧ b :=
⟨λ h, ⟨h.1, h.2.2⟩, λ h, ⟨h.1, h.1, h.2⟩⟩

@[simp] lemma and_self_right : (a ∧ b) ∧ b ↔ a ∧ b :=
⟨λ h, ⟨h.1.1, h.2⟩, λ h, ⟨⟨h.1, h.2⟩, h.2⟩⟩

/-! ### Declarations about `or` -/

lemma iff.or (h₁ : a ↔ b) (h₂ : c ↔ d) : a ∨ c ↔ b ∨ d := or_congr h₁ h₂

lemma or_congr_left' (h : a ↔ b) : a ∨ c ↔ b ∨ c := h.or iff.rfl
lemma or_congr_right' (h : b ↔ c) : a ∨ b ↔ a ∨ c := iff.rfl.or h

theorem or.right_comm : (a ∨ b) ∨ c ↔ (a ∨ c) ∨ b := by rw [or_assoc, or_assoc, or_comm b]

lemma or_or_or_comm (a b c d : Prop) : (a ∨ b) ∨ c ∨ d ↔ (a ∨ c) ∨ b ∨ d :=
by rw [←or_assoc, @or.right_comm a, or_assoc]

lemma or_or_distrib_left (a b c : Prop) : a ∨ (b ∨ c) ↔ (a ∨ b) ∨ (a ∨ c) :=
by rw [or_or_or_comm, or_self]

lemma or_or_distrib_right (a b c : Prop) : (a ∨ b) ∨ c ↔ (a ∨ c) ∨ (b ∨ c) :=
by rw [or_or_or_comm, or_self]

lemma or_rotate : a ∨ b ∨ c ↔ b ∨ c ∨ a := by simp only [or.left_comm, or.comm]
lemma or.rotate : a ∨ b ∨ c → b ∨ c ∨ a := or_rotate.1

theorem or_of_or_of_imp_of_imp (h₁ : a ∨ b) (h₂ : a → c) (h₃ : b → d) : c ∨ d :=
or.imp h₂ h₃ h₁

theorem or_of_or_of_imp_left (h₁ : a ∨ c) (h : a → b) : b ∨ c :=
or.imp_left h h₁

theorem or_of_or_of_imp_right (h₁ : c ∨ a) (h : a → b) : c ∨ b :=
or.imp_right h h₁

theorem or.elim3 (h : a ∨ b ∨ c) (ha : a → d) (hb : b → d) (hc : c → d) : d :=
or.elim h ha (assume h₂, or.elim h₂ hb hc)

lemma or.imp3 (had : a → d) (hbe : b → e) (hcf : c → f) : a ∨ b ∨ c → d ∨ e ∨ f :=
or.imp had $ or.imp hbe hcf

theorem or_imp_distrib : (a ∨ b → c) ↔ (a → c) ∧ (b → c) :=
⟨assume h, ⟨assume ha, h (or.inl ha), assume hb, h (or.inr hb)⟩,
  assume ⟨ha, hb⟩, or.rec ha hb⟩

-- See Note [decidable namespace]
protected theorem decidable.or_iff_not_imp_left [decidable a] : a ∨ b ↔ (¬ a → b) :=
⟨or.resolve_left, λ h, dite _ or.inl (or.inr ∘ h)⟩

theorem or_iff_not_imp_left : a ∨ b ↔ (¬ a → b) := decidable.or_iff_not_imp_left

-- See Note [decidable namespace]
protected theorem decidable.or_iff_not_imp_right [decidable b] : a ∨ b ↔ (¬ b → a) :=
or.comm.trans decidable.or_iff_not_imp_left

theorem or_iff_not_imp_right : a ∨ b ↔ (¬ b → a) := decidable.or_iff_not_imp_right

-- See Note [decidable namespace]
protected lemma decidable.not_or_of_imp [decidable a] (h : a → b) : ¬ a ∨ b :=
dite _ (or.inr ∘ h) or.inl

lemma not_or_of_imp : (a → b) → ¬ a ∨ b := decidable.not_or_of_imp

-- See Note [decidable namespace]
protected lemma decidable.or_not_of_imp [decidable a] (h : a → b) : b ∨ ¬ a :=
dite _ (or.inl ∘ h) or.inr

lemma or_not_of_imp : (a → b) → b ∨ ¬ a := decidable.or_not_of_imp

-- See Note [decidable namespace]
protected lemma decidable.imp_iff_not_or [decidable a] : a → b ↔ ¬ a ∨ b :=
⟨decidable.not_or_of_imp, or.neg_resolve_left⟩

lemma imp_iff_not_or : a → b ↔ ¬ a ∨ b := decidable.imp_iff_not_or

-- See Note [decidable namespace]
protected lemma decidable.imp_iff_or_not [decidable b] : b → a ↔ a ∨ ¬ b :=
decidable.imp_iff_not_or.trans or.comm

lemma imp_iff_or_not : b → a ↔ a ∨ ¬ b  := decidable.imp_iff_or_not

-- See Note [decidable namespace]
protected theorem decidable.not_imp_not [decidable a] : (¬ a → ¬ b) ↔ (b → a) :=
⟨assume h hb, decidable.by_contradiction $ assume na, h na hb, mt⟩

theorem not_imp_not : (¬ a → ¬ b) ↔ (b → a) := decidable.not_imp_not

-- See Note [decidable namespace]
protected lemma decidable.or_congr_left [decidable c] (h : ¬ c → (a ↔ b)) : a ∨ c ↔ b ∨ c :=
by { rw [decidable.or_iff_not_imp_right, decidable.or_iff_not_imp_right], exact imp_congr_right h }

lemma or_congr_left (h : ¬ c → (a ↔ b)) : a ∨ c ↔ b ∨ c :=
decidable.or_congr_left h

-- See Note [decidable namespace]
protected lemma decidable.or_congr_right [decidable a] (h : ¬ a → (b ↔ c)) : a ∨ b ↔ a ∨ c :=
by { rw [decidable.or_iff_not_imp_left, decidable.or_iff_not_imp_left], exact imp_congr_right h }

lemma or_congr_right (h : ¬ a → (b ↔ c)) : a ∨ b ↔ a ∨ c :=
decidable.or_congr_right h

@[simp] theorem or_iff_left_iff_imp : (a ∨ b ↔ a) ↔ (b → a) :=
⟨λ h hb, h.1 (or.inr hb), or_iff_left_of_imp⟩

@[simp] theorem or_iff_right_iff_imp : (a ∨ b ↔ b) ↔ (a → b) :=
by rw [or_comm, or_iff_left_iff_imp]

lemma or_iff_left (hb : ¬ b) : a ∨ b ↔ a := ⟨λ h, h.resolve_right hb, or.inl⟩
lemma or_iff_right (ha : ¬ a) : a ∨ b ↔ b := ⟨λ h, h.resolve_left ha, or.inr⟩

/-! ### Declarations about distributivity -/

/-- `∧` distributes over `∨` (on the left). -/
theorem and_or_distrib_left : a ∧ (b ∨ c) ↔ (a ∧ b) ∨ (a ∧ c) :=
⟨λ ⟨ha, hbc⟩, hbc.imp (and.intro ha) (and.intro ha),
 or.rec (and.imp_right or.inl) (and.imp_right or.inr)⟩

/-- `∧` distributes over `∨` (on the right). -/
theorem or_and_distrib_right : (a ∨ b) ∧ c ↔ (a ∧ c) ∨ (b ∧ c) :=
(and.comm.trans and_or_distrib_left).trans (and.comm.or and.comm)

/-- `∨` distributes over `∧` (on the left). -/
theorem or_and_distrib_left : a ∨ (b ∧ c) ↔ (a ∨ b) ∧ (a ∨ c) :=
⟨or.rec (λha, and.intro (or.inl ha) (or.inl ha)) (and.imp or.inr or.inr),
 and.rec $ or.rec (imp_intro ∘ or.inl) (or.imp_right ∘ and.intro)⟩

/-- `∨` distributes over `∧` (on the right). -/
theorem and_or_distrib_right : (a ∧ b) ∨ c ↔ (a ∨ c) ∧ (b ∨ c) :=
(or.comm.trans or_and_distrib_left).trans (or.comm.and or.comm)

@[simp] lemma or_self_left : a ∨ a ∨ b ↔ a ∨ b :=
⟨λ h, h.elim or.inl id, λ h, h.elim or.inl (or.inr ∘ or.inr)⟩

@[simp] lemma or_self_right : (a ∨ b) ∨ b ↔ a ∨ b :=
⟨λ h, h.elim id or.inr, λ h, h.elim (or.inl ∘ or.inl) or.inr⟩

/-! Declarations about `iff` -/

lemma iff.iff (h₁ : a ↔ b) (h₂ : c ↔ d) : (a ↔ c) ↔ (b ↔ d) := iff_congr h₁ h₂

theorem iff_of_true (ha : a) (hb : b) : a ↔ b :=
⟨λ_, hb, λ _, ha⟩

theorem iff_of_false (ha : ¬a) (hb : ¬b) : a ↔ b :=
⟨ha.elim, hb.elim⟩

theorem iff_true_left (ha : a) : (a ↔ b) ↔ b :=
⟨λ h, h.1 ha, iff_of_true ha⟩

theorem iff_true_right (ha : a) : (b ↔ a) ↔ b :=
iff.comm.trans (iff_true_left ha)

theorem iff_false_left (ha : ¬a) : (a ↔ b) ↔ ¬b :=
⟨λ h, mt h.2 ha, iff_of_false ha⟩

theorem iff_false_right (ha : ¬a) : (b ↔ a) ↔ ¬b :=
iff.comm.trans (iff_false_left ha)

@[simp]
lemma iff_mpr_iff_true_intro {P : Prop} (h : P) : iff.mpr (iff_true_intro h) true.intro = h := rfl

-- See Note [decidable namespace]
protected theorem decidable.imp_or_distrib [decidable a] : (a → b ∨ c) ↔ (a → b) ∨ (a → c) :=
by simp [decidable.imp_iff_not_or, or.comm, or.left_comm]

theorem imp_or_distrib : (a → b ∨ c) ↔ (a → b) ∨ (a → c) := decidable.imp_or_distrib

-- See Note [decidable namespace]
protected theorem decidable.imp_or_distrib' [decidable b] : (a → b ∨ c) ↔ (a → b) ∨ (a → c) :=
by by_cases b; simp [h, or_iff_right_of_imp ((∘) false.elim)]

theorem imp_or_distrib' : (a → b ∨ c) ↔ (a → b) ∨ (a → c) := decidable.imp_or_distrib'

theorem not_imp_of_and_not : a ∧ ¬ b → ¬ (a → b)
| ⟨ha, hb⟩ h := hb $ h ha

-- See Note [decidable namespace]
protected theorem decidable.not_imp [decidable a] : ¬(a → b) ↔ a ∧ ¬b :=
⟨λ h, ⟨decidable.of_not_imp h, not_of_not_imp h⟩, not_imp_of_and_not⟩

theorem not_imp : ¬(a → b) ↔ a ∧ ¬b := decidable.not_imp

-- for monotonicity
lemma imp_imp_imp (h₀ : c → a) (h₁ : b → d) : (a → b) → (c → d) :=
assume (h₂ : a → b), h₁ ∘ h₂ ∘ h₀

-- See Note [decidable namespace]
protected theorem decidable.peirce (a b : Prop) [decidable a] : ((a → b) → a) → a :=
if ha : a then λ h, ha else λ h, h ha.elim

theorem peirce (a b : Prop) : ((a → b) → a) → a := decidable.peirce _ _

theorem peirce' {a : Prop} (H : ∀ b : Prop, (a → b) → a) : a := H _ id

-- See Note [decidable namespace]
protected theorem decidable.not_iff_not [decidable a] [decidable b] : (¬ a ↔ ¬ b) ↔ (a ↔ b) :=
by rw [@iff_def (¬ a), @iff_def' a]; exact decidable.not_imp_not.and decidable.not_imp_not

theorem not_iff_not : (¬ a ↔ ¬ b) ↔ (a ↔ b) := decidable.not_iff_not

-- See Note [decidable namespace]
protected theorem decidable.not_iff_comm [decidable a] [decidable b] : (¬ a ↔ b) ↔ (¬ b ↔ a) :=
by rw [@iff_def (¬ a), @iff_def (¬ b)]; exact decidable.not_imp_comm.and imp_not_comm

theorem not_iff_comm : (¬ a ↔ b) ↔ (¬ b ↔ a) := decidable.not_iff_comm

-- See Note [decidable namespace]
protected theorem decidable.not_iff : ∀ [decidable b], ¬ (a ↔ b) ↔ (¬ a ↔ b) :=
by intro h; cases h; simp only [h, iff_true, iff_false]

theorem not_iff : ¬ (a ↔ b) ↔ (¬ a ↔ b) := decidable.not_iff

-- See Note [decidable namespace]
protected theorem decidable.iff_not_comm [decidable a] [decidable b] : (a ↔ ¬ b) ↔ (b ↔ ¬ a) :=
by rw [@iff_def a, @iff_def b]; exact imp_not_comm.and decidable.not_imp_comm

theorem iff_not_comm : (a ↔ ¬ b) ↔ (b ↔ ¬ a) := decidable.iff_not_comm

-- See Note [decidable namespace]
protected theorem decidable.iff_iff_and_or_not_and_not [decidable b] :
  (a ↔ b) ↔ (a ∧ b) ∨ (¬ a ∧ ¬ b) :=
by { split; intro h,
     { rw h; by_cases b; [left,right]; split; assumption },
     { cases h with h h; cases h; split; intro; { contradiction <|> assumption } } }

theorem iff_iff_and_or_not_and_not : (a ↔ b) ↔ (a ∧ b) ∨ (¬ a ∧ ¬ b) :=
decidable.iff_iff_and_or_not_and_not

lemma decidable.iff_iff_not_or_and_or_not [decidable a] [decidable b] :
  (a ↔ b) ↔ ((¬a ∨ b) ∧ (a ∨ ¬b)) :=
begin
  rw [iff_iff_implies_and_implies a b],
  simp only [decidable.imp_iff_not_or, or.comm]
end

lemma iff_iff_not_or_and_or_not : (a ↔ b) ↔ ((¬a ∨ b) ∧ (a ∨ ¬b)) :=
decidable.iff_iff_not_or_and_or_not

-- See Note [decidable namespace]
protected theorem decidable.not_and_not_right [decidable b] : ¬(a ∧ ¬b) ↔ (a → b) :=
⟨λ h ha, h.decidable_imp_symm $ and.intro ha, λ h ⟨ha, hb⟩, hb $ h ha⟩

theorem not_and_not_right : ¬(a ∧ ¬b) ↔ (a → b) := decidable.not_and_not_right

/-- Transfer decidability of `a` to decidability of `b`, if the propositions are equivalent.
**Important**: this function should be used instead of `rw` on `decidable b`, because the
kernel will get stuck reducing the usage of `propext` otherwise,
and `dec_trivial` will not work. -/
@[inline] def decidable_of_iff (a : Prop) (h : a ↔ b) [D : decidable a] : decidable b :=
decidable_of_decidable_of_iff D h

/-- Transfer decidability of `b` to decidability of `a`, if the propositions are equivalent.
This is the same as `decidable_of_iff` but the iff is flipped. -/
@[inline] def decidable_of_iff' (b : Prop) (h : a ↔ b) [D : decidable b] : decidable a :=
decidable_of_decidable_of_iff D h.symm

/-- Prove that `a` is decidable by constructing a boolean `b` and a proof that `b ↔ a`.
(This is sometimes taken as an alternate definition of decidability.) -/
def decidable_of_bool : ∀ (b : bool) (h : b ↔ a), decidable a
| tt h := is_true (h.1 rfl)
| ff h := is_false (mt h.2 bool.ff_ne_tt)

/-! ### De Morgan's laws -/

theorem not_and_of_not_or_not (h : ¬ a ∨ ¬ b) : ¬ (a ∧ b)
| ⟨ha, hb⟩ := or.elim h (absurd ha) (absurd hb)

-- See Note [decidable namespace]
protected theorem decidable.not_and_distrib [decidable a] : ¬ (a ∧ b) ↔ ¬a ∨ ¬b :=
⟨λ h, if ha : a then or.inr (λ hb, h ⟨ha, hb⟩) else or.inl ha, not_and_of_not_or_not⟩

-- See Note [decidable namespace]
protected theorem decidable.not_and_distrib' [decidable b] : ¬ (a ∧ b) ↔ ¬a ∨ ¬b :=
⟨λ h, if hb : b then or.inl (λ ha, h ⟨ha, hb⟩) else or.inr hb, not_and_of_not_or_not⟩

/-- One of de Morgan's laws: the negation of a conjunction is logically equivalent to the
disjunction of the negations. -/
theorem not_and_distrib : ¬ (a ∧ b) ↔ ¬a ∨ ¬b := decidable.not_and_distrib

@[simp] theorem not_and : ¬ (a ∧ b) ↔ (a → ¬ b) := and_imp

theorem not_and' : ¬ (a ∧ b) ↔ b → ¬a :=
not_and.trans imp_not_comm

/-- One of de Morgan's laws: the negation of a disjunction is logically equivalent to the
conjunction of the negations. -/
theorem not_or_distrib : ¬ (a ∨ b) ↔ ¬ a ∧ ¬ b :=
⟨λ h, ⟨λ ha, h (or.inl ha), λ hb, h (or.inr hb)⟩,
 λ ⟨h₁, h₂⟩ h, or.elim h h₁ h₂⟩

-- See Note [decidable namespace]
protected theorem decidable.or_iff_not_and_not [decidable a] [decidable b] : a ∨ b ↔ ¬ (¬a ∧ ¬b) :=
by rw [← not_or_distrib, decidable.not_not]

theorem or_iff_not_and_not : a ∨ b ↔ ¬ (¬a ∧ ¬b) := decidable.or_iff_not_and_not

-- See Note [decidable namespace]
protected theorem decidable.and_iff_not_or_not [decidable a] [decidable b] :
  a ∧ b ↔ ¬ (¬ a ∨ ¬ b) :=
by rw [← decidable.not_and_distrib, decidable.not_not]

theorem and_iff_not_or_not : a ∧ b ↔ ¬ (¬ a ∨ ¬ b) := decidable.and_iff_not_or_not

@[simp] theorem not_xor (P Q : Prop) : ¬ xor P Q ↔ (P ↔ Q) :=
by simp only [not_and, xor, not_or_distrib, not_not, ← iff_iff_implies_and_implies]

theorem xor_iff_not_iff (P Q : Prop) : xor P Q ↔ ¬ (P ↔ Q) :=
by rw [iff_not_comm, not_xor]


end propositional

/-! ### Declarations about equality -/

section mem
variables {α β : Type*} [has_mem α β] {s t : β} {a b : α}

lemma ne_of_mem_of_not_mem (h : a ∈ s) : b ∉ s → a ≠ b := mt $ λ e, e ▸ h
lemma ne_of_mem_of_not_mem' (h : a ∈ s) : a ∉ t → s ≠ t := mt $ λ e, e ▸ h

/-- **Alias** of `ne_of_mem_of_not_mem`. -/
lemma has_mem.mem.ne_of_not_mem : a ∈ s → b ∉ s → a ≠ b := ne_of_mem_of_not_mem
/-- **Alias** of `ne_of_mem_of_not_mem'`. -/
lemma has_mem.mem.ne_of_not_mem' : a ∈ s → a ∉ t → s ≠ t := ne_of_mem_of_not_mem'

end mem

section equality
variables {α : Sort*} {a b : α}

@[simp] theorem heq_iff_eq : a == b ↔ a = b :=
⟨eq_of_heq, heq_of_eq⟩

theorem proof_irrel_heq {p q : Prop} (hp : p) (hq : q) : hp == hq :=
have p = q, from propext ⟨λ _, hq, λ _, hp⟩,
by subst q; refl

-- todo: change name
lemma ball_cond_comm {α} {s : α → Prop} {p : α → α → Prop} :
  (∀ a, s a → ∀ b, s b → p a b) ↔ (∀ a b, s a → s b → p a b) :=
⟨λ h a b ha hb, h a ha b hb, λ h a ha b hb, h a b ha hb⟩

lemma ball_mem_comm {α β} [has_mem α β] {s : β} {p : α → α → Prop} :
  (∀ a b ∈ s, p a b) ↔ (∀ a b, a ∈ s → b ∈ s → p a b) :=
ball_cond_comm

lemma ne_of_apply_ne {α β : Sort*} (f : α → β) {x y : α} (h : f x ≠ f y) : x ≠ y :=
λ (w : x = y), h (congr_arg f w)

theorem eq_equivalence : equivalence (@eq α) :=
⟨eq.refl, @eq.symm _, @eq.trans _⟩

/-- Transport through trivial families is the identity. -/
@[simp]
lemma eq_rec_constant {α : Sort*} {a a' : α} {β : Sort*} (y : β) (h : a = a') :
  (@eq.rec α a (λ a, β) y a' h) = y :=
by { cases h, refl, }

@[simp]
lemma eq_mp_eq_cast {α β : Sort*} (h : α = β) : eq.mp h = cast h := rfl

@[simp]
lemma eq_mpr_eq_cast {α β : Sort*} (h : α = β) : eq.mpr h = cast h.symm := rfl

@[simp]
lemma cast_cast : ∀ {α β γ : Sort*} (ha : α = β) (hb : β = γ) (a : α),
  cast hb (cast ha a) = cast (ha.trans hb) a
| _ _ _ rfl rfl a := rfl

@[simp] lemma congr_refl_left {α β : Sort*} (f : α → β) {a b : α} (h : a = b) :
  congr (eq.refl f) h = congr_arg f h :=
rfl

@[simp] lemma congr_refl_right {α β : Sort*} {f g : α → β} (h : f = g) (a : α) :
  congr h (eq.refl a) = congr_fun h a :=
rfl

@[simp] lemma congr_arg_refl {α β : Sort*} (f : α → β) (a : α) :
  congr_arg f (eq.refl a) = eq.refl (f a) :=
rfl

@[simp] lemma congr_fun_rfl {α β : Sort*} (f : α → β) (a : α) :
  congr_fun (eq.refl f) a = eq.refl (f a) :=
rfl

@[simp] lemma congr_fun_congr_arg {α β γ : Sort*} (f : α → β → γ) {a a' : α} (p : a = a') (b : β) :
  congr_fun (congr_arg f p) b = congr_arg (λ a, f a b) p :=
rfl

lemma heq_of_cast_eq :
  ∀ {α β : Sort*} {a : α} {a' : β} (e : α = β) (h₂ : cast e a = a'), a == a'
| α ._ a a' rfl h := eq.rec_on h (heq.refl _)

lemma cast_eq_iff_heq {α β : Sort*} {a : α} {a' : β} {e : α = β} : cast e a = a' ↔ a == a' :=
⟨heq_of_cast_eq _, λ h, by cases h; refl⟩

lemma rec_heq_of_heq {β} {C : α → Sort*} {x : C a} {y : β} (eq : a = b) (h : x == y) :
  @eq.rec α a C x b eq == y :=
by subst eq; exact h

protected lemma eq.congr {x₁ x₂ y₁ y₂ : α} (h₁ : x₁ = y₁) (h₂ : x₂ = y₂) :
  (x₁ = x₂) ↔ (y₁ = y₂) :=
by { subst h₁, subst h₂ }

lemma eq.congr_left {x y z : α} (h : x = y) : x = z ↔ y = z := by rw [h]
lemma eq.congr_right {x y z : α} (h : x = y) : z = x ↔ z = y := by rw [h]

lemma congr_arg2 {α β γ : Sort*} (f : α → β → γ) {x x' : α} {y y' : β}
  (hx : x = x') (hy : y = y') : f x y = f x' y' :=
by { subst hx, subst hy }

variables {β : α → Sort*} {γ : Π a, β a → Sort*} {δ : Π a b, γ a b → Sort*}

lemma congr_fun₂ {f g : Π a b, γ a b} (h : f = g) (a : α) (b : β a) : f a b = g a b :=
congr_fun (congr_fun h _) _

lemma congr_fun₃ {f g : Π a b c, δ a b c} (h : f = g) (a : α) (b : β a) (c : γ a b) :
  f a b c = g a b c :=
congr_fun₂ (congr_fun h _) _ _

lemma funext₂ {f g : Π a, β a → Prop} (h : ∀ a b, f a b = g a b) : f = g :=
funext $ λ _, funext $ h _

lemma funext₃ {f g : Π a b, γ a b → Prop} (h : ∀ a b c, f a b c = g a b c) : f = g :=
funext $ λ _, funext₂ $ h _

end equality

/-! ### Declarations about quantifiers -/

section quantifiers
variables {α : Sort*}

section dependent
variables {β : α → Sort*} {γ : Π a, β a → Sort*} {δ : Π a b, γ a b → Sort*}
  {ε : Π a b c, δ a b c → Sort*}

lemma pi_congr {β' : α → Sort*} (h : ∀ a, β a = β' a) : (Π a, β a) = Π a, β' a :=
<<<<<<< HEAD
by rw show β = β', from funext h
=======
(funext h : β = β') ▸ rfl
>>>>>>> bfb8ec83

lemma forall₂_congr {p q : Π a, β a → Prop} (h : ∀ a b, p a b ↔ q a b) :
  (∀ a b, p a b) ↔ ∀ a b, q a b :=
forall_congr $ λ a, forall_congr $ h a

lemma forall₃_congr {p q : Π a b, γ a b → Prop} (h : ∀ a b c, p a b c ↔ q a b c) :
  (∀ a b c, p a b c) ↔ ∀ a b c, q a b c :=
forall_congr $ λ a, forall₂_congr $ h a

lemma forall₄_congr {p q : Π a b c, δ a b c → Prop} (h : ∀ a b c d, p a b c d ↔ q a b c d) :
  (∀ a b c d, p a b c d) ↔ ∀ a b c d, q a b c d :=
forall_congr $ λ a, forall₃_congr $ h a

lemma forall₅_congr {p q : Π a b c d, ε a b c d → Prop}
  (h : ∀ a b c d e, p a b c d e ↔ q a b c d e) :
  (∀ a b c d e, p a b c d e) ↔ ∀ a b c d e, q a b c d e :=
forall_congr $ λ a, forall₄_congr $ h a

lemma exists₂_congr {p q : Π a, β a → Prop} (h : ∀ a b, p a b ↔ q a b) :
  (∃ a b, p a b) ↔ ∃ a b, q a b :=
exists_congr $ λ a, exists_congr $ h a

lemma exists₃_congr {p q : Π a b, γ a b → Prop} (h : ∀ a b c, p a b c ↔ q a b c) :
  (∃ a b c, p a b c) ↔ ∃ a b c, q a b c :=
exists_congr $ λ a, exists₂_congr $ h a

lemma exists₄_congr {p q : Π a b c, δ a b c → Prop} (h : ∀ a b c d, p a b c d ↔ q a b c d) :
  (∃ a b c d, p a b c d) ↔ ∃ a b c d, q a b c d :=
exists_congr $ λ a, exists₃_congr $ h a

lemma exists₅_congr {p q : Π a b c d, ε a b c d → Prop}
  (h : ∀ a b c d e, p a b c d e ↔ q a b c d e) :
  (∃ a b c d e, p a b c d e) ↔ ∃ a b c d e, q a b c d e :=
exists_congr $ λ a, exists₄_congr $ h a

lemma forall_imp {p q : α → Prop} (h : ∀ a, p a → q a) : (∀ a, p a) → ∀ a, q a := λ h' a, h a (h' a)

lemma forall₂_imp {p q : Π a, β a → Prop} (h : ∀ a b, p a b → q a b) :
  (∀ a b, p a b) → ∀ a b, q a b :=
forall_imp $ λ i, forall_imp $ h i

lemma forall₃_imp {p q : Π a b, γ a b → Prop} (h : ∀ a b c, p a b c → q a b c) :
  (∀ a b c, p a b c) → ∀ a b c, q a b c :=
forall_imp $ λ a, forall₂_imp $ h a

lemma Exists.imp {p q : α → Prop}  (h : ∀ a, (p a → q a)) : (∃ a, p a) → ∃ a, q a :=
exists_imp_exists h

lemma Exists₂.imp {p q : Π a, β a → Prop} (h : ∀ a b, p a b → q a b) :
  (∃ a b, p a b) → ∃ a b, q a b :=
Exists.imp $ λ a, Exists.imp $ h a

lemma Exists₃.imp {p q : Π a b, γ a b → Prop} (h : ∀ a b c, p a b c → q a b c) :
  (∃ a b c, p a b c) → ∃ a b c, q a b c :=
Exists.imp $ λ a, Exists₂.imp $ h a

end dependent

variables {ι β : Sort*} {κ : ι → Sort*} {p q : α → Prop} {b : Prop}

lemma exists_imp_exists' {p : α → Prop} {q : β → Prop} (f : α → β) (hpq : ∀ a, p a → q (f a))
  (hp : ∃ a, p a) : ∃ b, q b :=
exists.elim hp (λ a hp', ⟨_, hpq _ hp'⟩)

theorem forall_swap {p : α → β → Prop} : (∀ x y, p x y) ↔ ∀ y x, p x y :=
⟨swap, swap⟩

lemma forall₂_swap {ι₁ ι₂ : Sort*} {κ₁ : ι₁ → Sort*} {κ₂ : ι₂ → Sort*}
  {p : Π i₁, κ₁ i₁ → Π i₂, κ₂ i₂ → Prop} :
  (∀ i₁ j₁ i₂ j₂, p i₁ j₁ i₂ j₂) ↔ ∀ i₂ j₂ i₁ j₁, p i₁ j₁ i₂ j₂ :=
⟨swap₂, swap₂⟩

/-- We intentionally restrict the type of `α` in this lemma so that this is a safer to use in simp
than `forall_swap`. -/
lemma imp_forall_iff {α : Type*} {p : Prop} {q : α → Prop} : (p → ∀ x, q x) ↔ (∀ x, p → q x) :=
forall_swap

theorem exists_swap {p : α → β → Prop} : (∃ x y, p x y) ↔ ∃ y x, p x y :=
⟨λ ⟨x, y, h⟩, ⟨y, x, h⟩, λ ⟨y, x, h⟩, ⟨x, y, h⟩⟩

@[simp] theorem forall_exists_index {q : (∃ x, p x) → Prop} :
  (∀ h, q h) ↔ ∀ x (h : p x), q ⟨x, h⟩ :=
⟨λ h x hpx, h ⟨x, hpx⟩, λ h ⟨x, hpx⟩, h x hpx⟩

theorem exists_imp_distrib : ((∃ x, p x) → b) ↔ ∀ x, p x → b :=
forall_exists_index

/--
Extract an element from a existential statement, using `classical.some`.
-/
-- This enables projection notation.
@[reducible] noncomputable def Exists.some {p : α → Prop} (P : ∃ a, p a) : α := classical.some P

/--
Show that an element extracted from `P : ∃ a, p a` using `P.some` satisfies `p`.
-/
lemma Exists.some_spec {p : α → Prop} (P : ∃ a, p a) : p (P.some) := classical.some_spec P

--theorem forall_not_of_not_exists (h : ¬ ∃ x, p x) : ∀ x, ¬ p x :=
--forall_imp_of_exists_imp h

theorem not_exists_of_forall_not (h : ∀ x, ¬ p x) : ¬ ∃ x, p x :=
exists_imp_distrib.2 h

@[simp] theorem not_exists : (¬ ∃ x, p x) ↔ ∀ x, ¬ p x :=
exists_imp_distrib

theorem not_forall_of_exists_not : (∃ x, ¬ p x) → ¬ ∀ x, p x
| ⟨x, hn⟩ h := hn (h x)

-- See Note [decidable namespace]
protected theorem decidable.not_forall {p : α → Prop}
  [decidable (∃ x, ¬ p x)] [∀ x, decidable (p x)] : (¬ ∀ x, p x) ↔ ∃ x, ¬ p x :=
⟨not.decidable_imp_symm $ λ nx x, nx.decidable_imp_symm $ λ h, ⟨x, h⟩,
 not_forall_of_exists_not⟩

@[simp] theorem not_forall {p : α → Prop} : (¬ ∀ x, p x) ↔ ∃ x, ¬ p x := decidable.not_forall

-- See Note [decidable namespace]
protected theorem decidable.not_forall_not [decidable (∃ x, p x)] :
  (¬ ∀ x, ¬ p x) ↔ ∃ x, p x :=
(@decidable.not_iff_comm _ _ _ (decidable_of_iff (¬ ∃ x, p x) not_exists)).1 not_exists

theorem not_forall_not : (¬ ∀ x, ¬ p x) ↔ ∃ x, p x := decidable.not_forall_not

-- See Note [decidable namespace]
protected theorem decidable.not_exists_not [∀ x, decidable (p x)] : (¬ ∃ x, ¬ p x) ↔ ∀ x, p x :=
by simp [decidable.not_not]

@[simp] theorem not_exists_not : (¬ ∃ x, ¬ p x) ↔ ∀ x, p x := decidable.not_exists_not

theorem forall_imp_iff_exists_imp [ha : nonempty α] : ((∀ x, p x) → b) ↔ ∃ x, p x → b :=
let ⟨a⟩ := ha in
⟨λ h, not_forall_not.1 $ λ h', classical.by_cases (λ hb : b, h' a $ λ _, hb)
  (λ hb, hb $ h $ λ x, (not_imp.1 (h' x)).1), λ ⟨x, hx⟩ h, hx (h x)⟩

-- TODO: duplicate of a lemma in core
theorem forall_true_iff : (α → true) ↔ true :=
implies_true_iff α

-- Unfortunately this causes simp to loop sometimes, so we
-- add the 2 and 3 cases as simp lemmas instead
theorem forall_true_iff' (h : ∀ a, p a ↔ true) : (∀ a, p a) ↔ true :=
iff_true_intro (λ _, of_iff_true (h _))

@[simp] theorem forall_2_true_iff {β : α → Sort*} : (∀ a, β a → true) ↔ true :=
forall_true_iff' $ λ _, forall_true_iff

@[simp] theorem forall_3_true_iff {β : α → Sort*} {γ : Π a, β a → Sort*} :
  (∀ a (b : β a), γ a b → true) ↔ true :=
forall_true_iff' $ λ _, forall_2_true_iff

lemma exists_unique.exists {α : Sort*} {p : α → Prop} (h : ∃! x, p x) : ∃ x, p x :=
exists.elim h (λ x hx, ⟨x, and.left hx⟩)

@[simp] lemma exists_unique_iff_exists {α : Sort*} [subsingleton α] {p : α → Prop} :
  (∃! x, p x) ↔ ∃ x, p x :=
⟨λ h, h.exists, Exists.imp $ λ x hx, ⟨hx, λ y _, subsingleton.elim y x⟩⟩

@[simp] theorem forall_const (α : Sort*) [i : nonempty α] : (α → b) ↔ b :=
⟨i.elim, λ hb x, hb⟩

@[simp] theorem exists_const (α : Sort*) [i : nonempty α] : (∃ x : α, b) ↔ b :=
⟨λ ⟨x, h⟩, h, i.elim exists.intro⟩

theorem exists_unique_const (α : Sort*) [i : nonempty α] [subsingleton α] :
  (∃! x : α, b) ↔ b :=
by simp

theorem forall_and_distrib : (∀ x, p x ∧ q x) ↔ (∀ x, p x) ∧ (∀ x, q x) :=
⟨λ h, ⟨λ x, (h x).left, λ x, (h x).right⟩, λ ⟨h₁, h₂⟩ x, ⟨h₁ x, h₂ x⟩⟩

theorem exists_or_distrib : (∃ x, p x ∨ q x) ↔ (∃ x, p x) ∨ (∃ x, q x) :=
⟨λ ⟨x, hpq⟩, hpq.elim (λ hpx, or.inl ⟨x, hpx⟩) (λ hqx, or.inr ⟨x, hqx⟩),
 λ hepq, hepq.elim (λ ⟨x, hpx⟩, ⟨x, or.inl hpx⟩) (λ ⟨x, hqx⟩, ⟨x, or.inr hqx⟩)⟩

@[simp] theorem exists_and_distrib_left {q : Prop} {p : α → Prop} :
  (∃x, q ∧ p x) ↔ q ∧ (∃x, p x) :=
⟨λ ⟨x, hq, hp⟩, ⟨hq, x, hp⟩, λ ⟨hq, x, hp⟩, ⟨x, hq, hp⟩⟩

@[simp] theorem exists_and_distrib_right {q : Prop} {p : α → Prop} :
  (∃x, p x ∧ q) ↔ (∃x, p x) ∧ q :=
by simp [and_comm]

@[simp] theorem forall_eq {a' : α} : (∀a, a = a' → p a) ↔ p a' :=
⟨λ h, h a' rfl, λ h a e, e.symm ▸ h⟩

@[simp] theorem forall_eq' {a' : α} : (∀a, a' = a → p a) ↔ p a' :=
by simp [@eq_comm _ a']

theorem and_forall_ne (a : α) : (p a ∧ ∀ b ≠ a, p b) ↔ ∀ b, p b :=
by simp only [← @forall_eq _ p a, ← forall_and_distrib, ← or_imp_distrib, classical.em,
  forall_const]

-- this lemma is needed to simplify the output of `list.mem_cons_iff`
@[simp] theorem forall_eq_or_imp {a' : α} : (∀ a, a = a' ∨ q a → p a) ↔ p a' ∧ ∀ a, q a → p a :=
by simp only [or_imp_distrib, forall_and_distrib, forall_eq]

theorem exists_eq {a' : α} : ∃ a, a = a' := ⟨_, rfl⟩

@[simp] theorem exists_eq' {a' : α} : ∃ a, a' = a := ⟨_, rfl⟩

@[simp] theorem exists_unique_eq {a' : α} : ∃! a, a = a' :=
by simp only [eq_comm, exists_unique, and_self, forall_eq', exists_eq']

@[simp] theorem exists_unique_eq' {a' : α} : ∃! a, a' = a :=
by simp only [exists_unique, and_self, forall_eq', exists_eq']

@[simp] theorem exists_eq_left {a' : α} : (∃ a, a = a' ∧ p a) ↔ p a' :=
⟨λ ⟨a, e, h⟩, e ▸ h, λ h, ⟨_, rfl, h⟩⟩

@[simp] theorem exists_eq_right {a' : α} : (∃ a, p a ∧ a = a') ↔ p a' :=
(exists_congr $ by exact λ a, and.comm).trans exists_eq_left

@[simp] theorem exists_eq_right_right {a' : α} :
  (∃ (a : α), p a ∧ q a ∧ a = a') ↔ p a' ∧ q a' :=
⟨λ ⟨_, hp, hq, rfl⟩, ⟨hp, hq⟩, λ ⟨hp, hq⟩, ⟨a', hp, hq, rfl⟩⟩

@[simp] theorem exists_eq_right_right' {a' : α} :
  (∃ (a : α), p a ∧ q a ∧ a' = a) ↔ p a' ∧ q a' :=
⟨λ ⟨_, hp, hq, rfl⟩, ⟨hp, hq⟩, λ ⟨hp, hq⟩, ⟨a', hp, hq, rfl⟩⟩

@[simp] theorem exists_apply_eq_apply (f : α → β) (a' : α) : ∃ a, f a = f a' := ⟨a', rfl⟩

@[simp] theorem exists_apply_eq_apply' (f : α → β) (a' : α) : ∃ a, f a' = f a := ⟨a', rfl⟩

@[simp] theorem exists_exists_and_eq_and {f : α → β} {p : α → Prop} {q : β → Prop} :
  (∃ b, (∃ a, p a ∧ f a = b) ∧ q b) ↔ ∃ a, p a ∧ q (f a) :=
⟨λ ⟨b, ⟨a, ha, hab⟩, hb⟩, ⟨a, ha, hab.symm ▸ hb⟩, λ ⟨a, hp, hq⟩, ⟨f a, ⟨a, hp, rfl⟩, hq⟩⟩

@[simp] theorem exists_exists_eq_and {f : α → β} {p : β → Prop} :
  (∃ b, (∃ a, f a = b) ∧ p b) ↔ ∃ a, p (f a) :=
⟨λ ⟨b, ⟨a, ha⟩, hb⟩, ⟨a, ha.symm ▸ hb⟩, λ ⟨a, ha⟩, ⟨f a, ⟨a, rfl⟩, ha⟩⟩

@[simp] lemma exists_or_eq_left (y : α) (p : α → Prop) : ∃ (x : α), x = y ∨ p x :=
⟨y, or.inl rfl⟩

@[simp] lemma exists_or_eq_right (y : α) (p : α → Prop) : ∃ (x : α), p x ∨ x = y :=
⟨y, or.inr rfl⟩

@[simp] lemma exists_or_eq_left' (y : α) (p : α → Prop) : ∃ (x : α), y = x ∨ p x :=
⟨y, or.inl rfl⟩

@[simp] lemma exists_or_eq_right' (y : α) (p : α → Prop) : ∃ (x : α), p x ∨ y = x :=
⟨y, or.inr rfl⟩

@[simp] theorem forall_apply_eq_imp_iff {f : α → β} {p : β → Prop} :
  (∀ a, ∀ b, f a = b → p b) ↔ (∀ a, p (f a)) :=
⟨λ h a, h a (f a) rfl, λ h a b hab, hab ▸ h a⟩

@[simp] theorem forall_apply_eq_imp_iff' {f : α → β} {p : β → Prop} :
  (∀ b, ∀ a, f a = b → p b) ↔ (∀ a, p (f a)) :=
by { rw forall_swap, simp }

@[simp] theorem forall_eq_apply_imp_iff {f : α → β} {p : β → Prop} :
  (∀ a, ∀ b, b = f a → p b) ↔ (∀ a, p (f a)) :=
by simp [@eq_comm _ _ (f _)]

@[simp] theorem forall_eq_apply_imp_iff' {f : α → β} {p : β → Prop} :
  (∀ b, ∀ a, b = f a → p b) ↔ (∀ a, p (f a)) :=
by { rw forall_swap, simp }

@[simp] theorem forall_apply_eq_imp_iff₂ {f : α → β} {p : α → Prop} {q : β → Prop} :
  (∀ b, ∀ a, p a → f a = b → q b) ↔ ∀ a, p a → q (f a) :=
⟨λ h a ha, h (f a) a ha rfl, λ h b a ha hb, hb ▸ h a ha⟩

@[simp] theorem exists_eq_left' {a' : α} : (∃ a, a' = a ∧ p a) ↔ p a' :=
by simp [@eq_comm _ a']

@[simp] theorem exists_eq_right' {a' : α} : (∃ a, p a ∧ a' = a) ↔ p a' :=
by simp [@eq_comm _ a']

theorem exists_comm {p : α → β → Prop} : (∃ a b, p a b) ↔ ∃ b a, p a b :=
⟨λ ⟨a, b, h⟩, ⟨b, a, h⟩, λ ⟨b, a, h⟩, ⟨a, b, h⟩⟩

theorem and.exists {p q : Prop} {f : p ∧ q → Prop} : (∃ h, f h) ↔ ∃ hp hq, f ⟨hp, hq⟩ :=
⟨λ ⟨h, H⟩, ⟨h.1, h.2, H⟩, λ ⟨hp, hq, H⟩, ⟨⟨hp, hq⟩, H⟩⟩

theorem forall_or_of_or_forall (h : b ∨ ∀x, p x) (x) : b ∨ p x :=
h.imp_right $ λ h₂, h₂ x

-- See Note [decidable namespace]
protected theorem decidable.forall_or_distrib_left {q : Prop} {p : α → Prop} [decidable q] :
  (∀x, q ∨ p x) ↔ q ∨ (∀x, p x) :=
⟨λ h, if hq : q then or.inl hq else or.inr $ λ x, (h x).resolve_left hq,
  forall_or_of_or_forall⟩

theorem forall_or_distrib_left {q : Prop} {p : α → Prop} :
  (∀x, q ∨ p x) ↔ q ∨ (∀x, p x) := decidable.forall_or_distrib_left

-- See Note [decidable namespace]
protected theorem decidable.forall_or_distrib_right {q : Prop} {p : α → Prop} [decidable q] :
  (∀x, p x ∨ q) ↔ (∀x, p x) ∨ q :=
by simp [or_comm, decidable.forall_or_distrib_left]

theorem forall_or_distrib_right {q : Prop} {p : α → Prop} :
  (∀x, p x ∨ q) ↔ (∀x, p x) ∨ q := decidable.forall_or_distrib_right

@[simp] theorem exists_prop {p q : Prop} : (∃ h : p, q) ↔ p ∧ q :=
⟨λ ⟨h₁, h₂⟩, ⟨h₁, h₂⟩, λ ⟨h₁, h₂⟩, ⟨h₁, h₂⟩⟩

theorem exists_unique_prop {p q : Prop} : (∃! h : p, q) ↔ p ∧ q :=
by simp

@[simp] theorem exists_false : ¬ (∃a:α, false) := assume ⟨a, h⟩, h

@[simp] lemma exists_unique_false : ¬ (∃! (a : α), false) := assume ⟨a, h, h'⟩, h

theorem Exists.fst {p : b → Prop} : Exists p → b
| ⟨h, _⟩ := h

theorem Exists.snd {p : b → Prop} : ∀ h : Exists p, p h.fst
| ⟨_, h⟩ := h

theorem forall_prop_of_true {p : Prop} {q : p → Prop} (h : p) : (∀ h' : p, q h') ↔ q h :=
@forall_const (q h) p ⟨h⟩

theorem exists_prop_of_true {p : Prop} {q : p → Prop} (h : p) : (∃ h' : p, q h') ↔ q h :=
@exists_const (q h) p ⟨h⟩

lemma exists_iff_of_forall {p : Prop} {q : p → Prop} (h : ∀ h, q h) : (∃ h, q h) ↔ p :=
⟨Exists.fst, λ H, ⟨H, h H⟩⟩

theorem exists_unique_prop_of_true {p : Prop} {q : p → Prop} (h : p) : (∃! h' : p, q h') ↔ q h :=
@exists_unique_const (q h) p ⟨h⟩ _

theorem forall_prop_of_false {p : Prop} {q : p → Prop} (hn : ¬ p) :
  (∀ h' : p, q h') ↔ true :=
iff_true_intro $ λ h, hn.elim h

theorem exists_prop_of_false {p : Prop} {q : p → Prop} : ¬ p → ¬ (∃ h' : p, q h') :=
mt Exists.fst

@[congr] lemma exists_prop_congr {p p' : Prop} {q q' : p → Prop}
  (hq : ∀ h, q h ↔ q' h) (hp : p ↔ p') : Exists q ↔ ∃ h : p', q' (hp.2 h) :=
⟨λ ⟨_, _⟩, ⟨hp.1 ‹_›, (hq _).1 ‹_›⟩, λ ⟨_, _⟩, ⟨_, (hq _).2 ‹_›⟩⟩

@[congr] lemma exists_prop_congr' {p p' : Prop} {q q' : p → Prop}
  (hq : ∀ h, q h ↔ q' h) (hp : p ↔ p') : Exists q = ∃ h : p', q' (hp.2 h) :=
propext (exists_prop_congr hq _)

@[simp] lemma exists_true_left (p : true → Prop) : (∃ x, p x) ↔ p true.intro :=
exists_prop_of_true _

@[simp] lemma exists_false_left (p : false → Prop) : ¬ ∃ x, p x :=
exists_prop_of_false not_false

lemma exists_unique.unique {α : Sort*} {p : α → Prop} (h : ∃! x, p x)
  {y₁ y₂ : α} (py₁ : p y₁) (py₂ : p y₂) : y₁ = y₂ :=
unique_of_exists_unique h py₁ py₂

@[congr] lemma forall_prop_congr {p p' : Prop} {q q' : p → Prop}
  (hq : ∀ h, q h ↔ q' h) (hp : p ↔ p') : (∀ h, q h) ↔ ∀ h : p', q' (hp.2 h) :=
⟨λ h1 h2, (hq _).1 (h1 (hp.2 _)), λ h1 h2, (hq _).2 (h1 (hp.1 h2))⟩

@[congr] lemma forall_prop_congr' {p p' : Prop} {q q' : p → Prop}
  (hq : ∀ h, q h ↔ q' h) (hp : p ↔ p') : (∀ h, q h) = ∀ h : p', q' (hp.2 h) :=
propext (forall_prop_congr hq _)

@[simp] lemma forall_true_left (p : true → Prop) : (∀ x, p x) ↔ p true.intro :=
forall_prop_of_true _

@[simp] lemma forall_false_left (p : false → Prop) : (∀ x, p x) ↔ true :=
forall_prop_of_false not_false

lemma exists_unique.elim2 {α : Sort*} {p : α → Sort*} [∀ x, subsingleton (p x)]
  {q : Π x (h : p x), Prop} {b : Prop} (h₂ : ∃! x (h : p x), q x h)
  (h₁ : ∀ x (h : p x), q x h → (∀ y (hy : p y), q y hy → y = x) → b) : b :=
begin
  simp only [exists_unique_iff_exists] at h₂,
  apply h₂.elim,
  exact λ x ⟨hxp, hxq⟩ H, h₁ x hxp hxq (λ y hyp hyq, H y ⟨hyp, hyq⟩)
end

lemma exists_unique.intro2 {α : Sort*} {p : α → Sort*} [∀ x, subsingleton (p x)]
  {q : Π (x : α) (h : p x), Prop} (w : α) (hp : p w) (hq : q w hp)
  (H : ∀ y (hy : p y), q y hy → y = w) :
  ∃! x (hx : p x), q x hx :=
begin
  simp only [exists_unique_iff_exists],
  exact exists_unique.intro w ⟨hp, hq⟩ (λ y ⟨hyp, hyq⟩, H y hyp hyq)
end

lemma exists_unique.exists2 {α : Sort*} {p : α → Sort*} {q : Π (x : α) (h : p x), Prop}
  (h : ∃! x (hx : p x), q x hx) :
  ∃ x (hx : p x), q x hx :=
h.exists.imp (λ x hx, hx.exists)

lemma exists_unique.unique2 {α : Sort*} {p : α → Sort*} [∀ x, subsingleton (p x)]
  {q : Π (x : α) (hx : p x), Prop} (h : ∃! x (hx : p x), q x hx)
  {y₁ y₂ : α} (hpy₁ : p y₁) (hqy₁ : q y₁ hpy₁)
  (hpy₂ : p y₂) (hqy₂ : q y₂ hpy₂) : y₁ = y₂ :=
begin
  simp only [exists_unique_iff_exists] at h,
  exact h.unique ⟨hpy₁, hqy₁⟩ ⟨hpy₂, hqy₂⟩
end

end quantifiers

/-! ### Classical lemmas -/

namespace classical
variables {α : Sort*} {p : α → Prop}

theorem cases {p : Prop → Prop} (h1 : p true) (h2 : p false) : ∀a, p a :=
assume a, cases_on a h1 h2

/- use shortened names to avoid conflict when classical namespace is open. -/
/-- Any prop `p` is decidable classically. A shorthand for `classical.prop_decidable`. -/
noncomputable def dec (p : Prop) : decidable p :=
by apply_instance
/-- Any predicate `p` is decidable classically. -/
noncomputable def dec_pred (p : α → Prop) : decidable_pred p :=
by apply_instance
/-- Any relation `p` is decidable classically. -/
noncomputable def dec_rel (p : α → α → Prop) : decidable_rel p :=
by apply_instance
/-- Any type `α` has decidable equality classically. -/
noncomputable def dec_eq (α : Sort*) : decidable_eq α :=
by apply_instance

/-- Construct a function from a default value `H0`, and a function to use if there exists a value
satisfying the predicate. -/
@[elab_as_eliminator]
noncomputable def {u} exists_cases {C : Sort u} (H0 : C) (H : ∀ a, p a → C) : C :=
if h : ∃ a, p a then H (classical.some h) (classical.some_spec h) else H0

lemma some_spec2 {α : Sort*} {p : α → Prop} {h : ∃a, p a}
  (q : α → Prop) (hpq : ∀a, p a → q a) : q (some h) :=
hpq _ $ some_spec _

/-- A version of classical.indefinite_description which is definitionally equal to a pair -/
noncomputable def subtype_of_exists {α : Type*} {P : α → Prop} (h : ∃ x, P x) : {x // P x} :=
⟨classical.some h, classical.some_spec h⟩

/-- A version of `by_contradiction` that uses types instead of propositions. -/
protected noncomputable def by_contradiction' {α : Sort*} (H : ¬ (α → false)) : α :=
classical.choice $ peirce _ false $ λ h, (H $ λ a, h ⟨a⟩).elim

/-- `classical.by_contradiction'` is equivalent to lean's axiom `classical.choice`. -/
def choice_of_by_contradiction' {α : Sort*} (contra : ¬ (α → false) → α) : nonempty α → α :=
λ H, contra H.elim

end classical

/-- This function has the same type as `exists.rec_on`, and can be used to case on an equality,
but `exists.rec_on` can only eliminate into Prop, while this version eliminates into any universe
using the axiom of choice. -/
@[elab_as_eliminator]
noncomputable def {u} exists.classical_rec_on
 {α} {p : α → Prop} (h : ∃ a, p a) {C : Sort u} (H : ∀ a, p a → C) : C :=
H (classical.some h) (classical.some_spec h)

/-! ### Declarations about bounded quantifiers -/

section bounded_quantifiers
variables {α : Sort*} {r p q : α → Prop} {P Q : ∀ x, p x → Prop} {b : Prop}

theorem bex_def : (∃ x (h : p x), q x) ↔ ∃ x, p x ∧ q x :=
⟨λ ⟨x, px, qx⟩, ⟨x, px, qx⟩, λ ⟨x, px, qx⟩, ⟨x, px, qx⟩⟩

theorem bex.elim {b : Prop} : (∃ x h, P x h) → (∀ a h, P a h → b) → b
| ⟨a, h₁, h₂⟩ h' := h' a h₁ h₂

theorem bex.intro (a : α) (h₁ : p a) (h₂ : P a h₁) : ∃ x (h : p x), P x h :=
⟨a, h₁, h₂⟩

theorem ball_congr (H : ∀ x h, P x h ↔ Q x h) :
  (∀ x h, P x h) ↔ (∀ x h, Q x h) :=
forall_congr $ λ x, forall_congr (H x)

theorem bex_congr (H : ∀ x h, P x h ↔ Q x h) :
  (∃ x h, P x h) ↔ (∃ x h, Q x h) :=
exists_congr $ λ x, exists_congr (H x)

theorem bex_eq_left {a : α} : (∃ x (_ : x = a), p x) ↔ p a :=
by simp only [exists_prop, exists_eq_left]

theorem ball.imp_right (H : ∀ x h, (P x h → Q x h))
  (h₁ : ∀ x h, P x h) (x h) : Q x h :=
H _ _ $ h₁ _ _

theorem bex.imp_right (H : ∀ x h, (P x h → Q x h)) :
  (∃ x h, P x h) → ∃ x h, Q x h
| ⟨x, h, h'⟩ := ⟨_, _, H _ _ h'⟩

theorem ball.imp_left (H : ∀ x, p x → q x)
  (h₁ : ∀ x, q x → r x) (x) (h : p x) : r x :=
h₁ _ $ H _ h

theorem bex.imp_left (H : ∀ x, p x → q x) :
  (∃ x (_ : p x), r x) → ∃ x (_ : q x), r x
| ⟨x, hp, hr⟩ := ⟨x, H _ hp, hr⟩

theorem ball_of_forall (h : ∀ x, p x) (x) : p x :=
h x

theorem forall_of_ball (H : ∀ x, p x) (h : ∀ x, p x → q x) (x) : q x :=
h x $ H x

theorem bex_of_exists (H : ∀ x, p x) : (∃ x, q x) → ∃ x (_ : p x), q x
| ⟨x, hq⟩ := ⟨x, H x, hq⟩

theorem exists_of_bex : (∃ x (_ : p x), q x) → ∃ x, q x
| ⟨x, _, hq⟩ := ⟨x, hq⟩

@[simp] theorem bex_imp_distrib : ((∃ x h, P x h) → b) ↔ (∀ x h, P x h → b) :=
by simp

theorem not_bex : (¬ ∃ x h, P x h) ↔ ∀ x h, ¬ P x h :=
bex_imp_distrib

theorem not_ball_of_bex_not : (∃ x h, ¬ P x h) → ¬ ∀ x h, P x h
| ⟨x, h, hp⟩ al := hp $ al x h

-- See Note [decidable namespace]
protected theorem decidable.not_ball [decidable (∃ x h, ¬ P x h)] [∀ x h, decidable (P x h)] :
  (¬ ∀ x h, P x h) ↔ (∃ x h, ¬ P x h) :=
⟨not.decidable_imp_symm $ λ nx x h, nx.decidable_imp_symm $ λ h', ⟨x, h, h'⟩,
 not_ball_of_bex_not⟩

theorem not_ball : (¬ ∀ x h, P x h) ↔ (∃ x h, ¬ P x h) := decidable.not_ball

theorem ball_true_iff (p : α → Prop) : (∀ x, p x → true) ↔ true :=
iff_true_intro (λ h hrx, trivial)

theorem ball_and_distrib : (∀ x h, P x h ∧ Q x h) ↔ (∀ x h, P x h) ∧ (∀ x h, Q x h) :=
iff.trans (forall_congr $ λ x, forall_and_distrib) forall_and_distrib

theorem bex_or_distrib : (∃ x h, P x h ∨ Q x h) ↔ (∃ x h, P x h) ∨ (∃ x h, Q x h) :=
iff.trans (exists_congr $ λ x, exists_or_distrib) exists_or_distrib

theorem ball_or_left_distrib : (∀ x, p x ∨ q x → r x) ↔ (∀ x, p x → r x) ∧ (∀ x, q x → r x) :=
iff.trans (forall_congr $ λ x, or_imp_distrib) forall_and_distrib

theorem bex_or_left_distrib :
  (∃ x (_ : p x ∨ q x), r x) ↔ (∃ x (_ : p x), r x) ∨ (∃ x (_ : q x), r x) :=
by simp only [exists_prop]; exact
iff.trans (exists_congr $ λ x, or_and_distrib_right) exists_or_distrib

end bounded_quantifiers

namespace classical
local attribute [instance] prop_decidable

theorem not_ball {α : Sort*} {p : α → Prop} {P : Π (x : α), p x → Prop} :
  (¬ ∀ x h, P x h) ↔ (∃ x h, ¬ P x h) := _root_.not_ball

end classical

section ite
variables {α β γ : Sort*} {σ : α → Sort*} (f : α → β) {P Q : Prop} [decidable P] [decidable Q]
  {a b c : α} {A : P → α} {B : ¬ P → α}

lemma dite_eq_iff : dite P A B = c ↔ (∃ h, A h = c) ∨ ∃ h, B h = c := by by_cases P; simp *
lemma ite_eq_iff : ite P a b = c ↔ P ∧ a = c ∨ ¬ P ∧ b = c :=
dite_eq_iff.trans $ by rw [exists_prop, exists_prop]

@[simp] lemma dite_eq_left_iff : dite P (λ _, a) B = a ↔ ∀ h, B h = a := by by_cases P; simp *
@[simp] lemma dite_eq_right_iff : dite P A (λ _, b) = b ↔ ∀ h, A h = b := by by_cases P; simp *
@[simp] lemma ite_eq_left_iff : ite P a b = a ↔ (¬ P → b = a) := dite_eq_left_iff
@[simp] lemma ite_eq_right_iff : ite P a b = b ↔ (P → a = b) := dite_eq_right_iff

lemma dite_ne_left_iff : dite P (λ _, a) B ≠ a ↔ ∃ h, a ≠ B h :=
by { rw [ne.def, dite_eq_left_iff, not_forall], exact exists_congr (λ h, by rw ne_comm) }

lemma dite_ne_right_iff : dite P A (λ _, b) ≠ b ↔ ∃ h, A h ≠ b :=
by simp only [ne.def, dite_eq_right_iff, not_forall]

lemma ite_ne_left_iff : ite P a b ≠ a ↔ ¬ P ∧ a ≠ b := dite_ne_left_iff.trans $ by rw exists_prop
lemma ite_ne_right_iff : ite P a b ≠ b ↔ P ∧ a ≠ b := dite_ne_right_iff.trans $ by rw exists_prop

protected lemma ne.dite_eq_left_iff (h : ∀ h, a ≠ B h) : dite P (λ _, a) B = a ↔ P :=
dite_eq_left_iff.trans $ ⟨λ H, of_not_not $ λ h', h h' (H h').symm, λ h H, (H h).elim⟩

protected lemma ne.dite_eq_right_iff (h : ∀ h, A h ≠ b) : dite P A (λ _, b) = b ↔ ¬ P :=
dite_eq_right_iff.trans $ ⟨λ H h', h h' (H h'), λ h' H, (h' H).elim⟩

protected lemma ne.ite_eq_left_iff (h : a ≠ b) : ite P a b = a ↔ P := ne.dite_eq_left_iff $ λ _, h
protected lemma ne.ite_eq_right_iff (h : a ≠ b) : ite P a b = b ↔ ¬ P :=
ne.dite_eq_right_iff $ λ _, h

protected lemma ne.dite_ne_left_iff (h : ∀ h, a ≠ B h) : dite P (λ _, a) B ≠ a ↔ ¬ P :=
dite_ne_left_iff.trans $ exists_iff_of_forall h

protected lemma ne.dite_ne_right_iff (h : ∀ h, A h ≠ b) : dite P A (λ _, b) ≠ b ↔ P :=
dite_ne_right_iff.trans $ exists_iff_of_forall h

protected lemma ne.ite_ne_left_iff (h : a ≠ b) : ite P a b ≠ a ↔ ¬ P := ne.dite_ne_left_iff $ λ _, h

protected lemma ne.ite_ne_right_iff (h : a ≠ b) : ite P a b ≠ b ↔ P := ne.dite_ne_right_iff $ λ _, h

variables (P Q) (a b)

/-- A `dite` whose results do not actually depend on the condition may be reduced to an `ite`. -/
@[simp] lemma dite_eq_ite : dite P (λ h, a) (λ h, b) = ite P a b := rfl

lemma dite_eq_or_eq : (∃ h, dite P A B = A h) ∨ ∃ h, dite P A B = B h :=
decidable.by_cases (λ h, or.inl ⟨h, dif_pos h⟩) (λ h, or.inr ⟨h, dif_neg h⟩)

lemma ite_eq_or_eq : ite P a b = a ∨ ite P a b = b :=
decidable.by_cases (λ h, or.inl (if_pos h)) (λ h, or.inr (if_neg h))

/-- A function applied to a `dite` is a `dite` of that function applied to each of the branches. -/
lemma apply_dite (x : P → α) (y : ¬P → α) : f (dite P x y) = dite P (λ h, f (x h)) (λ h, f (y h)) :=
by by_cases h : P; simp [h]

/-- A function applied to a `ite` is a `ite` of that function applied to each of the branches. -/
lemma apply_ite : f (ite P a b) = ite P (f a) (f b) := apply_dite f P (λ _, a) (λ _, b)

/-- A two-argument function applied to two `dite`s is a `dite` of that two-argument function
applied to each of the branches. -/
lemma apply_dite2 (f : α → β → γ) (P : Prop) [decidable P] (a : P → α) (b : ¬P → α) (c : P → β)
  (d : ¬P → β) :
  f (dite P a b) (dite P c d) = dite P (λ h, f (a h) (c h)) (λ h, f (b h) (d h)) :=
by by_cases h : P; simp [h]

/-- A two-argument function applied to two `ite`s is a `ite` of that two-argument function
applied to each of the branches. -/
lemma apply_ite2 (f : α → β → γ) (P : Prop) [decidable P] (a b : α) (c d : β) :
  f (ite P a b) (ite P c d) = ite P (f a c) (f b d) :=
apply_dite2 f P (λ _, a) (λ _, b) (λ _, c) (λ _, d)

/-- A 'dite' producing a `Pi` type `Π a, σ a`, applied to a value `a : α` is a `dite` that applies
either branch to `a`. -/
lemma dite_apply (f : P → Π a, σ a) (g : ¬ P → Π a, σ a) (a : α) :
  (dite P f g) a = dite P (λ h, f h a) (λ h, g h a) :=
by by_cases h : P; simp [h]

/-- A 'ite' producing a `Pi` type `Π a, σ a`, applied to a value `a : α` is a `ite` that applies
either branch to `a`. -/
lemma ite_apply (f g : Π a, σ a) (a : α) : (ite P f g) a = ite P (f a) (g a) :=
dite_apply P (λ _, f) (λ _, g) a

/-- Negation of the condition `P : Prop` in a `dite` is the same as swapping the branches. -/
@[simp] lemma dite_not (x : ¬ P → α) (y : ¬¬ P → α) :
  dite (¬ P) x y = dite P (λ h, y (not_not_intro h)) x :=
by by_cases h : P; simp [h]

/-- Negation of the condition `P : Prop` in a `ite` is the same as swapping the branches. -/
@[simp] lemma ite_not : ite (¬ P) a b = ite P b a := dite_not P (λ _, a) (λ _, b)

lemma ite_and : ite (P ∧ Q) a b = ite P (ite Q a b) b :=
by by_cases hp : P; by_cases hq : Q; simp [hp, hq]

end ite<|MERGE_RESOLUTION|>--- conflicted
+++ resolved
@@ -934,11 +934,7 @@
   {ε : Π a b c, δ a b c → Sort*}
 
 lemma pi_congr {β' : α → Sort*} (h : ∀ a, β a = β' a) : (Π a, β a) = Π a, β' a :=
-<<<<<<< HEAD
-by rw show β = β', from funext h
-=======
 (funext h : β = β') ▸ rfl
->>>>>>> bfb8ec83
 
 lemma forall₂_congr {p q : Π a, β a → Prop} (h : ∀ a b, p a b ↔ q a b) :
   (∀ a b, p a b) ↔ ∀ a b, q a b :=
