--- conflicted
+++ resolved
@@ -82,26 +82,14 @@
 
 lemma dist_of_im_eq {z w : ℂ} (h : z.im = w.im) : dist z w = dist z.re w.re :=
 by rw [dist_eq_re_im, h, sub_self, zero_pow two_pos, add_zero, real.sqrt_sq_eq_abs, real.dist_eq]
-<<<<<<< HEAD
 
 lemma dist_conj_self (z : ℂ) : dist (conj z) z = 2 * |z.im| :=
 by rw [dist_of_re_eq (conj_re z), conj_im, dist_comm, real.dist_eq, sub_neg_eq_add, ← two_mul,
   _root_.abs_mul, abs_of_pos (@two_pos ℝ _ _)]
 
 lemma dist_self_conj (z : ℂ) : dist z (conj z) = 2 * |z.im| :=
-by simp only [dist_eq, sub_conj, of_real_mul, of_real_bit0, of_real_one, abs_mul, abs_two,
-  abs_of_real, abs_I, mul_one]
-
-=======
-
-lemma dist_conj_self (z : ℂ) : dist (conj z) z = 2 * |z.im| :=
-by rw [dist_of_re_eq (conj_re z), conj_im, dist_comm, real.dist_eq, sub_neg_eq_add, ← two_mul,
-  _root_.abs_mul, abs_of_pos (@two_pos ℝ _ _)]
-
-lemma dist_self_conj (z : ℂ) : dist z (conj z) = 2 * |z.im| :=
 by rw [dist_comm, dist_conj_self]
 
->>>>>>> 11320a37
 @[simp] lemma comap_abs_nhds_zero : filter.comap abs (𝓝 0) = 𝓝 0 := comap_norm_nhds_zero
 
 @[simp] lemma norm_real (r : ℝ) : ∥(r : ℂ)∥ = ∥r∥ := abs_of_real _
