/-
Copyright (c) Sébastien Gouëzel. All rights reserved.
Released under Apache 2.0 license as described in the file LICENSE.
Authors: Sébastien Gouëzel
-/
import data.complex.determinant
import data.complex.is_R_or_C

/-!
# Normed space structure on `ℂ`.

This file gathers basic facts on complex numbers of an analytic nature.

## Main results

This file registers `ℂ` as a normed field, expresses basic properties of the norm, and gives
tools on the real vector space structure of `ℂ`. Notably, in the namespace `complex`,
it defines functions:

* `re_clm`
* `im_clm`
* `of_real_clm`
* `conj_cle`

They are bundled versions of the real part, the imaginary part, the embedding of `ℝ` in `ℂ`, and
the complex conjugate as continuous `ℝ`-linear maps. The last two are also bundled as linear
isometries in `of_real_li` and `conj_lie`.

We also register the fact that `ℂ` is an `is_R_or_C` field.
-/
noncomputable theory


namespace complex

open_locale complex_conjugate

instance : has_norm ℂ := ⟨abs⟩

@[simp] lemma norm_eq_abs (z : ℂ) : ∥z∥ = abs z := rfl

instance : normed_group ℂ :=
normed_group.of_core ℂ
{ norm_eq_zero_iff := λ z, abs_eq_zero,
  triangle := abs_add,
  norm_neg := abs_neg }

instance : normed_field ℂ :=
{ norm := abs,
  dist_eq := λ _ _, rfl,
  norm_mul' := abs_mul,
  .. complex.field, .. complex.normed_group }

@[simp] lemma norm_eq_abs (z : ℂ) : ∥z∥ = abs z := rfl

instance : nondiscrete_normed_field ℂ :=
<<<<<<< HEAD
{ non_trivial := ⟨2, by rw complex.norm_eq_abs; norm_num⟩, .. complex.normed_field }
=======
{ non_trivial := ⟨2, by simp; norm_num⟩ }
>>>>>>> 4cf20164

instance {R : Type*} [normed_field R] [normed_algebra R ℝ] : normed_algebra R ℂ :=
{ norm_smul_le := λ r x, begin
    rw [norm_eq_abs, norm_eq_abs, ←algebra_map_smul ℝ r x, algebra.smul_def, abs_mul,
      ←norm_algebra_map' ℝ r, coe_algebra_map, abs_of_real],
    refl,
  end,
  to_algebra := complex.algebra }

/-- The module structure from `module.complex_to_real` is a normed space. -/
@[priority 900] -- see Note [lower instance priority]
instance _root_.normed_space.complex_to_real {E : Type*} [normed_group E] [normed_space ℂ E] :
  normed_space ℝ E :=
normed_space.restrict_scalars ℝ ℂ E

lemma dist_eq (z w : ℂ) : dist z w = abs (z - w) := rfl

lemma dist_self_conj (z : ℂ) : dist z (conj z) = 2 * |z.im| :=
by simp only [dist_eq, sub_conj, of_real_mul, of_real_bit0, of_real_one, abs_mul, abs_two,
  abs_of_real, abs_I, mul_one]

lemma dist_conj_self (z : ℂ) : dist (conj z) z = 2 * |z.im| :=
by rw [dist_comm, dist_self_conj]

@[simp] lemma norm_real (r : ℝ) : ∥(r : ℂ)∥ = ∥r∥ := abs_of_real _

@[simp] lemma norm_rat (r : ℚ) : ∥(r : ℂ)∥ = |(r : ℝ)| :=
by { rw ← of_real_rat_cast, exact norm_real _ }

@[simp] lemma norm_nat (n : ℕ) : ∥(n : ℂ)∥ = n := abs_of_nat _

@[simp] lemma norm_int {n : ℤ} : ∥(n : ℂ)∥ = |n| :=
by simp [← rat.cast_coe_int] {single_pass := tt}

lemma norm_int_of_nonneg {n : ℤ} (hn : 0 ≤ n) : ∥(n : ℂ)∥ = n :=
by simp [hn]

@[continuity] lemma continuous_abs : continuous abs := continuous_norm

@[continuity] lemma continuous_norm_sq : continuous norm_sq :=
by simpa [← norm_sq_eq_abs] using continuous_abs.pow 2

@[simp, norm_cast] lemma nnnorm_real (r : ℝ) : ∥(r : ℂ)∥₊ = ∥r∥₊ :=
subtype.ext $ norm_real r

@[simp, norm_cast] lemma nnnorm_nat (n : ℕ) : ∥(n : ℂ)∥₊ = n :=
subtype.ext $ by simp

@[simp, norm_cast] lemma nnnorm_int (n : ℤ) : ∥(n : ℂ)∥₊ = ∥n∥₊ :=
subtype.ext $ by simp only [coe_nnnorm, norm_int, int.norm_eq_abs]

lemma nnnorm_eq_one_of_pow_eq_one {ζ : ℂ} {n : ℕ} (h : ζ ^ n = 1) (hn : n ≠ 0) :
  ∥ζ∥₊ = 1 :=
begin
  refine (@pow_left_inj nnreal _ _ _ _ zero_le' zero_le' hn.bot_lt).mp _,
  rw [←nnnorm_pow, h, nnnorm_one, one_pow],
end

lemma norm_eq_one_of_pow_eq_one {ζ : ℂ} {n : ℕ} (h : ζ ^ n = 1) (hn : n ≠ 0) :
  ∥ζ∥ = 1 :=
congr_arg coe (nnnorm_eq_one_of_pow_eq_one h hn)

/-- The `abs` function on `ℂ` is proper. -/
lemma tendsto_abs_cocompact_at_top : filter.tendsto abs (filter.cocompact ℂ) filter.at_top :=
tendsto_norm_cocompact_at_top

/-- The `norm_sq` function on `ℂ` is proper. -/
lemma tendsto_norm_sq_cocompact_at_top :
  filter.tendsto norm_sq (filter.cocompact ℂ) filter.at_top :=
by simpa [mul_self_abs] using
  tendsto_abs_cocompact_at_top.at_top_mul_at_top tendsto_abs_cocompact_at_top

open continuous_linear_map

/-- Continuous linear map version of the real part function, from `ℂ` to `ℝ`. -/
def re_clm : ℂ →L[ℝ] ℝ := re_lm.mk_continuous 1 (λ x, by simp [real.norm_eq_abs, abs_re_le_abs])

@[continuity] lemma continuous_re : continuous re := re_clm.continuous

@[simp] lemma re_clm_coe : (coe (re_clm) : ℂ →ₗ[ℝ] ℝ) = re_lm := rfl

@[simp] lemma re_clm_apply (z : ℂ) : (re_clm : ℂ → ℝ) z = z.re := rfl

@[simp] lemma re_clm_norm : ∥re_clm∥ = 1 :=
le_antisymm (linear_map.mk_continuous_norm_le _ zero_le_one _) $
calc 1 = ∥re_clm 1∥ : by simp
   ... ≤ ∥re_clm∥ : unit_le_op_norm _ _ (by simp)

@[simp] lemma re_clm_nnnorm : ∥re_clm∥₊ = 1 := subtype.ext re_clm_norm

/-- Continuous linear map version of the real part function, from `ℂ` to `ℝ`. -/
def im_clm : ℂ →L[ℝ] ℝ := im_lm.mk_continuous 1 (λ x, by simp [real.norm_eq_abs, abs_im_le_abs])

@[continuity] lemma continuous_im : continuous im := im_clm.continuous

@[simp] lemma im_clm_coe : (coe (im_clm) : ℂ →ₗ[ℝ] ℝ) = im_lm := rfl

@[simp] lemma im_clm_apply (z : ℂ) : (im_clm : ℂ → ℝ) z = z.im := rfl

@[simp] lemma im_clm_norm : ∥im_clm∥ = 1 :=
le_antisymm (linear_map.mk_continuous_norm_le _ zero_le_one _) $
calc 1 = ∥im_clm I∥ : by simp
   ... ≤ ∥im_clm∥ : unit_le_op_norm _ _ (by simp)

@[simp] lemma im_clm_nnnorm : ∥im_clm∥₊ = 1 := subtype.ext im_clm_norm

lemma restrict_scalars_one_smul_right' {E : Type*} [normed_group E] [normed_space ℂ E] (x : E) :
  continuous_linear_map.restrict_scalars ℝ ((1 : ℂ →L[ℂ] ℂ).smul_right x : ℂ →L[ℂ] E) =
    re_clm.smul_right x + I • im_clm.smul_right x :=
by { ext ⟨a, b⟩, simp [mk_eq_add_mul_I, add_smul, mul_smul, smul_comm I] }

lemma restrict_scalars_one_smul_right (x : ℂ) :
  continuous_linear_map.restrict_scalars ℝ ((1 : ℂ →L[ℂ] ℂ).smul_right x : ℂ →L[ℂ] ℂ) = x • 1 :=
by { ext1 z, dsimp, apply mul_comm }

/-- The complex-conjugation function from `ℂ` to itself is an isometric linear equivalence. -/
def conj_lie : ℂ ≃ₗᵢ[ℝ] ℂ := ⟨conj_ae.to_linear_equiv, abs_conj⟩

@[simp] lemma conj_lie_apply (z : ℂ) : conj_lie z = conj z := rfl

@[simp] lemma conj_lie_symm : conj_lie.symm = conj_lie := rfl

lemma isometry_conj : isometry (conj : ℂ → ℂ) := conj_lie.isometry

@[simp] lemma dist_conj_conj (z w : ℂ) : dist (conj z) (conj w) = dist z w :=
isometry_conj.dist_eq z w

@[simp] lemma nndist_conj_conj (z w : ℂ) : nndist (conj z) (conj w) = nndist z w :=
isometry_conj.nndist_eq z w

lemma dist_conj_comm (z w : ℂ) : dist (conj z) w = dist z (conj w) :=
by rw [← dist_conj_conj, conj_conj]

lemma nndist_conj_comm (z w : ℂ) : nndist (conj z) w = nndist z (conj w) :=
subtype.ext $ dist_conj_comm _ _

/-- The determinant of `conj_lie`, as a linear map. -/
@[simp] lemma det_conj_lie : (conj_lie.to_linear_equiv : ℂ →ₗ[ℝ] ℂ).det = -1 :=
det_conj_ae

/-- The determinant of `conj_lie`, as a linear equiv. -/
@[simp] lemma linear_equiv_det_conj_lie : conj_lie.to_linear_equiv.det = -1 :=
linear_equiv_det_conj_ae

instance : has_continuous_star ℂ := ⟨conj_lie.continuous⟩

@[continuity] lemma continuous_conj : continuous (conj : ℂ → ℂ) := continuous_star

/-- Continuous linear equiv version of the conj function, from `ℂ` to `ℂ`. -/
def conj_cle : ℂ ≃L[ℝ] ℂ := conj_lie

@[simp] lemma conj_cle_coe : conj_cle.to_linear_equiv = conj_ae.to_linear_equiv := rfl

@[simp] lemma conj_cle_apply (z : ℂ) : conj_cle z = conj z := rfl

@[simp] lemma conj_cle_norm : ∥(conj_cle : ℂ →L[ℝ] ℂ)∥ = 1 :=
conj_lie.to_linear_isometry.norm_to_continuous_linear_map

@[simp] lemma conj_cle_nnorm : ∥(conj_cle : ℂ →L[ℝ] ℂ)∥₊ = 1 := subtype.ext conj_cle_norm

/-- Linear isometry version of the canonical embedding of `ℝ` in `ℂ`. -/
def of_real_li : ℝ →ₗᵢ[ℝ] ℂ := ⟨of_real_am.to_linear_map, norm_real⟩

lemma isometry_of_real : isometry (coe : ℝ → ℂ) := of_real_li.isometry

@[continuity] lemma continuous_of_real : continuous (coe : ℝ → ℂ) := of_real_li.continuous

/-- Continuous linear map version of the canonical embedding of `ℝ` in `ℂ`. -/
def of_real_clm : ℝ →L[ℝ] ℂ := of_real_li.to_continuous_linear_map

@[simp] lemma of_real_clm_coe : (of_real_clm : ℝ →ₗ[ℝ] ℂ) = of_real_am.to_linear_map := rfl

@[simp] lemma of_real_clm_apply (x : ℝ) : of_real_clm x = x := rfl

@[simp] lemma of_real_clm_norm : ∥of_real_clm∥ = 1 := of_real_li.norm_to_continuous_linear_map

@[simp] lemma of_real_clm_nnnorm : ∥of_real_clm∥₊ = 1 := subtype.ext $ of_real_clm_norm

noncomputable instance : is_R_or_C ℂ :=
{ re := ⟨complex.re, complex.zero_re, complex.add_re⟩,
  im := ⟨complex.im, complex.zero_im, complex.add_im⟩,
  I := complex.I,
  I_re_ax := by simp only [add_monoid_hom.coe_mk, complex.I_re],
  I_mul_I_ax := by simp only [complex.I_mul_I, eq_self_iff_true, or_true],
  re_add_im_ax := λ z, by simp only [add_monoid_hom.coe_mk, complex.re_add_im,
                                     complex.coe_algebra_map, complex.of_real_eq_coe],
  of_real_re_ax := λ r, by simp only [add_monoid_hom.coe_mk, complex.of_real_re,
                                      complex.coe_algebra_map, complex.of_real_eq_coe],
  of_real_im_ax := λ r, by simp only [add_monoid_hom.coe_mk, complex.of_real_im,
                                      complex.coe_algebra_map, complex.of_real_eq_coe],
  mul_re_ax := λ z w, by simp only [complex.mul_re, add_monoid_hom.coe_mk],
  mul_im_ax := λ z w, by simp only [add_monoid_hom.coe_mk, complex.mul_im],
  conj_re_ax := λ z, rfl,
  conj_im_ax := λ z, rfl,
  conj_I_ax := by simp only [complex.conj_I, ring_hom.coe_mk],
  norm_sq_eq_def_ax := λ z, by simp only [←complex.norm_sq_eq_abs, ←complex.norm_sq_apply,
    add_monoid_hom.coe_mk, complex.norm_eq_abs],
  mul_im_I_ax := λ z, by simp only [mul_one, add_monoid_hom.coe_mk, complex.I_im],
  inv_def_ax := λ z, by simp only [complex.inv_def, complex.norm_sq_eq_abs, complex.coe_algebra_map,
    complex.of_real_eq_coe, complex.norm_eq_abs],
  div_I_ax := complex.div_I }

lemma _root_.is_R_or_C.re_eq_complex_re : ⇑(is_R_or_C.re : ℂ →+ ℝ) = complex.re := rfl
lemma _root_.is_R_or_C.im_eq_complex_im : ⇑(is_R_or_C.im : ℂ →+ ℝ) = complex.im := rfl

section

variables {α β γ : Type*}
  [add_comm_monoid α] [topological_space α] [add_comm_monoid γ] [topological_space γ]

/-- The natural `add_equiv` from `ℂ` to `ℝ × ℝ`. -/
@[simps apply symm_apply_re symm_apply_im { simp_rhs := tt }]
def equiv_real_prod_add_hom : ℂ ≃+ ℝ × ℝ :=
{ map_add' := by simp, .. equiv_real_prod }

/-- The natural `linear_equiv` from `ℂ` to `ℝ × ℝ`. -/
@[simps apply symm_apply_re symm_apply_im { simp_rhs := tt }]
def equiv_real_prod_add_hom_lm : ℂ ≃ₗ[ℝ] ℝ × ℝ :=
{ map_smul' := by simp [equiv_real_prod_add_hom], .. equiv_real_prod_add_hom }

/-- The natural `continuous_linear_equiv` from `ℂ` to `ℝ × ℝ`. -/
@[simps apply symm_apply_re symm_apply_im { simp_rhs := tt }]
def equiv_real_prodₗ : ℂ ≃L[ℝ] ℝ × ℝ :=
equiv_real_prod_add_hom_lm.to_continuous_linear_equiv

end

lemma has_sum_iff {α} (f : α → ℂ) (c : ℂ) :
  has_sum f c ↔ has_sum (λ x, (f x).re) c.re ∧ has_sum (λ x, (f x).im) c.im :=
begin
  -- For some reason, `continuous_linear_map.has_sum` is orders of magnitude faster than
  -- `has_sum.mapL` here:
  refine ⟨λ h, ⟨re_clm.has_sum h, im_clm.has_sum h⟩, _⟩,
  rintro ⟨h₁, h₂⟩,
  convert (h₁.prod_mk h₂).mapL equiv_real_prodₗ.symm.to_continuous_linear_map,
  { ext x; refl },
  { cases c, refl }
end

end complex

namespace is_R_or_C

local notation `reC` := @is_R_or_C.re ℂ _
local notation `imC` := @is_R_or_C.im ℂ _
local notation `IC` := @is_R_or_C.I ℂ _
local notation `absC` := @is_R_or_C.abs ℂ _
local notation `norm_sqC` := @is_R_or_C.norm_sq ℂ _

@[simp] lemma re_to_complex {x : ℂ} : reC x = x.re := rfl
@[simp] lemma im_to_complex {x : ℂ} : imC x = x.im := rfl
@[simp] lemma I_to_complex : IC = complex.I := rfl
@[simp] lemma norm_sq_to_complex {x : ℂ} : norm_sqC x = complex.norm_sq x :=
by simp [is_R_or_C.norm_sq, complex.norm_sq]
@[simp] lemma abs_to_complex {x : ℂ} : absC x = complex.abs x :=
by simp [is_R_or_C.abs, complex.abs]

end is_R_or_C<|MERGE_RESOLUTION|>--- conflicted
+++ resolved
@@ -51,14 +51,8 @@
   norm_mul' := abs_mul,
   .. complex.field, .. complex.normed_group }
 
-@[simp] lemma norm_eq_abs (z : ℂ) : ∥z∥ = abs z := rfl
-
 instance : nondiscrete_normed_field ℂ :=
-<<<<<<< HEAD
-{ non_trivial := ⟨2, by rw complex.norm_eq_abs; norm_num⟩, .. complex.normed_field }
-=======
 { non_trivial := ⟨2, by simp; norm_num⟩ }
->>>>>>> 4cf20164
 
 instance {R : Type*} [normed_field R] [normed_algebra R ℝ] : normed_algebra R ℂ :=
 { norm_smul_le := λ r x, begin
