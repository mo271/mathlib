/-
Copyright (c) 2021 Anatole Dedecker. All rights reserved.
Released under Apache 2.0 license as described in the file LICENSE.
Authors: Anatole Dedecker, Eric Wieser
-/
import analysis.specific_limits.basic
import analysis.analytic.basic
import analysis.complex.basic
import data.nat.choose.cast
import data.finset.noncomm_prod

/-!
# Exponential in a Banach algebra

In this file, we define `exp : 𝔸 → 𝔸`, the exponential map in a topological algebra `𝔸` over a
field `𝕂`.

While for most interesting results we need `𝔸` to be normed algebra, we do not require this in the
definition in order to make `exp` independent of a particular choice of norm. The definition also
does not require that `𝔸` be complete, but we need to assume it for most results.

We then prove some basic results, but we avoid importing derivatives here to minimize dependencies.
Results involving derivatives and comparisons with `real.exp` and `complex.exp` can be found in
`analysis/special_functions/exponential`.

## Main results

We prove most result for an arbitrary field `𝕂`, and then specialize to `𝕂 = ℝ` or `𝕂 = ℂ`.

### General case

- `exp_add_of_commute_of_mem_ball` : if `𝕂` has characteristic zero, then given two commuting
  elements `x` and `y` in the disk of convergence, we have
  `exp (x+y) = (exp x) * (exp y)`
- `exp_add_of_mem_ball` : if `𝕂` has characteristic zero and `𝔸` is commutative, then given two
  elements `x` and `y` in the disk of convergence, we have
  `exp (x+y) = (exp x) * (exp y)`
- `exp_neg_of_mem_ball` : if `𝕂` has characteristic zero and `𝔸` is a division ring, then given an
  element `x` in the disk of convergence, we have `exp (-x) = (exp x)⁻¹`.

### `𝕂 = ℝ` or `𝕂 = ℂ`

- `exp_series_radius_eq_top` : the `formal_multilinear_series` defining `exp` has infinite
  radius of convergence
- `exp_add_of_commute` : given two commuting elements `x` and `y`, we have
  `exp (x+y) = (exp x) * (exp y)`
- `exp_add` : if `𝔸` is commutative, then we have `exp (x+y) = (exp x) * (exp y)`
  for any `x` and `y`
- `exp_neg` : if `𝔸` is a division ring, then we have `exp (-x) = (exp x)⁻¹`.
- `exp_sum_of_commute` : the analogous result to `exp_add_of_commute` for `finset.sum`.
- `exp_sum` : the analogous result to `exp_add` for `finset.sum`.
- `exp_nsmul` : repeated addition in the domain corresponds to repeated multiplication in the
  codomain.
- `exp_zsmul` : repeated addition in the domain corresponds to repeated multiplication in the
  codomain.

### Other useful compatibility results

- `exp_eq_exp` : if `𝔸` is a normed algebra over two fields `𝕂` and `𝕂'`, then `exp = exp' 𝔸`

-/

open filter is_R_or_C continuous_multilinear_map normed_field asymptotics
open_locale nat topological_space big_operators ennreal

section topological_algebra

variables (𝕂 𝔸 : Type*) [field 𝕂] [ring 𝔸] [algebra 𝕂 𝔸] [topological_space 𝔸]
  [topological_ring 𝔸]

/-- `exp_series 𝕂 𝔸` is the `formal_multilinear_series` whose `n`-th term is the map
`(xᵢ) : 𝔸ⁿ ↦ (1/n! : 𝕂) • ∏ xᵢ`. Its sum is the exponential map `exp : 𝔸 → 𝔸`. -/
def exp_series : formal_multilinear_series 𝕂 𝔸 𝔸 :=
λ n, (n!⁻¹ : 𝕂) • continuous_multilinear_map.mk_pi_algebra_fin 𝕂 n 𝔸

variables {𝔸}

<<<<<<< HEAD
/-- `exp : 𝔸 → 𝔸` is the exponential map determined by the action of `𝕂` on `𝔸`.
It is defined as the sum of the `formal_multilinear_series` `exp_series 𝕂 𝔸`. -/
noncomputable def exp [algebra ℚ 𝔸] (x : 𝔸) : 𝔸 := (exp_series ℚ 𝔸).sum x
=======
/-- `exp 𝕂 : 𝔸 → 𝔸` is the exponential map determined by the action of `𝕂` on `𝔸`.
It is defined as the sum of the `formal_multilinear_series` `exp_series 𝕂 𝔸`.

Note that when `𝔸 = matrix n n 𝕂`, this is the **Matrix Exponential**; see
[`analysis.normed_space.matrix_exponential`](../matrix_exponential) for lemmas specific to that
case. -/
noncomputable def exp (x : 𝔸) : 𝔸 := (exp_series 𝕂 𝔸).sum x
>>>>>>> b38aee47

variables {𝕂}

lemma exp_series_apply_eq (x : 𝔸) (n : ℕ) : exp_series 𝕂 𝔸 n (λ _, x) = (n!⁻¹ : 𝕂) • x^n :=
by simp [exp_series]

lemma exp_series_apply_eq' (x : 𝔸) :
  (λ n, exp_series 𝕂 𝔸 n (λ _, x)) = (λ n, (n!⁻¹ : 𝕂) • x^n) :=
funext (exp_series_apply_eq x)

lemma exp_series_sum_eq (x : 𝔸) : (exp_series 𝕂 𝔸).sum x = ∑' (n : ℕ), (n!⁻¹ : 𝕂) • x^n :=
tsum_congr (λ n, exp_series_apply_eq x n)

<<<<<<< HEAD
lemma exp_series_sum_eq_rat [algebra ℚ 𝔸] :
  (exp_series 𝕂 𝔸).sum = (exp_series ℚ 𝔸).sum :=
by { ext, simp_rw [exp_series_sum_eq, inv_nat_cast_smul_eq 𝕂 ℚ] }

lemma exp_series_eq_exp_series_rat [algebra ℚ 𝔸] (n : ℕ) (x : 𝔸) :
  exp_series 𝕂 𝔸 n (λ _, x) = exp_series ℚ 𝔸 n (λ _, x) :=
by rw [exp_series_apply_eq, exp_series_apply_eq, inv_nat_cast_smul_eq 𝕂 ℚ]

lemma exp_eq_tsum [algebra ℚ 𝔸] : exp = (λ x : 𝔸, ∑' (n : ℕ), (n!⁻¹ : ℚ) • x^n) :=
funext exp_series_sum_eq

@[simp] lemma exp_zero [algebra ℚ 𝔸] [t2_space 𝔸] : exp (0 : 𝔸) = 1 :=
=======
lemma exp_eq_tsum : exp 𝕂 = (λ x : 𝔸, ∑' (n : ℕ), (n!⁻¹ : 𝕂) • x^n) :=
funext exp_series_sum_eq

@[simp] lemma exp_zero [t2_space 𝔸] : exp 𝕂 (0 : 𝔸) = 1 :=
>>>>>>> b38aee47
begin
  suffices : (λ x : 𝔸, ∑' (n : ℕ), (n!⁻¹ : ℚ) • x^n) 0 = ∑' (n : ℕ), if n = 0 then 1 else 0,
  { have key : ∀ n ∉ ({0} : finset ℕ), (if n = 0 then (1 : 𝔸) else 0) = 0,
      from λ n hn, if_neg (finset.not_mem_singleton.mp hn),
    rw [exp_eq_tsum, this, tsum_eq_sum key, finset.sum_singleton],
    simp },
  refine tsum_congr (λ n, _),
  split_ifs with h h;
  simp [h]
end

lemma star_exp [t2_space 𝔸] [star_ring 𝔸] [has_continuous_star 𝔸] (x : 𝔸) :
  star (exp 𝕂 x) = exp 𝕂 (star x) :=
by simp_rw [exp_eq_tsum, ←star_pow, ←star_inv_nat_cast_smul, ←tsum_star]

variables (𝕂)

lemma commute.exp_right [algebra ℚ 𝔸] [t2_space 𝔸] {x y : 𝔸} (h : commute x y) :
  commute x (exp y) :=
begin
  rw exp_eq_tsum,
  exact commute.tsum_right x (λ n, (h.pow_right n).smul_right _),
end

lemma commute.exp_left [algebra ℚ 𝔸] [t2_space 𝔸] {x y : 𝔸} (h : commute x y) :
  commute (exp x) y :=
h.symm.exp_right.symm

lemma commute.exp [algebra ℚ 𝔸] [t2_space 𝔸] {x y : 𝔸} (h : commute x y) :
  commute (exp x) (exp y) :=
h.exp_left.exp_right

end topological_algebra

section topological_division_algebra
variables {𝕂 𝔸 : Type*} [field 𝕂] [division_ring 𝔸] [algebra 𝕂 𝔸] [topological_space 𝔸]
  [topological_ring 𝔸]

lemma exp_series_apply_eq_div (x : 𝔸) (n : ℕ) : exp_series 𝕂 𝔸 n (λ _, x) = x^n / n! :=
by rw [div_eq_mul_inv, ←(nat.cast_commute n! (x ^ n)).inv_left₀.eq, ←smul_eq_mul,
    exp_series_apply_eq, inv_nat_cast_smul_eq _ _ _ _]

lemma exp_series_apply_eq_div' (x : 𝔸) : (λ n, exp_series 𝕂 𝔸 n (λ _, x)) = (λ n, x^n / n!) :=
funext (exp_series_apply_eq_div x)

lemma exp_series_sum_eq_div (x : 𝔸) : (exp_series 𝕂 𝔸).sum x = ∑' (n : ℕ), x^n / n! :=
tsum_congr (exp_series_apply_eq_div x)

<<<<<<< HEAD
lemma exp_eq_tsum_div [algebra ℚ 𝔸] : exp = (λ x : 𝔸, ∑' (n : ℕ), x^n / n!) :=
=======
lemma exp_eq_tsum_div : exp 𝕂 = (λ x : 𝔸, ∑' (n : ℕ), x^n / n!) :=
>>>>>>> b38aee47
funext exp_series_sum_eq_div

end topological_division_algebra

section normed

section any_field_any_algebra

variables {𝕂 𝔸 𝔹 : Type*} [nondiscrete_normed_field 𝕂]
variables [normed_ring 𝔸] [normed_ring 𝔹] [normed_algebra 𝕂 𝔸] [normed_algebra 𝕂 𝔹]

lemma norm_exp_series_summable_of_mem_ball (x : 𝔸)
  (hx : x ∈ emetric.ball (0 : 𝔸) (exp_series 𝕂 𝔸).radius) :
  summable (λ n, ∥exp_series 𝕂 𝔸 n (λ _, x)∥) :=
(exp_series 𝕂 𝔸).summable_norm_apply hx

lemma norm_exp_series_summable_of_mem_ball' (x : 𝔸)
  (hx : x ∈ emetric.ball (0 : 𝔸) (exp_series 𝕂 𝔸).radius) :
  summable (λ n, ∥(n!⁻¹ : 𝕂) • x^n∥) :=
begin
  change summable (norm ∘ _),
  rw ← exp_series_apply_eq',
  exact norm_exp_series_summable_of_mem_ball x hx
end

section complete_algebra

variables [complete_space 𝔸]

lemma exp_series_summable_of_mem_ball (x : 𝔸)
  (hx : x ∈ emetric.ball (0 : 𝔸) (exp_series 𝕂 𝔸).radius) :
  summable (λ n, exp_series 𝕂 𝔸 n (λ _, x)) :=
summable_of_summable_norm (norm_exp_series_summable_of_mem_ball x hx)

lemma exp_series_summable_of_mem_ball' (x : 𝔸)
  (hx : x ∈ emetric.ball (0 : 𝔸) (exp_series 𝕂 𝔸).radius) :
  summable (λ n, (n!⁻¹ : 𝕂) • x^n) :=
summable_of_summable_norm (norm_exp_series_summable_of_mem_ball' x hx)

<<<<<<< HEAD
lemma exp_series_has_sum_exp_of_mem_ball [algebra ℚ 𝔸] (x : 𝔸)
=======
lemma exp_series_has_sum_exp_of_mem_ball (x : 𝔸)
>>>>>>> b38aee47
  (hx : x ∈ emetric.ball (0 : 𝔸) (exp_series 𝕂 𝔸).radius) :
  has_sum (λ n, exp_series 𝕂 𝔸 n (λ _, x)) (exp x) :=
by simpa only [exp, exp_series_sum_eq_rat] using
  formal_multilinear_series.has_sum (exp_series 𝕂 𝔸) hx

lemma exp_series_has_sum_exp_of_mem_ball' [algebra ℚ 𝔸] (x : 𝔸)
  (hx : x ∈ emetric.ball (0 : 𝔸) (exp_series 𝕂 𝔸).radius) :
  has_sum (λ n, (n!⁻¹ : 𝕂) • x^n) (exp x) :=
begin
  rw ← exp_series_apply_eq',
  exact exp_series_has_sum_exp_of_mem_ball x hx
end

<<<<<<< HEAD
lemma has_fpower_series_on_ball_exp_of_radius_pos [algebra ℚ 𝔸] (h : 0 < (exp_series 𝕂 𝔸).radius) :
  has_fpower_series_on_ball (exp) (exp_series 𝕂 𝔸) 0 (exp_series 𝕂 𝔸).radius :=
by simpa only [exp, exp_series_sum_eq_rat] using (exp_series 𝕂 𝔸).has_fpower_series_on_ball h
=======
lemma has_fpower_series_on_ball_exp_of_radius_pos (h : 0 < (exp_series 𝕂 𝔸).radius) :
  has_fpower_series_on_ball (exp 𝕂) (exp_series 𝕂 𝔸) 0 (exp_series 𝕂 𝔸).radius :=
(exp_series 𝕂 𝔸).has_fpower_series_on_ball h
>>>>>>> b38aee47

lemma has_fpower_series_at_exp_zero_of_radius_pos [algebra ℚ 𝔸] (h : 0 < (exp_series 𝕂 𝔸).radius) :
  has_fpower_series_at (exp) (exp_series 𝕂 𝔸) 0 :=
by simpa only [exp, exp_series_sum_eq_rat]
  using (has_fpower_series_on_ball_exp_of_radius_pos h).has_fpower_series_at

lemma continuous_on_exp [algebra ℚ 𝔸] :
  continuous_on (exp : 𝔸 → 𝔸) (emetric.ball 0 (exp_series 𝕂 𝔸).radius) :=
by simpa only [exp, exp_series_sum_eq_rat] using formal_multilinear_series.continuous_on

lemma analytic_at_exp_of_mem_ball [algebra ℚ 𝔸] (x : 𝔸)
  (hx : x ∈ emetric.ball (0 : 𝔸) (exp_series 𝕂 𝔸).radius) :
  analytic_at 𝕂 (exp) x:=
begin
  by_cases h : (exp_series 𝕂 𝔸).radius = 0,
  { rw h at hx, exact (ennreal.not_lt_zero hx).elim },
  { have h := pos_iff_ne_zero.mpr h,
    exact (has_fpower_series_on_ball_exp_of_radius_pos h).analytic_at_of_mem hx }
end

/-- In a Banach-algebra `𝔸` over a normed field `𝕂` of characteristic zero, if `x` and `y` are
in the disk of convergence and commute, then `exp (x + y) = (exp x) * (exp y)`. -/
lemma exp_add_of_commute_of_mem_ball [algebra ℚ 𝔸]
  {x y : 𝔸} (hxy : commute x y) (hx : x ∈ emetric.ball (0 : 𝔸) (exp_series 𝕂 𝔸).radius)
  (hy : y ∈ emetric.ball (0 : 𝔸) (exp_series 𝕂 𝔸).radius) :
  exp (x + y) = (exp x) * (exp y) :=
begin
  rw [exp_eq_tsum, tsum_mul_tsum_eq_tsum_sum_antidiagonal_of_summable_norm
        (norm_exp_series_summable_of_mem_ball' x hx) (norm_exp_series_summable_of_mem_ball' y hy)],
  dsimp only,
  conv_lhs {congr, funext, rw [hxy.add_pow' _, finset.smul_sum]},
  refine tsum_congr (λ n, finset.sum_congr rfl $ λ kl hkl, _),
  rw [nsmul_eq_smul_cast 𝕂, smul_smul, smul_mul_smul, ← (finset.nat.mem_antidiagonal.mp hkl),
      nat.cast_add_choose, (finset.nat.mem_antidiagonal.mp hkl)],
  congr' 1,
  have : (n! : 𝕂) ≠ 0 := nat.cast_ne_zero.mpr n.factorial_ne_zero,
  field_simp [this]
end

/-- `exp x` has explicit two-sided inverse `exp (-x)`. -/
noncomputable def invertible_exp_of_mem_ball [algebra ℚ 𝔸] {x : 𝔸}
  (hx : x ∈ emetric.ball (0 : 𝔸) (exp_series 𝕂 𝔸).radius) : invertible (exp x) :=
{ inv_of := exp (-x),
  inv_of_mul_self := begin
    have hnx : -x ∈ emetric.ball (0 : 𝔸) (exp_series 𝕂 𝔸).radius,
    { rw [emetric.mem_ball, ←neg_zero, edist_neg_neg],
      exact hx },
    rw [←exp_add_of_commute_of_mem_ball (commute.neg_left $ commute.refl x) hnx hx, neg_add_self,
      exp_zero],
  end,
  mul_inv_of_self := begin
    have hnx : -x ∈ emetric.ball (0 : 𝔸) (exp_series 𝕂 𝔸).radius,
    { rw [emetric.mem_ball, ←neg_zero, edist_neg_neg],
      exact hx },
    rw [←exp_add_of_commute_of_mem_ball (commute.neg_right $ commute.refl x) hx hnx, add_neg_self,
      exp_zero],
  end }

lemma is_unit_exp_of_mem_ball [algebra ℚ 𝔸] {x : 𝔸}
  (hx : x ∈ emetric.ball (0 : 𝔸) (exp_series 𝕂 𝔸).radius) : is_unit (exp x) :=
@is_unit_of_invertible _ _ _ (invertible_exp_of_mem_ball hx)

lemma inv_of_exp_of_mem_ball [algebra ℚ 𝔸] {x : 𝔸}
  (hx : x ∈ emetric.ball (0 : 𝔸) (exp_series 𝕂 𝔸).radius) [invertible (exp x)] :
  ⅟(exp x) = exp (-x) :=
by { letI := invertible_exp_of_mem_ball hx, convert (rfl : ⅟(exp x) = _) }

/-- Any continuous ring homomorphism commutes with `exp`. -/
lemma map_exp_of_mem_ball [algebra ℚ 𝔸] [algebra ℚ 𝔹] {F} [ring_hom_class F 𝔸 𝔹] (f : F) (hf : continuous f) (x : 𝔸)
  (hx : x ∈ emetric.ball (0 : 𝔸) (exp_series 𝕂 𝔸).radius) :
  f (exp x) = exp (f x) :=
begin
  rw [exp_eq_tsum, exp_eq_tsum],
  refine ((exp_series_summable_of_mem_ball' _ hx).has_sum.map f hf).tsum_eq.symm.trans _,
  dsimp only [function.comp],
  simp_rw [one_div, map_inv_nat_cast_smul f 𝕂 𝕂, map_pow],
end

end complete_algebra

lemma algebra_map_exp_comm_of_mem_ball [algebra ℚ 𝔸] [char_zero 𝕂] [complete_space 𝕂] (x : 𝕂)
  (hx : x ∈ emetric.ball (0 : 𝕂) (exp_series 𝕂 𝕂).radius) :
  algebra_map 𝕂 𝔸 (exp x) = exp (algebra_map 𝕂 𝔸 x) :=
map_exp_of_mem_ball _ (algebra_map_clm _ _).continuous _ hx

end any_field_any_algebra

section any_field_division_algebra

variables {𝕂 𝔸 : Type*} [nondiscrete_normed_field 𝕂] [normed_division_ring 𝔸] [normed_algebra 𝕂 𝔸]

variables (𝕂)

lemma norm_exp_series_div_summable_of_mem_ball (x : 𝔸)
<<<<<<< HEAD
=======
  (hx : x ∈ emetric.ball (0 : 𝔸) (exp_series 𝕂 𝔸).radius) :
  summable (λ n, ∥x^n / n!∥) :=
begin
  change summable (norm ∘ _),
  rw ← exp_series_apply_eq_div' x,
  exact norm_exp_series_summable_of_mem_ball x hx
end

lemma exp_series_div_summable_of_mem_ball [complete_space 𝔸] (x : 𝔸)
  (hx : x ∈ emetric.ball (0 : 𝔸) (exp_series 𝕂 𝔸).radius) : summable (λ n, x^n / n!) :=
summable_of_summable_norm (norm_exp_series_div_summable_of_mem_ball 𝕂 x hx)

lemma exp_series_div_has_sum_exp_of_mem_ball [complete_space 𝔸] (x : 𝔸)
  (hx : x ∈ emetric.ball (0 : 𝔸) (exp_series 𝕂 𝔸).radius) : has_sum (λ n, x^n / n!) (exp 𝕂 x) :=
begin
  rw ← exp_series_apply_eq_div' x,
  exact exp_series_has_sum_exp_of_mem_ball x hx
end

variables {𝕂}

lemma exp_neg_of_mem_ball [char_zero 𝕂] [complete_space 𝔸] {x : 𝔸}
>>>>>>> b38aee47
  (hx : x ∈ emetric.ball (0 : 𝔸) (exp_series 𝕂 𝔸).radius) :
  summable (λ n, ∥x^n / n!∥) :=
begin
  change summable (norm ∘ _),
  rw ← exp_series_apply_eq_div' x,
  exact norm_exp_series_summable_of_mem_ball x hx
end

lemma exp_series_div_summable_of_mem_ball [complete_space 𝔸] (x : 𝔸)
  (hx : x ∈ emetric.ball (0 : 𝔸) (exp_series 𝕂 𝔸).radius) : summable (λ n, x^n / n!) :=
summable_of_summable_norm (norm_exp_series_div_summable_of_mem_ball 𝕂 x hx)

lemma exp_series_div_has_sum_exp_of_mem_ball [complete_space 𝔸] (x : 𝔸)
  (hx : x ∈ emetric.ball (0 : 𝔸) (exp_series 𝕂 𝔸).radius) : has_sum (λ n, x^n / n!) (exp x) :=
begin
  rw ← exp_series_apply_eq_div' x,
  exact exp_series_has_sum_exp_of_mem_ball x hx
end

variables {𝕂}

lemma exp_neg_of_mem_ball [algebra ℚ 𝔸] [complete_space 𝔸] {x : 𝔸}
  (hx : x ∈ emetric.ball (0 : 𝔸) (exp_series 𝕂 𝔸).radius) :
  exp (-x) = (exp x)⁻¹ :=
begin
  letI := invertible_exp_of_mem_ball hx,
  exact inv_of_eq_inv (exp x),
end

end any_field_division_algebra


section any_field_comm_algebra

variables {𝕂 𝔸 : Type*} [nondiscrete_normed_field 𝕂] [normed_comm_ring 𝔸] [normed_algebra 𝕂 𝔸]
  [complete_space 𝔸]

/-- In a commutative Banach-algebra `𝔸` over a normed field `𝕂` of characteristic zero,
`exp (x+y) = (exp x) * (exp y)` for all `x`, `y` in the disk of convergence. -/
lemma exp_add_of_mem_ball [algebra ℚ 𝔸] {x y : 𝔸}
  (hx : x ∈ emetric.ball (0 : 𝔸) (exp_series 𝕂 𝔸).radius)
  (hy : y ∈ emetric.ball (0 : 𝔸) (exp_series 𝕂 𝔸).radius) :
  exp (x + y) = (exp x) * (exp y) :=
exp_add_of_commute_of_mem_ball (commute.all x y) hx hy

end any_field_comm_algebra

section is_R_or_C

section any_algebra

variables (𝕂 𝔸 𝔹 : Type*) [is_R_or_C 𝕂] [normed_ring 𝔸] [normed_algebra 𝕂 𝔸]
variables [normed_ring 𝔹] [normed_algebra 𝕂 𝔹]

/-- In a normed algebra `𝔸` over `𝕂 = ℝ` or `𝕂 = ℂ`, the series defining the exponential map
has an infinite radius of convergence. -/
lemma exp_series_radius_eq_top : (exp_series 𝕂 𝔸).radius = ∞ :=
begin
  refine (exp_series 𝕂 𝔸).radius_eq_top_of_summable_norm (λ r, _),
  refine summable_of_norm_bounded_eventually _ (real.summable_pow_div_factorial r) _,
  filter_upwards [eventually_cofinite_ne 0] with n hn,
  rw [norm_mul, norm_norm (exp_series 𝕂 𝔸 n), exp_series, norm_smul, norm_inv, norm_pow,
      nnreal.norm_eq, norm_eq_abs, abs_cast_nat, mul_comm, ←mul_assoc, ←div_eq_mul_inv],
  have : ∥continuous_multilinear_map.mk_pi_algebra_fin 𝕂 n 𝔸∥ ≤ 1 :=
    norm_mk_pi_algebra_fin_le_of_pos (nat.pos_of_ne_zero hn),
  exact mul_le_of_le_one_right (div_nonneg (pow_nonneg r.coe_nonneg n) n!.cast_nonneg) this
end

lemma exp_series_radius_pos : 0 < (exp_series 𝕂 𝔸).radius :=
begin
  rw exp_series_radius_eq_top,
  exact with_top.zero_lt_top
end

variables {𝕂 𝔸 𝔹}

lemma norm_exp_series_summable (x : 𝔸) : summable (λ n, ∥exp_series 𝕂 𝔸 n (λ _, x)∥) :=
norm_exp_series_summable_of_mem_ball x ((exp_series_radius_eq_top 𝕂 𝔸).symm ▸ edist_lt_top _ _)

lemma norm_exp_series_summable' (x : 𝔸) : summable (λ n, ∥(n!⁻¹ : 𝕂) • x^n∥) :=
norm_exp_series_summable_of_mem_ball' x ((exp_series_radius_eq_top 𝕂 𝔸).symm ▸ edist_lt_top _ _)

section complete_algebra

variables [complete_space 𝔸]

lemma exp_series_summable (x : 𝔸) : summable (λ n, exp_series 𝕂 𝔸 n (λ _, x)) :=
summable_of_summable_norm (norm_exp_series_summable x)

lemma exp_series_summable' (x : 𝔸) : summable (λ n, (n!⁻¹ : 𝕂) • x^n) :=
summable_of_summable_norm (norm_exp_series_summable' x)

<<<<<<< HEAD
variables [algebra ℚ 𝔸]

lemma exp_series_has_sum_exp (x : 𝔸) :
  has_sum (λ n, exp_series 𝕂 𝔸 n (λ _, x)) (exp x) :=
=======
lemma exp_series_has_sum_exp (x : 𝔸) : has_sum (λ n, exp_series 𝕂 𝔸 n (λ _, x)) (exp 𝕂 x) :=
>>>>>>> b38aee47
exp_series_has_sum_exp_of_mem_ball x ((exp_series_radius_eq_top 𝕂 𝔸).symm ▸ edist_lt_top _ _)

lemma exp_series_has_sum_exp' (x : 𝔸) :
  has_sum (λ n, (n!⁻¹ : 𝕂) • x^n) (exp x):=
exp_series_has_sum_exp_of_mem_ball' x ((exp_series_radius_eq_top 𝕂 𝔸).symm ▸ edist_lt_top _ _)

lemma exp_has_fpower_series_on_ball :
  has_fpower_series_on_ball (exp) (exp_series 𝕂 𝔸) 0 ∞ :=
exp_series_radius_eq_top 𝕂 𝔸 ▸
  has_fpower_series_on_ball_exp_of_radius_pos (exp_series_radius_pos _ _)

lemma exp_has_fpower_series_at_zero :
  has_fpower_series_at (exp) (exp_series 𝕂 𝔸) 0 :=
exp_has_fpower_series_on_ball.has_fpower_series_at

<<<<<<< HEAD
section
include 𝕂
lemma exp_continuous : continuous (exp : 𝔸 → 𝔸) :=
=======
lemma exp_continuous : continuous (exp 𝕂 : 𝔸 → 𝔸) :=
>>>>>>> b38aee47
begin
  rw [continuous_iff_continuous_on_univ, ← metric.eball_top_eq_univ (0 : 𝔸),
      ← exp_series_radius_eq_top 𝕂 𝔸],
  exact continuous_on_exp
end
end

lemma exp_analytic (x : 𝔸) :
  analytic_at 𝕂 (exp) x :=
analytic_at_exp_of_mem_ball x ((exp_series_radius_eq_top 𝕂 𝔸).symm ▸ edist_lt_top _ _)

/-- In a Banach-algebra `𝔸` over `𝕂 = ℝ` or `𝕂 = ℂ`, if `x` and `y` commute, then
`exp (x+y) = (exp x) * (exp y)`. -/
lemma exp_add_of_commute
  {x y : 𝔸} (hxy : commute x y) :
  exp (x + y) = (exp x) * (exp y) :=
exp_add_of_commute_of_mem_ball hxy ((exp_series_radius_eq_top 𝕂 𝔸).symm ▸ edist_lt_top _ _)
  ((exp_series_radius_eq_top 𝕂 𝔸).symm ▸ edist_lt_top _ _)

section
variables (𝕂)

/-- `exp x` has explicit two-sided inverse `exp (-x)`. -/
noncomputable def invertible_exp (x : 𝔸) : invertible (exp x) :=
invertible_exp_of_mem_ball $ (exp_series_radius_eq_top 𝕂 𝔸).symm ▸ edist_lt_top _ _

lemma is_unit_exp (x : 𝔸) : is_unit (exp x) :=
is_unit_exp_of_mem_ball $ (exp_series_radius_eq_top 𝕂 𝔸).symm ▸ edist_lt_top _ _

lemma inv_of_exp (x : 𝔸) [invertible (exp x)] :
  ⅟(exp x) = exp (-x) :=
inv_of_exp_of_mem_ball $ (exp_series_radius_eq_top 𝕂 𝔸).symm ▸ edist_lt_top _ _

lemma ring.inverse_exp (x : 𝔸) : ring.inverse (exp x) = exp (-x) :=
begin
  letI := invertible_exp x,
  exact ring.inverse_invertible _,
end

end

/-- In a Banach-algebra `𝔸` over `𝕂 = ℝ` or `𝕂 = ℂ`, if a family of elements `f i` mutually
commute then `exp (∑ i, f i) = ∏ i, exp (f i)`. -/
lemma exp_sum_of_commute {ι} (s : finset ι) (f : ι → 𝔸)
  (h : ∀ (i ∈ s) (j ∈ s), commute (f i) (f j)) :
  exp (∑ i in s, f i) = s.noncomm_prod (λ i, exp (f i))
    (λ i hi j hj, (h i hi j hj).exp) :=
begin
  classical,
  induction s using finset.induction_on with a s ha ih,
  { simp },
  rw [finset.noncomm_prod_insert_of_not_mem _ _ _ _ ha, finset.sum_insert ha,
      exp_add_of_commute, ih],
  refine commute.sum_right _ _ _ _,
  intros i hi,
  exact h _ (finset.mem_insert_self _ _) _ (finset.mem_insert_of_mem hi),
end

lemma exp_nsmul (n : ℕ) (x : 𝔸) :
  exp (n • x) = exp x ^ n :=
begin
  induction n with n ih,
  { rw [zero_smul, pow_zero, exp_zero], },
  { rw [succ_nsmul, pow_succ, exp_add_of_commute ((commute.refl x).smul_right n), ih] }
end

variables (𝕂)

/-- Any continuous ring homomorphism commutes with `exp`. -/
lemma map_exp {F} [ring_hom_class F 𝔸 𝔹] (f : F) (hf : continuous f) (x : 𝔸) :
  f (exp x) = exp (f x) :=
map_exp_of_mem_ball f hf x $ (exp_series_radius_eq_top 𝕂 𝔸).symm ▸ edist_lt_top _ _

lemma exp_smul {G} [monoid G] [mul_semiring_action G 𝔸] [has_continuous_const_smul G 𝔸]
  (g : G) (x : 𝔸) :
  exp (g • x) = g • exp x :=
(map_exp (mul_semiring_action.to_ring_hom G 𝔸 g) (continuous_const_smul _) x).symm

lemma exp_units_conj (y : 𝔸ˣ) (x : 𝔸)  :
  exp (y * x * ↑(y⁻¹) : 𝔸) = y * exp x * ↑(y⁻¹) :=
exp_smul _ (conj_act.to_conj_act y) x

lemma exp_units_conj' (y : 𝔸ˣ) (x : 𝔸)  :
  exp (↑(y⁻¹) * x * y) = ↑(y⁻¹) * exp x * y :=
exp_units_conj _ _ _

@[simp] lemma prod.fst_exp [complete_space 𝔹] (x : 𝔸 × 𝔹) : (exp x).fst = exp x.fst :=
map_exp _ (ring_hom.fst 𝔸 𝔹) continuous_fst x

@[simp] lemma prod.snd_exp [complete_space 𝔹] (x : 𝔸 × 𝔹) : (exp x).snd = exp x.snd :=
map_exp _ (ring_hom.snd 𝔸 𝔹) continuous_snd x

@[simp] lemma pi.exp_apply {ι : Type*} {𝔸 : ι → Type*} [fintype ι]
  [Π i, normed_ring (𝔸 i)] [Π i, normed_algebra 𝕂 (𝔸 i)] [Π i, complete_space (𝔸 i)]
  (x : Π i, 𝔸 i) (i : ι) :
  exp x i = exp (x i) :=
begin
  -- Lean struggles to infer this instance due to it wanting `[Π i, semi_normed_ring (𝔸 i)]`
  letI : normed_algebra 𝕂 (Π i, 𝔸 i) := pi.normed_algebra _,
  exact map_exp _ (pi.eval_ring_hom 𝔸 i) (continuous_apply _) x
end

lemma pi.exp_def {ι : Type*} {𝔸 : ι → Type*} [fintype ι]
  [Π i, normed_ring (𝔸 i)] [Π i, normed_algebra 𝕂 (𝔸 i)] [Π i, complete_space (𝔸 i)]
  (x : Π i, 𝔸 i) :
  exp x = λ i, exp (x i) :=
funext $ pi.exp_apply 𝕂 x

lemma function.update_exp {ι : Type*} {𝔸 : ι → Type*} [fintype ι] [decidable_eq ι]
  [Π i, normed_ring (𝔸 i)] [Π i, normed_algebra 𝕂 (𝔸 i)] [Π i, complete_space (𝔸 i)]
  (x : Π i, 𝔸 i) (j : ι) (xj : 𝔸 j) :
  function.update (exp x) j (exp xj) = exp (function.update x j xj) :=
begin
  ext i,
  simp_rw [pi.exp_def],
  exact (function.apply_update (λ i, exp) x j xj i).symm,
end

end complete_algebra

lemma algebra_map_exp_comm (x : 𝕂) :
  algebra_map 𝕂 𝔸 (exp x) = exp (algebra_map 𝕂 𝔸 x) :=
algebra_map_exp_comm_of_mem_ball x $
  (exp_series_radius_eq_top 𝕂 𝕂).symm ▸ edist_lt_top _ _

end any_algebra

section division_algebra

variables {𝕂 𝔸 : Type*} [is_R_or_C 𝕂] [normed_division_ring 𝔸] [normed_algebra 𝕂 𝔸]

variables (𝕂)

lemma norm_exp_series_div_summable (x : 𝔸) : summable (λ n, ∥x^n / n!∥) :=
norm_exp_series_div_summable_of_mem_ball 𝕂 x
  ((exp_series_radius_eq_top 𝕂 𝔸).symm ▸ edist_lt_top _ _)

variables [complete_space 𝔸]

lemma exp_series_div_summable (x : 𝔸) : summable (λ n, x^n / n!) :=
summable_of_summable_norm (norm_exp_series_div_summable 𝕂 x)

<<<<<<< HEAD
lemma exp_series_div_has_sum_exp (x : 𝔸) : has_sum (λ n, x^n / n!) (exp x):=
exp_series_div_has_sum_exp_of_mem_ball 𝕂 x
  ((exp_series_radius_eq_top 𝕂 𝔸).symm ▸ edist_lt_top _ _)

variables {𝕂} [algebra ℚ 𝔸]

lemma exp_neg (x : 𝔸) : exp (-x) = (exp x)⁻¹ :=
=======
lemma exp_series_div_has_sum_exp (x : 𝔸) : has_sum (λ n, x^n / n!) (exp 𝕂 x):=
exp_series_div_has_sum_exp_of_mem_ball 𝕂 x
  ((exp_series_radius_eq_top 𝕂 𝔸).symm ▸ edist_lt_top _ _)

variables {𝕂}

lemma exp_neg (x : 𝔸) : exp 𝕂 (-x) = (exp 𝕂 x)⁻¹ :=
>>>>>>> b38aee47
exp_neg_of_mem_ball $ (exp_series_radius_eq_top 𝕂 𝔸).symm ▸ edist_lt_top _ _

lemma exp_zsmul (z : ℤ) (x : 𝔸) : exp (z • x) = (exp x) ^ z :=
begin
  obtain ⟨n, rfl | rfl⟩ := z.eq_coe_or_neg,
  { rw [zpow_coe_nat, coe_nat_zsmul, exp_nsmul] },
  { rw [zpow_neg₀, zpow_coe_nat, neg_smul, exp_neg, coe_nat_zsmul, exp_nsmul] },
end

lemma exp_conj (y : 𝔸) (x : 𝔸) (hy : y ≠ 0) :
  exp (y * x * y⁻¹) = y * exp x * y⁻¹ :=
exp_units_conj _ (units.mk0 y hy) x

lemma exp_conj' (y : 𝔸) (x : 𝔸)  (hy : y ≠ 0) :
  exp (y⁻¹ * x * y) = y⁻¹ * exp x * y :=
exp_units_conj' _ (units.mk0 y hy) x

end division_algebra

section comm_algebra

variables {𝕂 𝔸 : Type*} [is_R_or_C 𝕂] [normed_comm_ring 𝔸] [normed_algebra 𝕂 𝔸] [complete_space 𝔸]

variables  [algebra ℚ 𝔸]

/-- In a commutative Banach-algebra `𝔸` over `𝕂 = ℝ` or `𝕂 = ℂ`,
`exp (x+y) = (exp x) * (exp y)`. -/
lemma exp_add {x y : 𝔸} : exp (x + y) = (exp x) * (exp y) :=
exp_add_of_mem_ball ((exp_series_radius_eq_top 𝕂 𝔸).symm ▸ edist_lt_top _ _)
  ((exp_series_radius_eq_top 𝕂 𝔸).symm ▸ edist_lt_top _ _)

/-- A version of `exp_sum_of_commute` for a commutative Banach-algebra. -/
lemma exp_sum {ι} (s : finset ι) (f : ι → 𝔸) :
  exp (∑ i in s, f i) = ∏ i in s, exp (f i) :=
begin
  rw [exp_sum_of_commute, finset.noncomm_prod_eq_prod],
  exact λ i hi j hj, commute.all _ _,
end

end comm_algebra

end is_R_or_C

end normed

section scalar_tower

variables (𝕂 𝕂' 𝔸 : Type*) [field 𝕂] [field 𝕂'] [ring 𝔸] [algebra 𝕂 𝔸] [algebra 𝕂' 𝔸]
  [topological_space 𝔸] [topological_ring 𝔸]

/-- If a normed ring `𝔸` is a normed algebra over two fields, then they define the same
`exp_series` on `𝔸`. -/
lemma exp_series_eq_exp_series (n : ℕ) (x : 𝔸) :
  (exp_series 𝕂 𝔸 n (λ _, x)) = (exp_series 𝕂' 𝔸 n (λ _, x)) :=
by rw [exp_series_apply_eq, exp_series_apply_eq, inv_nat_cast_smul_eq 𝕂 𝕂']

<<<<<<< HEAD
end scalar_tower

lemma star_exp {𝕜 A : Type*} [is_R_or_C 𝕜] [normed_ring A] [normed_algebra 𝕜 A]
  [star_ring A] [normed_star_group A] [complete_space A]  [algebra ℚ A]
  [star_module 𝕜 A] (a : A) : star (exp a) = exp (star a) :=
begin
  rw exp_eq_tsum,
  have := continuous_linear_map.map_tsum
    (starₗᵢ 𝕜 : A ≃ₗᵢ⋆[𝕜] A).to_linear_isometry.to_continuous_linear_map
    (exp_series_summable' a),
  dsimp at this,
  convert this,
  funext,
  simp only [star_smul, star_pow, one_div, star_inv', star_nat_cast],
end
=======
/-- If a normed ring `𝔸` is a normed algebra over two fields, then they define the same
exponential function on `𝔸`. -/
lemma exp_eq_exp : (exp 𝕂 : 𝔸 → 𝔸) = exp 𝕂' :=
begin
  ext,
  rw [exp, exp],
  refine tsum_congr (λ n, _),
  rw exp_series_eq_exp_series 𝕂 𝕂' 𝔸 n x
end

lemma exp_ℝ_ℂ_eq_exp_ℂ_ℂ : (exp ℝ : ℂ → ℂ) = exp ℂ :=
exp_eq_exp ℝ ℂ ℂ

end scalar_tower
>>>>>>> b38aee47
<|MERGE_RESOLUTION|>--- conflicted
+++ resolved
@@ -75,19 +75,12 @@
 
 variables {𝔸}
 
-<<<<<<< HEAD
-/-- `exp : 𝔸 → 𝔸` is the exponential map determined by the action of `𝕂` on `𝔸`.
-It is defined as the sum of the `formal_multilinear_series` `exp_series 𝕂 𝔸`. -/
-noncomputable def exp [algebra ℚ 𝔸] (x : 𝔸) : 𝔸 := (exp_series ℚ 𝔸).sum x
-=======
 /-- `exp 𝕂 : 𝔸 → 𝔸` is the exponential map determined by the action of `𝕂` on `𝔸`.
 It is defined as the sum of the `formal_multilinear_series` `exp_series 𝕂 𝔸`.
 
-Note that when `𝔸 = matrix n n 𝕂`, this is the **Matrix Exponential**; see
 [`analysis.normed_space.matrix_exponential`](../matrix_exponential) for lemmas specific to that
 case. -/
-noncomputable def exp (x : 𝔸) : 𝔸 := (exp_series 𝕂 𝔸).sum x
->>>>>>> b38aee47
+noncomputable def exp [algebra ℚ 𝔸] (x : 𝔸) : 𝔸 := (exp_series ℚ 𝔸).sum x
 
 variables {𝕂}
 
@@ -101,7 +94,6 @@
 lemma exp_series_sum_eq (x : 𝔸) : (exp_series 𝕂 𝔸).sum x = ∑' (n : ℕ), (n!⁻¹ : 𝕂) • x^n :=
 tsum_congr (λ n, exp_series_apply_eq x n)
 
-<<<<<<< HEAD
 lemma exp_series_sum_eq_rat [algebra ℚ 𝔸] :
   (exp_series 𝕂 𝔸).sum = (exp_series ℚ 𝔸).sum :=
 by { ext, simp_rw [exp_series_sum_eq, inv_nat_cast_smul_eq 𝕂 ℚ] }
@@ -114,12 +106,6 @@
 funext exp_series_sum_eq
 
 @[simp] lemma exp_zero [algebra ℚ 𝔸] [t2_space 𝔸] : exp (0 : 𝔸) = 1 :=
-=======
-lemma exp_eq_tsum : exp 𝕂 = (λ x : 𝔸, ∑' (n : ℕ), (n!⁻¹ : 𝕂) • x^n) :=
-funext exp_series_sum_eq
-
-@[simp] lemma exp_zero [t2_space 𝔸] : exp 𝕂 (0 : 𝔸) = 1 :=
->>>>>>> b38aee47
 begin
   suffices : (λ x : 𝔸, ∑' (n : ℕ), (n!⁻¹ : ℚ) • x^n) 0 = ∑' (n : ℕ), if n = 0 then 1 else 0,
   { have key : ∀ n ∉ ({0} : finset ℕ), (if n = 0 then (1 : 𝔸) else 0) = 0,
@@ -131,8 +117,8 @@
   simp [h]
 end
 
-lemma star_exp [t2_space 𝔸] [star_ring 𝔸] [has_continuous_star 𝔸] (x : 𝔸) :
-  star (exp 𝕂 x) = exp 𝕂 (star x) :=
+lemma star_exp [algebra ℚ 𝔸] [t2_space 𝔸] [star_ring 𝔸] [has_continuous_star 𝔸] (x : 𝔸) :
+  star (exp x) = exp (star x) :=
 by simp_rw [exp_eq_tsum, ←star_pow, ←star_inv_nat_cast_smul, ←tsum_star]
 
 variables (𝕂)
@@ -168,11 +154,7 @@
 lemma exp_series_sum_eq_div (x : 𝔸) : (exp_series 𝕂 𝔸).sum x = ∑' (n : ℕ), x^n / n! :=
 tsum_congr (exp_series_apply_eq_div x)
 
-<<<<<<< HEAD
 lemma exp_eq_tsum_div [algebra ℚ 𝔸] : exp = (λ x : 𝔸, ∑' (n : ℕ), x^n / n!) :=
-=======
-lemma exp_eq_tsum_div : exp 𝕂 = (λ x : 𝔸, ∑' (n : ℕ), x^n / n!) :=
->>>>>>> b38aee47
 funext exp_series_sum_eq_div
 
 end topological_division_algebra
@@ -182,16 +164,16 @@
 section any_field_any_algebra
 
 variables {𝕂 𝔸 𝔹 : Type*} [nondiscrete_normed_field 𝕂]
-variables [normed_ring 𝔸] [normed_ring 𝔹] [normed_algebra 𝕂 𝔸] [normed_algebra 𝕂 𝔹]
+variables [algebra ℚ 𝔸] [normed_ring 𝔸] [normed_ring 𝔹] [normed_algebra 𝕂 𝔸] [normed_algebra 𝕂 𝔹]
 
 lemma norm_exp_series_summable_of_mem_ball (x : 𝔸)
   (hx : x ∈ emetric.ball (0 : 𝔸) (exp_series 𝕂 𝔸).radius) :
-  summable (λ n, ∥exp_series 𝕂 𝔸 n (λ _, x)∥) :=
+  summable (λ n, ∥exp_series ℚ 𝔸 n (λ _, x)∥) :=
 (exp_series 𝕂 𝔸).summable_norm_apply hx
 
-lemma norm_exp_series_summable_of_mem_ball' (x : 𝔸)
-  (hx : x ∈ emetric.ball (0 : 𝔸) (exp_series 𝕂 𝔸).radius) :
-  summable (λ n, ∥(n!⁻¹ : 𝕂) • x^n∥) :=
+lemma norm_exp_series_summable_of_mem_ball' [algebra ℚ 𝔸] (x : 𝔸)
+  (hx : x ∈ emetric.ball (0 : 𝔸) (exp_series 𝕂 𝔸).radius) :
+  summable (λ n, ∥(n!⁻¹ : ℚ) • x^n∥) :=
 begin
   change summable (norm ∘ _),
   rw ← exp_series_apply_eq',
@@ -212,11 +194,7 @@
   summable (λ n, (n!⁻¹ : 𝕂) • x^n) :=
 summable_of_summable_norm (norm_exp_series_summable_of_mem_ball' x hx)
 
-<<<<<<< HEAD
 lemma exp_series_has_sum_exp_of_mem_ball [algebra ℚ 𝔸] (x : 𝔸)
-=======
-lemma exp_series_has_sum_exp_of_mem_ball (x : 𝔸)
->>>>>>> b38aee47
   (hx : x ∈ emetric.ball (0 : 𝔸) (exp_series 𝕂 𝔸).radius) :
   has_sum (λ n, exp_series 𝕂 𝔸 n (λ _, x)) (exp x) :=
 by simpa only [exp, exp_series_sum_eq_rat] using
@@ -230,15 +208,9 @@
   exact exp_series_has_sum_exp_of_mem_ball x hx
 end
 
-<<<<<<< HEAD
 lemma has_fpower_series_on_ball_exp_of_radius_pos [algebra ℚ 𝔸] (h : 0 < (exp_series 𝕂 𝔸).radius) :
   has_fpower_series_on_ball (exp) (exp_series 𝕂 𝔸) 0 (exp_series 𝕂 𝔸).radius :=
 by simpa only [exp, exp_series_sum_eq_rat] using (exp_series 𝕂 𝔸).has_fpower_series_on_ball h
-=======
-lemma has_fpower_series_on_ball_exp_of_radius_pos (h : 0 < (exp_series 𝕂 𝔸).radius) :
-  has_fpower_series_on_ball (exp 𝕂) (exp_series 𝕂 𝔸) 0 (exp_series 𝕂 𝔸).radius :=
-(exp_series 𝕂 𝔸).has_fpower_series_on_ball h
->>>>>>> b38aee47
 
 lemma has_fpower_series_at_exp_zero_of_radius_pos [algebra ℚ 𝔸] (h : 0 < (exp_series 𝕂 𝔸).radius) :
   has_fpower_series_at (exp) (exp_series 𝕂 𝔸) 0 :=
@@ -333,8 +305,6 @@
 variables (𝕂)
 
 lemma norm_exp_series_div_summable_of_mem_ball (x : 𝔸)
-<<<<<<< HEAD
-=======
   (hx : x ∈ emetric.ball (0 : 𝔸) (exp_series 𝕂 𝔸).radius) :
   summable (λ n, ∥x^n / n!∥) :=
 begin
@@ -357,7 +327,6 @@
 variables {𝕂}
 
 lemma exp_neg_of_mem_ball [char_zero 𝕂] [complete_space 𝔸] {x : 𝔸}
->>>>>>> b38aee47
   (hx : x ∈ emetric.ball (0 : 𝔸) (exp_series 𝕂 𝔸).radius) :
   summable (λ n, ∥x^n / n!∥) :=
 begin
@@ -450,14 +419,10 @@
 lemma exp_series_summable' (x : 𝔸) : summable (λ n, (n!⁻¹ : 𝕂) • x^n) :=
 summable_of_summable_norm (norm_exp_series_summable' x)
 
-<<<<<<< HEAD
 variables [algebra ℚ 𝔸]
 
 lemma exp_series_has_sum_exp (x : 𝔸) :
   has_sum (λ n, exp_series 𝕂 𝔸 n (λ _, x)) (exp x) :=
-=======
-lemma exp_series_has_sum_exp (x : 𝔸) : has_sum (λ n, exp_series 𝕂 𝔸 n (λ _, x)) (exp 𝕂 x) :=
->>>>>>> b38aee47
 exp_series_has_sum_exp_of_mem_ball x ((exp_series_radius_eq_top 𝕂 𝔸).symm ▸ edist_lt_top _ _)
 
 lemma exp_series_has_sum_exp' (x : 𝔸) :
@@ -473,13 +438,9 @@
   has_fpower_series_at (exp) (exp_series 𝕂 𝔸) 0 :=
 exp_has_fpower_series_on_ball.has_fpower_series_at
 
-<<<<<<< HEAD
 section
 include 𝕂
 lemma exp_continuous : continuous (exp : 𝔸 → 𝔸) :=
-=======
-lemma exp_continuous : continuous (exp 𝕂 : 𝔸 → 𝔸) :=
->>>>>>> b38aee47
 begin
   rw [continuous_iff_continuous_on_univ, ← metric.eball_top_eq_univ (0 : 𝔸),
       ← exp_series_radius_eq_top 𝕂 𝔸],
@@ -622,7 +583,6 @@
 lemma exp_series_div_summable (x : 𝔸) : summable (λ n, x^n / n!) :=
 summable_of_summable_norm (norm_exp_series_div_summable 𝕂 x)
 
-<<<<<<< HEAD
 lemma exp_series_div_has_sum_exp (x : 𝔸) : has_sum (λ n, x^n / n!) (exp x):=
 exp_series_div_has_sum_exp_of_mem_ball 𝕂 x
   ((exp_series_radius_eq_top 𝕂 𝔸).symm ▸ edist_lt_top _ _)
@@ -630,15 +590,6 @@
 variables {𝕂} [algebra ℚ 𝔸]
 
 lemma exp_neg (x : 𝔸) : exp (-x) = (exp x)⁻¹ :=
-=======
-lemma exp_series_div_has_sum_exp (x : 𝔸) : has_sum (λ n, x^n / n!) (exp 𝕂 x):=
-exp_series_div_has_sum_exp_of_mem_ball 𝕂 x
-  ((exp_series_radius_eq_top 𝕂 𝔸).symm ▸ edist_lt_top _ _)
-
-variables {𝕂}
-
-lemma exp_neg (x : 𝔸) : exp 𝕂 (-x) = (exp 𝕂 x)⁻¹ :=
->>>>>>> b38aee47
 exp_neg_of_mem_ball $ (exp_series_radius_eq_top 𝕂 𝔸).symm ▸ edist_lt_top _ _
 
 lemma exp_zsmul (z : ℤ) (x : 𝔸) : exp (z • x) = (exp x) ^ z :=
@@ -695,35 +646,4 @@
   (exp_series 𝕂 𝔸 n (λ _, x)) = (exp_series 𝕂' 𝔸 n (λ _, x)) :=
 by rw [exp_series_apply_eq, exp_series_apply_eq, inv_nat_cast_smul_eq 𝕂 𝕂']
 
-<<<<<<< HEAD
-end scalar_tower
-
-lemma star_exp {𝕜 A : Type*} [is_R_or_C 𝕜] [normed_ring A] [normed_algebra 𝕜 A]
-  [star_ring A] [normed_star_group A] [complete_space A]  [algebra ℚ A]
-  [star_module 𝕜 A] (a : A) : star (exp a) = exp (star a) :=
-begin
-  rw exp_eq_tsum,
-  have := continuous_linear_map.map_tsum
-    (starₗᵢ 𝕜 : A ≃ₗᵢ⋆[𝕜] A).to_linear_isometry.to_continuous_linear_map
-    (exp_series_summable' a),
-  dsimp at this,
-  convert this,
-  funext,
-  simp only [star_smul, star_pow, one_div, star_inv', star_nat_cast],
-end
-=======
-/-- If a normed ring `𝔸` is a normed algebra over two fields, then they define the same
-exponential function on `𝔸`. -/
-lemma exp_eq_exp : (exp 𝕂 : 𝔸 → 𝔸) = exp 𝕂' :=
-begin
-  ext,
-  rw [exp, exp],
-  refine tsum_congr (λ n, _),
-  rw exp_series_eq_exp_series 𝕂 𝕂' 𝔸 n x
-end
-
-lemma exp_ℝ_ℂ_eq_exp_ℂ_ℂ : (exp ℝ : ℂ → ℂ) = exp ℂ :=
-exp_eq_exp ℝ ℂ ℂ
-
-end scalar_tower
->>>>>>> b38aee47
+end scalar_tower