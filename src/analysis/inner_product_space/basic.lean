--- conflicted
+++ resolved
@@ -1616,17 +1616,9 @@
 variables {𝕜} {G : ι → Type*} [Π i, inner_product_space 𝕜 (G i)] {V : Π i, G i →ₗᵢ[𝕜] E}
   (hV : orthogonal_family 𝕜 V) [dec_V : Π i (x : G i), decidable (x ≠ 0)]
 
-<<<<<<< HEAD
-include hV
-
-include dec_ι
-lemma orthogonal_family.eq_ite {i j : ι} (v : G i) (w : G j) :
-  ⟪V i v, V j w⟫ = ite (i = j) ⟪V i v, V j w⟫ 0 :=
-=======
 include hV dec_ι
 lemma orthogonal_family.eq_ite {i j : ι} (v : V i) (w : V j) :
   ⟪(v:E), w⟫ = ite (i = j) ⟪(v:E), w⟫ 0 :=
->>>>>>> 11ad93df
 begin
   split_ifs,
   { refl },
