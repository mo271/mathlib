--- conflicted
+++ resolved
@@ -1357,11 +1357,7 @@
   refine is_O.of_bound c (hc.mp $ hgf.mono (λ x hx₁ hx₂, _)),
   by_cases hgx : g x = 0,
   { simp [hx₁ hgx, hgx] },
-<<<<<<< HEAD
-  { refine (div_le_iff (norm_pos_iff.2 hgx)).mp hx₂ },
-=======
   { exact (div_le_iff (norm_pos_iff.2 hgx)).mp hx₂ },
->>>>>>> 99601d4d
 end
 
 theorem is_O_of_div_tendsto_nhds {α : Type*} {l : filter α}
