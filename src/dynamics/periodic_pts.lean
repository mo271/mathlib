--- conflicted
+++ resolved
@@ -405,20 +405,12 @@
 
 variables (a b)
 
-<<<<<<< HEAD
-@[to_additive] lemma pow_smul_mod_minimal_period (n : ℕ) :
-=======
 @[simp, to_additive] lemma pow_smul_mod_minimal_period (n : ℕ) :
->>>>>>> 6b183624
   a ^ (n % function.minimal_period ((•) a) b) • b = a ^ n • b :=
 by conv_rhs { rw [← nat.mod_add_div n (minimal_period ((•) a) b), pow_add, mul_smul,
     pow_smul_eq_iff_minimal_period_dvd.mpr (dvd_mul_right _ _)] }
 
-<<<<<<< HEAD
-@[to_additive] lemma zpow_smul_mod_minimal_period (n : ℤ) :
-=======
 @[simp, to_additive] lemma zpow_smul_mod_minimal_period (n : ℤ) :
->>>>>>> 6b183624
   a ^ (n % (function.minimal_period ((•) a) b : ℤ)) • b = a ^ n • b :=
 by conv_rhs { rw [← int.mod_add_div n (minimal_period ((•) a) b), zpow_add, mul_smul,
     zpow_smul_eq_iff_minimal_period_dvd.mpr (dvd_mul_right _ _)] }
