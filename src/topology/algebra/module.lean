/-
Copyright (c) 2019 Sébastien Gouëzel. All rights reserved.
Released under Apache 2.0 license as described in the file LICENSE.
Authors: Jan-David Salchow, Sébastien Gouëzel, Jean Lo, Yury Kudryashov
-/
import topology.algebra.ring
import topology.uniform_space.uniform_embedding
import ring_theory.algebra
import linear_algebra.projection

/-!
# Theory of topological modules and continuous linear maps.

We define classes `topological_semimodule`, `topological_module` and `topological_vector_spaces`,
as extensions of the corresponding algebraic classes where the algebraic operations are continuous.

We also define continuous linear maps, as linear maps between topological modules which are
continuous. The set of continuous linear maps between the topological `R`-modules `M` and `M₂` is
denoted by `M →L[R] M₂`.

Continuous linear equivalences are denoted by `M ≃L[R] M₂`.

## Implementation notes

Topological vector spaces are defined as an `abbreviation` for topological modules,
if the base ring is a field. This has as advantage that topological vector spaces are completely
transparent for type class inference, which means that all instances for topological modules
are immediately picked up for vector spaces as well.
A cosmetic disadvantage is that one can not extend topological vector spaces.
The solution is to extend `topological_module` instead.
-/

open filter
open_locale topological_space big_operators

universes u v w u'

section prio
set_option default_priority 100 -- see Note [default priority]
/-- A topological semimodule, over a semiring which is also a topological space, is a
semimodule in which scalar multiplication is continuous. In applications, R will be a topological
semiring and M a topological additive semigroup, but this is not needed for the definition -/
class topological_semimodule (R : Type u) (M : Type v)
  [semiring R] [topological_space R]
  [topological_space M] [add_comm_monoid M]
  [semimodule R M] : Prop :=
(continuous_smul : continuous (λp : R × M, p.1 • p.2))
end prio

section

variables {R : Type u} {M : Type v}
[semiring R] [topological_space R]
[topological_space M] [add_comm_monoid M]
[semimodule R M] [topological_semimodule R M]

lemma continuous_smul : continuous (λp:R×M, p.1 • p.2) :=
topological_semimodule.continuous_smul

lemma continuous.smul {α : Type*} [topological_space α] {f : α → R} {g : α → M}
  (hf : continuous f) (hg : continuous g) : continuous (λp, f p • g p) :=
continuous_smul.comp (hf.prod_mk hg)

lemma tendsto_smul {c : R} {x : M} : tendsto (λp:R×M, p.fst • p.snd) (𝓝 (c, x)) (𝓝 (c • x)) :=
continuous_smul.tendsto _

lemma filter.tendsto.smul {α : Type*} {l : filter α} {f : α → R} {g : α → M} {c : R} {x : M}
  (hf : tendsto f l (𝓝 c)) (hg : tendsto g l (𝓝 x)) : tendsto (λ a, f a • g a) l (𝓝 (c • x)) :=
tendsto_smul.comp (hf.prod_mk_nhds hg)

end

section prio
set_option default_priority 100 -- see Note [default priority]
/-- A topological module, over a ring which is also a topological space, is a module in which
scalar multiplication is continuous. In applications, `R` will be a topological ring and `M` a
topological additive group, but this is not needed for the definition -/
class topological_module (R : Type u) (M : Type v)
  [ring R] [topological_space R]
  [topological_space M] [add_comm_group M]
  [module R M]
  extends topological_semimodule R M : Prop

/-- A topological vector space is a topological module over a field. -/
abbreviation topological_vector_space (R : Type u) (M : Type v)
  [field R] [topological_space R]
  [topological_space M] [add_comm_group M] [module R M] :=
topological_module R M
end prio

section

variables {R : Type*} {M : Type*}
[ring R] [topological_space R]
[topological_space M] [add_comm_group M]
[module R M] [topological_module R M]

/-- Scalar multiplication by a unit is a homeomorphism from a
topological module onto itself. -/
protected def homeomorph.smul_of_unit (a : units R) : M ≃ₜ M :=
{ to_fun    := λ x, (a : R) • x,
  inv_fun   := λ x, ((a⁻¹ : units R) : R) • x,
  right_inv := λ x, calc (a : R) • ((a⁻¹ : units R) : R) • x = x :
                 by rw [smul_smul, units.mul_inv, one_smul],
  left_inv  := λ x, calc ((a⁻¹ : units R) : R) • (a : R) • x = x :
                 by rw [smul_smul, units.inv_mul, one_smul],
  continuous_to_fun  := continuous_const.smul continuous_id,
  continuous_inv_fun := continuous_const.smul continuous_id }

lemma is_open_map_smul_of_unit (a : units R) : is_open_map (λ (x : M), (a : R) • x) :=
(homeomorph.smul_of_unit a).is_open_map

lemma is_closed_map_smul_of_unit (a : units R) : is_closed_map (λ (x : M), (a : R) • x) :=
(homeomorph.smul_of_unit a).is_closed_map

/-- If `M` is a topological module over `R` and `0` is a limit of invertible elements of `R`, then
<<<<<<< HEAD
`⊤` is the only submodule of `M` with a nonempty interior. See also
`submodule.eq_top_of_nonempty_interior` for a `normed_space` version. -/
lemma submodule.eq_top_of_nonempty_interior' [has_continuous_add M]
  (h : nhds_within (0:R) {x | is_unit x} ≠ ⊥)
=======
`⊤` is the only submodule of `M` with a nonempty interior.
This is the case, e.g., if `R` is a nondiscrete normed field. -/
lemma submodule.eq_top_of_nonempty_interior' [has_continuous_add M]
  [ne_bot (nhds_within (0:R) {x | is_unit x})]
>>>>>>> a971a88f
  (s : submodule R M) (hs : (interior (s:set M)).nonempty) :
  s = ⊤ :=
begin
  rcases hs with ⟨y, hy⟩,
  refine (submodule.eq_top_iff'.2 $ λ x, _),
  rw [mem_interior_iff_mem_nhds] at hy,
  have : tendsto (λ c:R, y + c • x) (nhds_within 0 {x | is_unit x}) (𝓝 (y + (0:R) • x)),
    from tendsto_const_nhds.add ((tendsto_nhds_within_of_tendsto_nhds tendsto_id).smul
      tendsto_const_nhds),
  rw [zero_smul, add_zero] at this,
  rcases nonempty_of_mem_sets (inter_mem_sets (mem_map.1 (this hy)) self_mem_nhds_within)
    with ⟨_, hu, u, rfl⟩,
  have hy' : y ∈ ↑s := mem_of_nhds hy,
  exact (s.smul_mem_iff' _).1 ((s.add_mem_iff_right hy').1 hu)
end

end

section

variables {R : Type*} {M : Type*} {a : R}
[field R] [topological_space R]
[topological_space M] [add_comm_group M]
[vector_space R M] [topological_vector_space R M]


/-- Scalar multiplication by a non-zero field element is a
homeomorphism from a topological vector space onto itself. -/
protected def homeomorph.smul_of_ne_zero (ha : a ≠ 0) : M ≃ₜ M :=
{.. homeomorph.smul_of_unit (units.mk0 a ha)}

lemma is_open_map_smul_of_ne_zero (ha : a ≠ 0) : is_open_map (λ (x : M), a • x) :=
(homeomorph.smul_of_ne_zero ha).is_open_map

lemma is_closed_map_smul_of_ne_zero (ha : a ≠ 0) : is_closed_map (λ (x : M), a • x) :=
(homeomorph.smul_of_ne_zero ha).is_closed_map

end

/-- Continuous linear maps between modules. We only put the type classes that are necessary for the
definition, although in applications `M` and `M₂` will be topological modules over the topological
ring `R`. -/
structure continuous_linear_map
  (R : Type*) [semiring R]
  (M : Type*) [topological_space M] [add_comm_monoid M]
  (M₂ : Type*) [topological_space M₂] [add_comm_monoid M₂]
  [semimodule R M] [semimodule R M₂]
  extends linear_map R M M₂ :=
(cont : continuous to_fun)

notation M ` →L[`:25 R `] ` M₂ := continuous_linear_map R M M₂

/-- Continuous linear equivalences between modules. We only put the type classes that are necessary
for the definition, although in applications `M` and `M₂` will be topological modules over the
topological ring `R`. -/
@[nolint has_inhabited_instance]
structure continuous_linear_equiv
  (R : Type*) [semiring R]
  (M : Type*) [topological_space M] [add_comm_monoid M]
  (M₂ : Type*) [topological_space M₂] [add_comm_monoid M₂]
  [semimodule R M] [semimodule R M₂]
  extends linear_equiv R M M₂ :=
(continuous_to_fun  : continuous to_fun)
(continuous_inv_fun : continuous inv_fun)

notation M ` ≃L[`:50 R `] ` M₂ := continuous_linear_equiv R M M₂

namespace continuous_linear_map

section semiring
/- Properties that hold for non-necessarily commutative semirings. -/

variables
{R : Type*} [semiring R]
{M : Type*} [topological_space M] [add_comm_monoid M]
{M₂ : Type*} [topological_space M₂] [add_comm_monoid M₂]
{M₃ : Type*} [topological_space M₃] [add_comm_monoid M₃]
{M₄ : Type*} [topological_space M₄] [add_comm_monoid M₄]
[semimodule R M] [semimodule R M₂] [semimodule R M₃] [semimodule R M₄]

/-- Coerce continuous linear maps to linear maps. -/
instance : has_coe (M →L[R] M₂) (M →ₗ[R] M₂) := ⟨to_linear_map⟩

/-- Coerce continuous linear maps to functions. -/
-- see Note [function coercion]
instance to_fun : has_coe_to_fun $ M →L[R] M₂ := ⟨λ _, M → M₂, λ f, f⟩

@[simp] lemma coe_mk (f : M →ₗ[R] M₂) (h) : (mk f h : M →ₗ[R] M₂) = f := rfl
@[simp] lemma coe_mk' (f : M →ₗ[R] M₂) (h) : (mk f h : M → M₂) = f := rfl

protected lemma continuous (f : M →L[R] M₂) : continuous f := f.2

theorem coe_injective : function.injective (coe : (M →L[R] M₂) → (M →ₗ[R] M₂)) :=
by { intros f g H, cases f, cases g, congr' 1, exact H }

theorem coe_injective' ⦃f g : M →L[R] M₂⦄ (H : (f : M → M₂) = g) : f = g :=
coe_injective $ linear_map.coe_injective H

@[ext] theorem ext {f g : M →L[R] M₂} (h : ∀ x, f x = g x) : f = g :=
coe_injective' $ funext h

theorem ext_iff {f g : M →L[R] M₂} : f = g ↔ ∀ x, f x = g x :=
⟨λ h x, by rw h, by ext⟩

variables (c : R) (f g : M →L[R] M₂) (h : M₂ →L[R] M₃) (x y z : M)

-- make some straightforward lemmas available to `simp`.
@[simp] lemma map_zero : f (0 : M) = 0 := (to_linear_map _).map_zero
@[simp] lemma map_add  : f (x + y) = f x + f y := (to_linear_map _).map_add _ _
@[simp] lemma map_smul : f (c • x) = c • f x := (to_linear_map _).map_smul _ _

@[simp, norm_cast] lemma coe_coe : ((f : M →ₗ[R] M₂) : (M → M₂)) = (f : M → M₂) := rfl

/-- The continuous map that is constantly zero. -/
instance: has_zero (M →L[R] M₂) := ⟨⟨0, continuous_const⟩⟩
instance : inhabited (M →L[R] M₂) := ⟨0⟩

@[simp] lemma zero_apply : (0 : M →L[R] M₂) x = 0 := rfl
@[simp, norm_cast] lemma coe_zero : ((0 : M →L[R] M₂) : M →ₗ[R] M₂) = 0 := rfl
/- no simp attribute on the next line as simp does not always simplify `0 x` to `0`
when `0` is the zero function, while it does for the zero continuous linear map,
and this is the most important property we care about. -/
@[norm_cast] lemma coe_zero' : ((0 : M →L[R] M₂) : M → M₂) = 0 := rfl

section

variables (R M)

/-- the identity map as a continuous linear map. -/
def id : M →L[R] M :=
⟨linear_map.id, continuous_id⟩

end

instance : has_one (M →L[R] M) := ⟨id R M⟩

lemma id_apply : id R M x = x := rfl
@[simp, norm_cast] lemma coe_id : (id R M : M →ₗ[R] M) = linear_map.id := rfl
@[simp, norm_cast] lemma coe_id' : (id R M : M → M) = _root_.id := rfl

@[simp] lemma one_apply : (1 : M →L[R] M) x = x := rfl

section add
variables [has_continuous_add M₂]

instance : has_add (M →L[R] M₂) :=
⟨λ f g, ⟨f + g, f.2.add g.2⟩⟩

@[simp] lemma add_apply : (f + g) x = f x + g x := rfl
@[simp, norm_cast] lemma coe_add : (((f + g) : M →L[R] M₂) : M →ₗ[R] M₂) = (f : M →ₗ[R] M₂) + g := rfl
@[norm_cast] lemma coe_add' : (((f + g) : M →L[R] M₂) : M → M₂) = (f : M → M₂) + g := rfl

instance : add_comm_monoid (M →L[R] M₂) :=
by { refine {zero := 0, add := (+), ..}; intros; ext;
  apply_rules [zero_add, add_assoc, add_zero, add_left_neg, add_comm] }

lemma sum_apply {ι : Type*} (t : finset ι) (f : ι → M →L[R] M₂) (b : M) :
  (∑ d in t, f d) b = ∑ d in t, f d b :=
begin
  haveI : is_add_monoid_hom (λ (g : M →L[R] M₂), g b) :=
    { map_add := λ f g, continuous_linear_map.add_apply f g b, map_zero := by simp },
  exact (finset.sum_hom t (λ g : M →L[R] M₂, g b)).symm
end

end add

/-- Composition of bounded linear maps. -/
def comp (g : M₂ →L[R] M₃) (f : M →L[R] M₂) : M →L[R] M₃ :=
⟨linear_map.comp g.to_linear_map f.to_linear_map, g.2.comp f.2⟩

@[simp, norm_cast] lemma coe_comp : ((h.comp f) : (M →ₗ[R] M₃)) = (h : M₂ →ₗ[R] M₃).comp f := rfl
@[simp, norm_cast] lemma coe_comp' : ((h.comp f) : (M → M₃)) = (h : M₂ → M₃) ∘ f := rfl

@[simp] theorem comp_id : f.comp (id R M) = f :=
ext $ λ x, rfl

@[simp] theorem id_comp : (id R M₂).comp f = f :=
ext $ λ x, rfl

@[simp] theorem comp_zero : f.comp (0 : M₃ →L[R] M) = 0 :=
by { ext, simp }

@[simp] theorem zero_comp : (0 : M₂ →L[R] M₃).comp f = 0 :=
by { ext, simp }

@[simp] lemma comp_add [has_continuous_add M₂] [has_continuous_add M₃]
  (g : M₂ →L[R] M₃) (f₁ f₂ : M →L[R] M₂) :
  g.comp (f₁ + f₂) = g.comp f₁ + g.comp f₂ :=
by { ext, simp }

@[simp] lemma add_comp [has_continuous_add M₃]
  (g₁ g₂ : M₂ →L[R] M₃) (f : M →L[R] M₂) :
  (g₁ + g₂).comp f = g₁.comp f + g₂.comp f :=
by { ext, simp }

theorem comp_assoc (h : M₃ →L[R] M₄) (g : M₂ →L[R] M₃) (f : M →L[R] M₂) :
  (h.comp g).comp f = h.comp (g.comp f) :=
rfl

instance : has_mul (M →L[R] M) := ⟨comp⟩

lemma mul_def (f g : M →L[R] M) : f * g = f.comp g := rfl

@[simp] lemma coe_mul (f g : M →L[R] M) : ⇑(f * g) = f ∘ g := rfl

lemma mul_apply (f g : M →L[R] M) (x : M) : (f * g) x = f (g x) := rfl

/-- The cartesian product of two bounded linear maps, as a bounded linear map. -/
protected def prod (f₁ : M →L[R] M₂) (f₂ : M →L[R] M₃) : M →L[R] (M₂ × M₃) :=
{ cont := f₁.2.prod_mk f₂.2,
  ..f₁.to_linear_map.prod f₂.to_linear_map }

@[simp, norm_cast] lemma coe_prod (f₁ : M →L[R] M₂) (f₂ : M →L[R] M₃) :
  (f₁.prod f₂ : M →ₗ[R] M₂ × M₃) = linear_map.prod f₁ f₂ :=
rfl

@[simp, norm_cast] lemma prod_apply (f₁ : M →L[R] M₂) (f₂ : M →L[R] M₃) (x : M) :
  f₁.prod f₂ x = (f₁ x, f₂ x) :=
rfl

/-- Kernel of a continuous linear map. -/
def ker (f : M →L[R] M₂) : submodule R M := (f : M →ₗ[R] M₂).ker

@[norm_cast] lemma ker_coe : (f : M →ₗ[R] M₂).ker = f.ker := rfl

@[simp] lemma mem_ker {f : M →L[R] M₂} {x} : x ∈ f.ker ↔ f x = 0 := linear_map.mem_ker

lemma is_closed_ker [t1_space M₂] : is_closed (f.ker : set M) :=
continuous_iff_is_closed.1 f.cont _ is_closed_singleton

@[simp] lemma apply_ker (x : f.ker) : f x = 0 := mem_ker.1 x.2

lemma is_complete_ker {M' : Type*} [uniform_space M'] [complete_space M'] [add_comm_monoid M']
  [semimodule R M'] [t1_space M₂] (f : M' →L[R] M₂) :
  is_complete (f.ker : set M') :=
f.is_closed_ker.is_complete

instance complete_space_ker {M' : Type*} [uniform_space M'] [complete_space M'] [add_comm_monoid M']
  [semimodule R M'] [t1_space M₂] (f : M' →L[R] M₂) :
  complete_space f.ker :=
f.is_closed_ker.complete_space_coe

@[simp] lemma ker_prod (f : M →L[R] M₂) (g : M →L[R] M₃) :
  ker (f.prod g) = ker f ⊓ ker g :=
linear_map.ker_prod f g

/-- Range of a continuous linear map. -/
def range (f : M →L[R] M₂) : submodule R M₂ := (f : M →ₗ[R] M₂).range

lemma range_coe : (f.range : set M₂) = set.range f := linear_map.range_coe _
lemma mem_range {f : M →L[R] M₂} {y} : y ∈ f.range ↔ ∃ x, f x = y := linear_map.mem_range

lemma range_prod_le (f : M →L[R] M₂) (g : M →L[R] M₃) :
  range (f.prod g) ≤ (range f).prod (range g) :=
(f : M →ₗ[R] M₂).range_prod_le g

/-- Restrict codomain of a continuous linear map. -/
def cod_restrict (f : M →L[R] M₂) (p : submodule R M₂) (h : ∀ x, f x ∈ p) :
  M →L[R] p :=
{ cont := continuous_subtype_mk h f.continuous,
  to_linear_map := (f : M →ₗ[R] M₂).cod_restrict p h}

@[norm_cast] lemma coe_cod_restrict (f : M →L[R] M₂) (p : submodule R M₂) (h : ∀ x, f x ∈ p) :
  (f.cod_restrict p h : M →ₗ[R] p) = (f : M →ₗ[R] M₂).cod_restrict p h :=
rfl

@[simp] lemma coe_cod_restrict_apply (f : M →L[R] M₂) (p : submodule R M₂) (h : ∀ x, f x ∈ p) (x) :
  (f.cod_restrict p h x : M₂) = f x :=
rfl

@[simp] lemma ker_cod_restrict (f : M →L[R] M₂) (p : submodule R M₂) (h : ∀ x, f x ∈ p) :
  ker (f.cod_restrict p h) = ker f :=
(f : M →ₗ[R] M₂).ker_cod_restrict p h

/-- Embedding of a submodule into the ambient space as a continuous linear map. -/
def subtype_val (p : submodule R M) : p →L[R] M :=
{ cont := continuous_subtype_val,
  to_linear_map := p.subtype }

@[simp, norm_cast] lemma coe_subtype_val (p : submodule R M) :
  (subtype_val p : p →ₗ[R] M) = p.subtype :=
rfl

@[simp, norm_cast] lemma subtype_val_apply (p : submodule R M) (x : p) :
  (subtype_val p : p → M) x = x :=
rfl

variables (R M M₂)

/-- `prod.fst` as a `continuous_linear_map`. -/
def fst : M × M₂ →L[R] M :=
{ cont := continuous_fst, to_linear_map := linear_map.fst R M M₂ }

/-- `prod.snd` as a `continuous_linear_map`. -/
def snd : M × M₂ →L[R] M₂ :=
{ cont := continuous_snd, to_linear_map := linear_map.snd R M M₂ }

variables {R M M₂}

@[simp, norm_cast] lemma coe_fst : (fst R M M₂ : M × M₂ →ₗ[R] M) = linear_map.fst R M M₂ := rfl

@[simp, norm_cast] lemma coe_fst' : (fst R M M₂ : M × M₂ → M) = prod.fst := rfl

@[simp, norm_cast] lemma coe_snd : (snd R M M₂ : M × M₂ →ₗ[R] M₂) = linear_map.snd R M M₂ := rfl

@[simp, norm_cast] lemma coe_snd' : (snd R M M₂ : M × M₂ → M₂) = prod.snd := rfl

@[simp] lemma fst_prod_snd : (fst R M M₂).prod (snd R M M₂) = id R (M × M₂) := ext $ λ ⟨x, y⟩, rfl

/-- `prod.map` of two continuous linear maps. -/
def prod_map (f₁ : M →L[R] M₂) (f₂ : M₃ →L[R] M₄) : (M × M₃) →L[R] (M₂ × M₄) :=
(f₁.comp (fst R M M₃)).prod (f₂.comp (snd R M M₃))

@[simp, norm_cast] lemma coe_prod_map (f₁ : M →L[R] M₂) (f₂ : M₃ →L[R] M₄) :
  (f₁.prod_map f₂ : (M × M₃) →ₗ[R] (M₂ × M₄)) = ((f₁ : M →ₗ[R] M₂).prod_map (f₂ : M₃ →ₗ[R] M₄)) :=
rfl

@[simp, norm_cast] lemma coe_prod_map' (f₁ : M →L[R] M₂) (f₂ : M₃ →L[R] M₄) :
  ⇑(f₁.prod_map f₂) = prod.map f₁ f₂ :=
rfl

/-- The continuous linear map given by `(x, y) ↦ f₁ x + f₂ y`. -/
def coprod [has_continuous_add M₃] (f₁ : M →L[R] M₃) (f₂ : M₂ →L[R] M₃) :
  (M × M₂) →L[R] M₃ :=
⟨linear_map.coprod f₁ f₂, (f₁.cont.comp continuous_fst).add (f₂.cont.comp continuous_snd)⟩

@[norm_cast, simp] lemma coe_coprod [has_continuous_add M₃]
  (f₁ : M →L[R] M₃) (f₂ : M₂ →L[R] M₃) :
  (f₁.coprod f₂ : (M × M₂) →ₗ[R] M₃) = linear_map.coprod f₁ f₂ :=
rfl

@[simp] lemma coprod_apply [has_continuous_add M₃] (f₁ : M →L[R] M₃) (f₂ : M₂ →L[R] M₃) (x) :
  f₁.coprod f₂ x = f₁ x.1 + f₂ x.2 := rfl

variables [topological_space R] [topological_semimodule R M₂]

/-- The linear map `λ x, c x • f`.  Associates to a scalar-valued linear map and an element of
`M₂` the `M₂`-valued linear map obtained by multiplying the two (a.k.a. tensoring by `M₂`) -/
def smul_right (c : M →L[R] R) (f : M₂) : M →L[R] M₂ :=
{ cont := c.2.smul continuous_const,
  ..c.to_linear_map.smul_right f }

@[simp]
lemma smul_right_apply {c : M →L[R] R} {f : M₂} {x : M} :
  (smul_right c f : M → M₂) x = (c : M → R) x • f :=
rfl

@[simp]
lemma smul_right_one_one (c : R →L[R] M₂) : smul_right 1 ((c : R → M₂) 1) = c :=
by ext; simp [-continuous_linear_map.map_smul, (continuous_linear_map.map_smul _ _ _).symm]

@[simp]
lemma smul_right_one_eq_iff {f f' : M₂} :
  smul_right (1 : R →L[R] R) f = smul_right 1 f' ↔ f = f' :=
⟨λ h, have (smul_right (1 : R →L[R] R) f : R → M₂) 1 = (smul_right (1 : R →L[R] R) f' : R → M₂) 1,
        by rw h,
      by simp at this; assumption,
  by cc⟩

lemma smul_right_comp [topological_semimodule R R] {x : M₂} {c : R} :
  (smul_right 1 x : R →L[R] M₂).comp (smul_right 1 c : R →L[R] R) = smul_right 1 (c • x) :=
by { ext, simp [mul_smul] }

end semiring

section pi
variables
  {R : Type*} [semiring R]
  {M : Type*} [topological_space M] [add_comm_monoid M] [semimodule R M]
  {M₂ : Type*} [topological_space M₂] [add_comm_monoid M₂] [semimodule R M₂]
  {ι : Type*} {φ : ι → Type*} [∀i, topological_space (φ i)] [∀i, add_comm_monoid (φ i)] [∀i, semimodule R (φ i)]

/-- `pi` construction for continuous linear functions. From a family of continuous linear functions
it produces a continuous linear function into a family of topological modules. -/
def pi (f : Πi, M →L[R] φ i) : M →L[R] (Πi, φ i) :=
⟨linear_map.pi (λ i, (f i : M →ₗ[R] φ i)),
 continuous_pi (λ i, (f i).continuous)⟩

@[simp] lemma pi_apply (f : Πi, M →L[R] φ i) (c : M) (i : ι) :
  pi f c i = f i c := rfl

lemma pi_eq_zero (f : Πi, M →L[R] φ i) : pi f = 0 ↔ (∀i, f i = 0) :=
by simp only [ext_iff, pi_apply, function.funext_iff]; exact ⟨λh a b, h b a, λh a b, h b a⟩

lemma pi_zero : pi (λi, 0 : Πi, M →L[R] φ i) = 0 := by ext; refl

lemma pi_comp (f : Πi, M →L[R] φ i) (g : M₂ →L[R] M) : (pi f).comp g = pi (λi, (f i).comp g) := rfl

/-- The projections from a family of topological modules are continuous linear maps. -/
def proj (i : ι) : (Πi, φ i) →L[R] φ i :=
⟨linear_map.proj i, continuous_apply _⟩

@[simp] lemma proj_apply (i : ι) (b : Πi, φ i) : (proj i : (Πi, φ i) →L[R] φ i) b = b i := rfl

lemma proj_pi (f : Πi, M₂ →L[R] φ i) (i : ι) : (proj i).comp (pi f) = f i :=
ext $ assume c, rfl

lemma infi_ker_proj : (⨅i, ker (proj i) : submodule R (Πi, φ i)) = ⊥ :=
linear_map.infi_ker_proj

variables (R φ)

/-- If `I` and `J` are complementary index sets, the product of the kernels of the `J`th projections of
`φ` is linearly equivalent to the product over `I`. -/
def infi_ker_proj_equiv {I J : set ι} [decidable_pred (λi, i ∈ I)]
  (hd : disjoint I J) (hu : set.univ ⊆ I ∪ J) :
  (⨅i ∈ J, ker (proj i) : submodule R (Πi, φ i)) ≃L[R] (Πi:I, φ i) :=
⟨ linear_map.infi_ker_proj_equiv R φ hd hu,
  continuous_pi (λ i, begin
    have := @continuous_subtype_coe _ _ (λ x, x ∈ (⨅i ∈ J, ker (proj i) : submodule R (Πi, φ i))),
    have := continuous.comp (by exact continuous_apply i) this,
    exact this
  end),
  continuous_subtype_mk _ (continuous_pi (λ i, begin
    dsimp, split_ifs; [apply continuous_apply, exact continuous_const]
  end)) ⟩

end pi

section ring

variables
{R : Type*} [ring R]
{M : Type*} [topological_space M] [add_comm_group M]
{M₂ : Type*} [topological_space M₂] [add_comm_group M₂]
{M₃ : Type*} [topological_space M₃] [add_comm_group M₃]
{M₄ : Type*} [topological_space M₄] [add_comm_group M₄]
[semimodule R M] [semimodule R M₂] [semimodule R M₃] [semimodule R M₄]

variables (c : R) (f g : M →L[R] M₂) (h : M₂ →L[R] M₃) (x y z : M)

@[simp] lemma map_neg  : f (-x) = - (f x) := (to_linear_map _).map_neg _
@[simp] lemma map_sub  : f (x - y) = f x - f y := (to_linear_map _).map_sub _ _
@[simp] lemma sub_apply' (x : M) : ((f : M →ₗ[R] M₂) - g) x = f x - g x := rfl

lemma range_prod_eq {f : M →L[R] M₂} {g : M →L[R] M₃} (h : ker f ⊔ ker g = ⊤) :
  range (f.prod g) = (range f).prod (range g) :=
linear_map.range_prod_eq h

section
variables [topological_add_group M₂]

instance : has_neg (M →L[R] M₂) := ⟨λ f, ⟨-f, f.2.neg⟩⟩

@[simp] lemma neg_apply : (-f) x = - (f x) := rfl

@[simp, norm_cast] lemma coe_neg : (((-f) : M →L[R] M₂) : M →ₗ[R] M₂) = -(f : M →ₗ[R] M₂) := rfl
@[norm_cast] lemma coe_neg' : (((-f) : M →L[R] M₂) : M → M₂) = -(f : M → M₂) := rfl

instance : add_comm_group (M →L[R] M₂) :=
by { refine {zero := 0, add := (+), neg := has_neg.neg, ..}; intros; ext;
  apply_rules [zero_add, add_assoc, add_zero, add_left_neg, add_comm] }

lemma sub_apply (x : M) : (f - g) x = f x - g x := rfl
@[simp, norm_cast] lemma coe_sub : (((f - g) : M →L[R] M₂) : M →ₗ[R] M₂) = (f : M →ₗ[R] M₂) - g := rfl
@[simp, norm_cast] lemma coe_sub' : (((f - g) : M →L[R] M₂) : M → M₂) = (f : M → M₂) - g := rfl

end

instance [topological_add_group M] : ring (M →L[R] M) :=
{ mul := (*),
  one := 1,
  mul_one := λ _, ext $ λ _, rfl,
  one_mul := λ _, ext $ λ _, rfl,
  mul_assoc := λ _ _ _, ext $ λ _, rfl,
  left_distrib := λ _ _ _, ext $ λ _, map_add _ _ _,
  right_distrib := λ _ _ _, ext $ λ _, linear_map.add_apply _ _ _,
  ..continuous_linear_map.add_comm_group }

lemma smul_right_one_pow [topological_space R]
  [topological_add_group R] [topological_semimodule R R] (c : R) (n : ℕ) :
  (smul_right 1 c : R →L[R] R)^n = smul_right 1 (c^n) :=
begin
  induction n with n ihn,
  { ext, simp },
  { rw [pow_succ, ihn, mul_def, smul_right_comp, smul_eq_mul, pow_succ'] }
end

/-- Given a right inverse `f₂ : M₂ →L[R] M` to `f₁ : M →L[R] M₂`,
`proj_ker_of_right_inverse f₁ f₂ h` is the projection `M →L[R] f₁.ker` along `f₂.range`. -/
def proj_ker_of_right_inverse [topological_add_group M] (f₁ : M →L[R] M₂) (f₂ : M₂ →L[R] M)
  (h : function.right_inverse f₂ f₁) :
  M →L[R] f₁.ker :=
(id R M - f₂.comp f₁).cod_restrict f₁.ker $ λ x, by simp [h (f₁ x)]

@[simp] lemma coe_proj_ker_of_right_inverse_apply [topological_add_group M]
  (f₁ : M →L[R] M₂) (f₂ : M₂ →L[R] M) (h : function.right_inverse f₂ f₁) (x : M) :
  (f₁.proj_ker_of_right_inverse f₂ h x : M) = x - f₂ (f₁ x) :=
rfl

@[simp] lemma proj_ker_of_right_inverse_apply_idem [topological_add_group M]
  (f₁ : M →L[R] M₂) (f₂ : M₂ →L[R] M) (h : function.right_inverse f₂ f₁) (x : f₁.ker) :
  f₁.proj_ker_of_right_inverse f₂ h x = x :=
subtype.ext_iff_val.2 $ by simp

@[simp] lemma proj_ker_of_right_inverse_comp_inv [topological_add_group M]
  (f₁ : M →L[R] M₂) (f₂ : M₂ →L[R] M) (h : function.right_inverse f₂ f₁) (y : M₂) :
  f₁.proj_ker_of_right_inverse f₂ h (f₂ y) = 0 :=
subtype.ext_iff_val.2 $ by simp [h y]

end ring

section comm_ring

variables
{R : Type*} [comm_ring R] [topological_space R]
{M : Type*} [topological_space M] [add_comm_group M]
{M₂ : Type*} [topological_space M₂] [add_comm_group M₂]
{M₃ : Type*} [topological_space M₃] [add_comm_group M₃]
[module R M] [module R M₂] [module R M₃] [topological_module R M₃]

instance : has_scalar R (M →L[R] M₃) :=
⟨λ c f, ⟨c • f, continuous_const.smul f.2⟩⟩

variables (c : R) (h : M₂ →L[R] M₃) (f g : M →L[R] M₂) (x y z : M)

@[simp] lemma smul_comp : (c • h).comp f = c • (h.comp f) := rfl

variable [topological_module R M₂]

@[simp] lemma smul_apply : (c • f) x = c • (f x) := rfl
@[simp, norm_cast] lemma coe_apply : (((c • f) : M →L[R] M₂) : M →ₗ[R] M₂) = c • (f : M →ₗ[R] M₂) := rfl
@[norm_cast] lemma coe_apply' : (((c • f) : M →L[R] M₂) : M → M₂) = c • (f : M → M₂) := rfl

@[simp] lemma comp_smul : h.comp (c • f) = c • (h.comp f) := by { ext, simp }

variable [topological_add_group M₂]

instance : module R (M →L[R] M₂) :=
{ smul_zero := λ _, ext $ λ _, smul_zero _,
  zero_smul := λ _, ext $ λ _, zero_smul _ _,
  one_smul  := λ _, ext $ λ _, one_smul _ _,
  mul_smul  := λ _ _ _, ext $ λ _, mul_smul _ _ _,
  add_smul  := λ _ _ _, ext $ λ _, add_smul _ _ _,
  smul_add  := λ _ _ _, ext $ λ _, smul_add _ _ _ }

instance : algebra R (M₂ →L[R] M₂) :=
algebra.of_semimodule' (λ c f, ext $ λ x, rfl) (λ c f, ext $ λ x, f.map_smul c x)

end comm_ring

end continuous_linear_map

namespace continuous_linear_equiv

section add_comm_monoid

variables {R : Type*} [semiring R]
{M : Type*} [topological_space M] [add_comm_monoid M]
{M₂ : Type*} [topological_space M₂] [add_comm_monoid M₂]
{M₃ : Type*} [topological_space M₃] [add_comm_monoid M₃]
{M₄ : Type*} [topological_space M₄] [add_comm_monoid M₄]
[semimodule R M] [semimodule R M₂] [semimodule R M₃] [semimodule R M₄]

/-- A continuous linear equivalence induces a continuous linear map. -/
def to_continuous_linear_map (e : M ≃L[R] M₂) : M →L[R] M₂ :=
{ cont := e.continuous_to_fun,
  ..e.to_linear_equiv.to_linear_map }

/-- Coerce continuous linear equivs to continuous linear maps. -/
instance : has_coe (M ≃L[R] M₂) (M →L[R] M₂) := ⟨to_continuous_linear_map⟩

/-- Coerce continuous linear equivs to maps. -/
-- see Note [function coercion]
instance : has_coe_to_fun (M ≃L[R] M₂) := ⟨λ _, M → M₂, λ f, f⟩

@[simp] theorem coe_def_rev (e : M ≃L[R] M₂) : e.to_continuous_linear_map = e := rfl

@[simp] theorem coe_apply (e : M ≃L[R] M₂) (b : M) : (e : M →L[R] M₂) b = e b := rfl

@[norm_cast] lemma coe_coe (e : M ≃L[R] M₂) : ((e : M →L[R] M₂) : M → M₂) = e := rfl

@[ext] lemma ext {f g : M ≃L[R] M₂} (h : (f : M → M₂) = g) : f = g :=
begin
  cases f; cases g,
  simp only,
  ext x,
  induction h,
  refl
end

/-- A continuous linear equivalence induces a homeomorphism. -/
def to_homeomorph (e : M ≃L[R] M₂) : M ≃ₜ M₂ := { ..e }

-- Make some straightforward lemmas available to `simp`.
@[simp] lemma map_zero (e : M ≃L[R] M₂) : e (0 : M) = 0 := (e : M →L[R] M₂).map_zero
@[simp] lemma map_add (e : M ≃L[R] M₂) (x y : M) : e (x + y) = e x + e y :=
(e : M →L[R] M₂).map_add x y
@[simp] lemma map_smul (e : M ≃L[R] M₂) (c : R) (x : M) : e (c • x) = c • (e x) :=
(e : M →L[R] M₂).map_smul c x
@[simp] lemma map_eq_zero_iff (e : M ≃L[R] M₂) {x : M} : e x = 0 ↔ x = 0 :=
e.to_linear_equiv.map_eq_zero_iff

protected lemma continuous (e : M ≃L[R] M₂) : continuous (e : M → M₂) :=
e.continuous_to_fun

protected lemma continuous_on (e : M ≃L[R] M₂) {s : set M} : continuous_on (e : M → M₂) s :=
e.continuous.continuous_on

protected lemma continuous_at (e : M ≃L[R] M₂) {x : M} : continuous_at (e : M → M₂) x :=
e.continuous.continuous_at

protected lemma continuous_within_at (e : M ≃L[R] M₂) {s : set M} {x : M} :
  continuous_within_at (e : M → M₂) s x :=
e.continuous.continuous_within_at

lemma comp_continuous_on_iff
  {α : Type*} [topological_space α] (e : M ≃L[R] M₂) (f : α → M) (s : set α) :
  continuous_on (e ∘ f) s ↔ continuous_on f s :=
e.to_homeomorph.comp_continuous_on_iff _ _

lemma comp_continuous_iff
  {α : Type*} [topological_space α] (e : M ≃L[R] M₂) (f : α → M) :
  continuous (e ∘ f) ↔ continuous f :=
e.to_homeomorph.comp_continuous_iff _

/-- An extensionality lemma for `R ≃L[R] M`. -/
lemma ext₁ [topological_space R] {f g : R ≃L[R] M} (h : f 1 = g 1) : f = g :=
ext $ funext $ λ x, mul_one x ▸ by rw [← smul_eq_mul, map_smul, h, map_smul]

section
variables (R M)

/-- The identity map as a continuous linear equivalence. -/
@[refl] protected def refl : M ≃L[R] M :=
{ continuous_to_fun := continuous_id,
  continuous_inv_fun := continuous_id,
  .. linear_equiv.refl R M }
end

@[simp, norm_cast] lemma coe_refl :
  (continuous_linear_equiv.refl R M : M →L[R] M) = continuous_linear_map.id R M := rfl

@[simp, norm_cast] lemma coe_refl' :
  (continuous_linear_equiv.refl R M : M → M) = id := rfl

/-- The inverse of a continuous linear equivalence as a continuous linear equivalence-/
@[symm] protected def symm (e : M ≃L[R] M₂) : M₂ ≃L[R] M :=
{ continuous_to_fun := e.continuous_inv_fun,
  continuous_inv_fun := e.continuous_to_fun,
  .. e.to_linear_equiv.symm }

@[simp] lemma symm_to_linear_equiv (e : M ≃L[R] M₂) :
  e.symm.to_linear_equiv = e.to_linear_equiv.symm :=
by { ext, refl }

/-- The composition of two continuous linear equivalences as a continuous linear equivalence. -/
@[trans] protected def trans (e₁ : M ≃L[R] M₂) (e₂ : M₂ ≃L[R] M₃) : M ≃L[R] M₃ :=
{ continuous_to_fun := e₂.continuous_to_fun.comp e₁.continuous_to_fun,
  continuous_inv_fun := e₁.continuous_inv_fun.comp e₂.continuous_inv_fun,
  .. e₁.to_linear_equiv.trans e₂.to_linear_equiv }

@[simp] lemma trans_to_linear_equiv (e₁ : M ≃L[R] M₂) (e₂ : M₂ ≃L[R] M₃) :
  (e₁.trans e₂).to_linear_equiv = e₁.to_linear_equiv.trans e₂.to_linear_equiv :=
by { ext, refl }

/-- Product of two continuous linear equivalences. The map comes from `equiv.prod_congr`. -/
def prod (e : M ≃L[R] M₂) (e' : M₃ ≃L[R] M₄) : (M × M₃) ≃L[R] (M₂ × M₄) :=
{ continuous_to_fun := e.continuous_to_fun.prod_map e'.continuous_to_fun,
  continuous_inv_fun := e.continuous_inv_fun.prod_map e'.continuous_inv_fun,
  .. e.to_linear_equiv.prod e'.to_linear_equiv }

@[simp, norm_cast] lemma prod_apply (e : M ≃L[R] M₂) (e' : M₃ ≃L[R] M₄) (x) :
  e.prod e' x = (e x.1, e' x.2) := rfl

@[simp, norm_cast] lemma coe_prod (e : M ≃L[R] M₂) (e' : M₃ ≃L[R] M₄) :
  (e.prod e' : (M × M₃) →L[R] (M₂ × M₄)) = (e : M →L[R] M₂).prod_map (e' : M₃ →L[R] M₄) :=
rfl

theorem bijective (e : M ≃L[R] M₂) : function.bijective e := e.to_linear_equiv.to_equiv.bijective
theorem injective (e : M ≃L[R] M₂) : function.injective e := e.to_linear_equiv.to_equiv.injective
theorem surjective (e : M ≃L[R] M₂) : function.surjective e := e.to_linear_equiv.to_equiv.surjective

@[simp] theorem apply_symm_apply (e : M ≃L[R] M₂) (c : M₂) : e (e.symm c) = c := e.1.6 c
@[simp] theorem symm_apply_apply (e : M ≃L[R] M₂) (b : M) : e.symm (e b) = b := e.1.5 b

@[simp] theorem coe_comp_coe_symm (e : M ≃L[R] M₂) :
  (e : M →L[R] M₂).comp (e.symm : M₂ →L[R] M) = continuous_linear_map.id R M₂ :=
continuous_linear_map.ext e.apply_symm_apply

@[simp] theorem coe_symm_comp_coe (e : M ≃L[R] M₂) :
  (e.symm : M₂ →L[R] M).comp (e : M →L[R] M₂) = continuous_linear_map.id R M :=
continuous_linear_map.ext e.symm_apply_apply

lemma symm_comp_self (e : M ≃L[R] M₂) :
  (e.symm : M₂ → M) ∘ (e : M → M₂) = id :=
by{ ext x, exact symm_apply_apply e x }

lemma self_comp_symm (e : M ≃L[R] M₂) :
  (e : M → M₂) ∘ (e.symm : M₂ → M) = id :=
by{ ext x, exact apply_symm_apply e x }

@[simp] lemma symm_comp_self' (e : M ≃L[R] M₂) :
  ((e.symm : M₂ →L[R] M) : M₂ → M) ∘ ((e : M →L[R] M₂) : M → M₂) = id :=
symm_comp_self e

@[simp] lemma self_comp_symm' (e : M ≃L[R] M₂) :
  ((e : M →L[R] M₂) : M → M₂) ∘ ((e.symm : M₂ →L[R] M) : M₂ → M) = id :=
self_comp_symm e

@[simp] theorem symm_symm (e : M ≃L[R] M₂) : e.symm.symm = e :=
by { ext x, refl }

theorem symm_symm_apply (e : M ≃L[R] M₂) (x : M) : e.symm.symm x = e x :=
rfl

lemma symm_apply_eq (e : M ≃L[R] M₂) {x y} : e.symm x = y ↔ x = e y :=
e.to_linear_equiv.symm_apply_eq

lemma eq_symm_apply (e : M ≃L[R] M₂) {x y} : y = e.symm x ↔ e y = x :=
e.to_linear_equiv.eq_symm_apply

/-- Create a `continuous_linear_equiv` from two `continuous_linear_map`s that are
inverse of each other. -/
def equiv_of_inverse (f₁ : M →L[R] M₂) (f₂ : M₂ →L[R] M) (h₁ : function.left_inverse f₂ f₁)
  (h₂ : function.right_inverse f₂ f₁) :
  M ≃L[R] M₂ :=
{ to_fun := f₁,
  continuous_to_fun := f₁.continuous,
  inv_fun := f₂,
  continuous_inv_fun := f₂.continuous,
  left_inv := h₁,
  right_inv := h₂,
  .. f₁ }

@[simp] lemma equiv_of_inverse_apply (f₁ : M →L[R] M₂) (f₂ h₁ h₂ x) :
  equiv_of_inverse f₁ f₂ h₁ h₂ x = f₁ x :=
rfl

@[simp] lemma symm_equiv_of_inverse (f₁ : M →L[R] M₂) (f₂ h₁ h₂) :
  (equiv_of_inverse f₁ f₂ h₁ h₂).symm = equiv_of_inverse f₂ f₁ h₂ h₁ :=
rfl

end add_comm_monoid

section add_comm_group

variables {R : Type*} [semiring R]
{M : Type*} [topological_space M] [add_comm_group M]
{M₂ : Type*} [topological_space M₂] [add_comm_group M₂]
{M₃ : Type*} [topological_space M₃] [add_comm_group M₃]
{M₄ : Type*} [topological_space M₄] [add_comm_group M₄]
[semimodule R M] [semimodule R M₂] [semimodule R M₃] [semimodule R M₄]

variables [topological_add_group M₄]

/-- Equivalence given by a block lower diagonal matrix. `e` and `e'` are diagonal square blocks,
  and `f` is a rectangular block below the diagonal. -/
def skew_prod (e : M ≃L[R] M₂) (e' : M₃ ≃L[R] M₄) (f : M →L[R] M₄) :
  (M × M₃) ≃L[R] M₂ × M₄ :=
{ continuous_to_fun := (e.continuous_to_fun.comp continuous_fst).prod_mk
    ((e'.continuous_to_fun.comp continuous_snd).add $ f.continuous.comp continuous_fst),
  continuous_inv_fun := (e.continuous_inv_fun.comp continuous_fst).prod_mk
    (e'.continuous_inv_fun.comp $ continuous_snd.sub $ f.continuous.comp $
      e.continuous_inv_fun.comp continuous_fst),
.. e.to_linear_equiv.skew_prod e'.to_linear_equiv ↑f  }

@[simp] lemma skew_prod_apply (e : M ≃L[R] M₂) (e' : M₃ ≃L[R] M₄) (f : M →L[R] M₄) (x) :
  e.skew_prod e' f x = (e x.1, e' x.2 + f x.1) := rfl

@[simp] lemma skew_prod_symm_apply (e : M ≃L[R] M₂) (e' : M₃ ≃L[R] M₄) (f : M →L[R] M₄) (x) :
  (e.skew_prod e' f).symm x = (e.symm x.1, e'.symm (x.2 - f (e.symm x.1))) := rfl

end add_comm_group

section ring

variables {R : Type*} [ring R]
{M : Type*} [topological_space M] [add_comm_group M] [semimodule R M]
{M₂ : Type*} [topological_space M₂] [add_comm_group M₂] [semimodule R M₂]

@[simp] lemma map_sub (e : M ≃L[R] M₂) (x y : M) : e (x - y) = e x - e y :=
(e : M →L[R] M₂).map_sub x y

@[simp] lemma map_neg (e : M ≃L[R] M₂) (x : M) : e (-x) = -e x := (e : M →L[R] M₂).map_neg x

section
variables (R) [topological_space R] [topological_module R R]

/-- Continuous linear equivalences `R ≃L[R] R` are enumerated by `units R`. -/
def units_equiv_aut : units R ≃ (R ≃L[R] R) :=
{ to_fun := λ u, equiv_of_inverse
    (continuous_linear_map.smul_right 1 ↑u)
    (continuous_linear_map.smul_right 1 ↑u⁻¹)
    (λ x, by simp) (λ x, by simp),
  inv_fun := λ e, ⟨e 1, e.symm 1,
    by rw [← smul_eq_mul, ← map_smul, smul_eq_mul, mul_one, symm_apply_apply],
    by rw [← smul_eq_mul, ← map_smul, smul_eq_mul, mul_one, apply_symm_apply]⟩,
  left_inv := λ u, units.ext $ by simp,
  right_inv := λ e, ext₁ $ by simp }

variable {R}

@[simp] lemma units_equiv_aut_apply (u : units R) (x : R) : units_equiv_aut R u x = x * u := rfl

@[simp] lemma units_equiv_aut_apply_symm (u : units R) (x : R) :
  (units_equiv_aut R u).symm x = x * ↑u⁻¹ := rfl

@[simp] lemma units_equiv_aut_symm_apply (e : R ≃L[R] R) :
  ↑((units_equiv_aut R).symm e) = e 1 :=
rfl

end

variables [topological_add_group M]

open continuous_linear_map (id fst snd subtype_val mem_ker)

/-- A pair of continuous linear maps such that `f₁ ∘ f₂ = id` generates a continuous
linear equivalence `e` between `M` and `M₂ × f₁.ker` such that `(e x).2 = x` for `x ∈ f₁.ker`,
`(e x).1 = f₁ x`, and `(e (f₂ y)).2 = 0`. The map is given by `e x = (f₁ x, x - f₂ (f₁ x))`. -/
def equiv_of_right_inverse (f₁ : M →L[R] M₂) (f₂ : M₂ →L[R] M) (h : function.right_inverse f₂ f₁) :
  M ≃L[R] M₂ × f₁.ker :=
equiv_of_inverse (f₁.prod (f₁.proj_ker_of_right_inverse f₂ h)) (f₂.coprod (subtype_val f₁.ker))
  (λ x, by simp)
  (λ ⟨x, y⟩, by simp [h x])

@[simp] lemma fst_equiv_of_right_inverse (f₁ : M →L[R] M₂) (f₂ : M₂ →L[R] M)
  (h : function.right_inverse f₂ f₁) (x : M) :
  (equiv_of_right_inverse f₁ f₂ h x).1 = f₁ x := rfl

@[simp] lemma snd_equiv_of_right_inverse (f₁ : M →L[R] M₂) (f₂ : M₂ →L[R] M)
  (h : function.right_inverse f₂ f₁) (x : M) :
  ((equiv_of_right_inverse f₁ f₂ h x).2 : M) = x - f₂ (f₁ x) := rfl

@[simp] lemma equiv_of_right_inverse_symm_apply (f₁ : M →L[R] M₂) (f₂ : M₂ →L[R] M)
  (h : function.right_inverse f₂ f₁) (y : M₂ × f₁.ker) :
  (equiv_of_right_inverse f₁ f₂ h).symm y = f₂ y.1 + y.2 := rfl

end ring

end continuous_linear_equiv

namespace submodule

variables
{R : Type*} [ring R]
{M : Type*} [topological_space M] [add_comm_group M] [module R M]
{M₂ : Type*} [topological_space M₂] [add_comm_group M₂] [module R M₂]

open continuous_linear_map

/-- A submodule `p` is called *complemented* if there exists a continuous projection `M →ₗ[R] p`. -/
def closed_complemented (p : submodule R M) : Prop := ∃ f : M →L[R] p, ∀ x : p, f x = x

lemma closed_complemented.has_closed_complement {p : submodule R M} [t1_space p]
  (h : closed_complemented p) :
  ∃ (q : submodule R M) (hq : is_closed (q : set M)), is_compl p q :=
exists.elim h $ λ f hf, ⟨f.ker, f.is_closed_ker, linear_map.is_compl_of_proj hf⟩

protected lemma closed_complemented.is_closed [topological_add_group M] [t1_space M]
  {p : submodule R M} (h : closed_complemented p) :
  is_closed (p : set M) :=
begin
  rcases h with ⟨f, hf⟩,
  have : ker (id R M - (subtype_val p).comp f) = p := linear_map.ker_id_sub_eq_of_proj hf,
  exact this ▸ (is_closed_ker _)
end

@[simp] lemma closed_complemented_bot : closed_complemented (⊥ : submodule R M) :=
⟨0, λ x, by simp only [zero_apply, eq_zero_of_bot_submodule x]⟩

@[simp] lemma closed_complemented_top : closed_complemented (⊤ : submodule R M) :=
⟨(id R M).cod_restrict ⊤ (λ x, trivial), λ x, subtype.ext_iff_val.2 $ by simp⟩

end submodule

lemma continuous_linear_map.closed_complemented_ker_of_right_inverse {R : Type*} [ring R]
  {M : Type*} [topological_space M] [add_comm_group M]
  {M₂ : Type*} [topological_space M₂] [add_comm_group M₂] [module R M] [module R M₂]
  [topological_add_group M] (f₁ : M →L[R] M₂) (f₂ : M₂ →L[R] M)
  (h : function.right_inverse f₂ f₁) :
  f₁.ker.closed_complemented :=
⟨f₁.proj_ker_of_right_inverse f₂ h, f₁.proj_ker_of_right_inverse_apply_idem f₂ h⟩<|MERGE_RESOLUTION|>--- conflicted
+++ resolved
@@ -114,17 +114,10 @@
 (homeomorph.smul_of_unit a).is_closed_map
 
 /-- If `M` is a topological module over `R` and `0` is a limit of invertible elements of `R`, then
-<<<<<<< HEAD
-`⊤` is the only submodule of `M` with a nonempty interior. See also
-`submodule.eq_top_of_nonempty_interior` for a `normed_space` version. -/
-lemma submodule.eq_top_of_nonempty_interior' [has_continuous_add M]
-  (h : nhds_within (0:R) {x | is_unit x} ≠ ⊥)
-=======
 `⊤` is the only submodule of `M` with a nonempty interior.
 This is the case, e.g., if `R` is a nondiscrete normed field. -/
 lemma submodule.eq_top_of_nonempty_interior' [has_continuous_add M]
   [ne_bot (nhds_within (0:R) {x | is_unit x})]
->>>>>>> a971a88f
   (s : submodule R M) (hs : (interior (s:set M)).nonempty) :
   s = ⊤ :=
 begin
