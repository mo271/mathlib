--- conflicted
+++ resolved
@@ -49,8 +49,7 @@
 end  CompHaus
 
 /-- The fully faithful embedding of `CompHaus` in `Top`. -/
-<<<<<<< HEAD
-@[simps {rhs_md := semireducible}, derive [full, faithful]]
+@[simps, derive [full, faithful]]
 def CompHaus_to_Top : CompHaus ⥤ Top := induced_functor _
 
 namespace Top
@@ -95,8 +94,4 @@
   is_compact := @limit_compact J 𝒥 (F ⋙ CompHaus_to_Top) (λ j, (F.obj j).is_compact),
   is_hausdorff := @limit_t2 J 𝒥 (F ⋙ CompHaus_to_Top) (λ j, (F.obj j).is_hausdorff)}
 
-end CompHaus
-=======
-@[simps, derive [full, faithful]]
-def CompHaus_to_Top : CompHaus ⥤ Top := induced_functor _
->>>>>>> 91b099eb
+end CompHaus