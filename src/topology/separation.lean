--- conflicted
+++ resolved
@@ -161,18 +161,32 @@
 class t0_space (α : Type u) [topological_space α] : Prop :=
 (t0 : ∀ x y : α, inseparable x y → x = y)
 
-lemma t0_space_def (α : Type u) [topological_space α] :
+lemma t0_space_iff_inseparable (α : Type u) [topological_space α] :
   t0_space α ↔ ∀ x y : α, inseparable x y → x = y :=
 ⟨λ h, h.1, λ h, ⟨h⟩⟩
 
-<<<<<<< HEAD
+lemma t0_space_iff_not_inseparable (α : Type u) [topological_space α] :
+  t0_space α ↔ ∀ (x y : α), x ≠ y → ¬inseparable x y :=
+by simp only [t0_space_iff_inseparable, ne.def, not_imp_not]
+
+lemma t0_space_iff_nhds_injective (α : Type u) [topological_space α] :
+  t0_space α ↔ injective (𝓝 : α → filter α) :=
+t0_space_iff_inseparable α
+
 lemma inseparable.eq [t0_space α] {x y : α} (h : inseparable x y) : x = y :=
 t0_space.t0 x y h
 
+lemma exists_is_open_xor_mem [t0_space α] {x y : α} (h : x ≠ y) :
+  ∃ U : set α, is_open U ∧ xor (x ∈ U) (y ∈ U) :=
+not_inseparable_iff_exists_open.1 $ mt inseparable.eq h
+
 lemma nhds_injective [t0_space α] : function.injective (𝓝 : α → filter α) :=
 λ x y, inseparable.eq
 
 lemma inseparable_iff_eq [t0_space α] {x y : α} : inseparable x y ↔ x = y :=
+nhds_injective.eq_iff
+
+@[simp] lemma nhds_eq_nhds_iff [t0_space α] {a b : α} : 𝓝 a = 𝓝 b ↔ a = b :=
 nhds_injective.eq_iff
 
 @[simp] lemma inseparable_eq_eq [t0_space α] : inseparable = @eq α :=
@@ -182,40 +196,6 @@
 def specialization_order [t0_space α] : partial_order α :=
 { le_antisymm := λ _ _ h₁ h₂, (specializes.antisymm h₂ h₁).eq,
   .. specialization_preorder α }
-
-lemma exists_is_open_xor_mem [t0_space α] {x y : α} (h : x ≠ y) :
-  ∃ U : set α, is_open U ∧ xor (x ∈ U) (y ∈ U) :=
-not_inseparable_iff_exists_open.1 $ mt inseparable.eq h
-=======
-lemma t0_space_iff_not_inseparable (α : Type u) [topological_space α] :
-  t0_space α ↔ ∀ (x y : α), x ≠ y → ¬inseparable x y :=
-by simp only [t0_space_def, xor_iff_not_iff, not_forall, exists_prop, inseparable]
-
-lemma t0_space_iff_inseparable (α : Type u) [topological_space α] :
-  t0_space α ↔ ∀ (x y : α), inseparable x y → x = y :=
-by simp only [t0_space_iff_not_inseparable, ne.def, not_imp_not]
-
-lemma inseparable.eq [t0_space α] {x y : α} (h : inseparable x y) : x = y :=
-(t0_space_iff_inseparable α).1 ‹_› x y h
-
-lemma specializes_antisymm [t0_space α] (x y : α) : x ⤳ y → y ⤳ x → x = y :=
-λ h₁ h₂, ((inseparable_iff_specializes_and _ _).mpr ⟨h₁, h₂⟩).eq
-
-/-- Specialization forms a partial order on a t0 topological space. -/
-def specialization_order (α : Type*) [topological_space α] [t0_space α] : partial_order α :=
-{ le_antisymm := λ _ _ h₁ h₂, specializes_antisymm _ _ h₂ h₁,
-  .. specialization_preorder α }
-
-lemma t0_space_iff_nhds_injective (α : Type u) [topological_space α] :
-  t0_space α ↔ injective (𝓝 : α → filter α) :=
-by simp only [t0_space_iff_inseparable, injective, inseparable_iff_nhds_eq]
-
-lemma nhds_injective [t0_space α] : injective (𝓝 : α → filter α) :=
-(t0_space_iff_nhds_injective α).1 ‹_›
-
-@[simp] lemma nhds_eq_nhds_iff [t0_space α] {a b : α} : 𝓝 a = 𝓝 b ↔ a = b :=
-nhds_injective.eq_iff
->>>>>>> 93fb5345
 
 theorem minimal_nonempty_closed_subsingleton [t0_space α] {s : set α} (hs : is_closed s)
   (hmin : ∀ t ⊆ s, t.nonempty → is_closed t → t = s) :
@@ -294,14 +274,21 @@
 embedding_subtype_coe.t0_space
 
 theorem t0_space_iff_or_not_mem_closure (α : Type u) [topological_space α] :
-<<<<<<< HEAD
-  t0_space α ↔ (∀ a b : α, (a ≠ b) → (a ∉ closure ({b} : set α) ∨ b ∉ closure ({a} : set α))) :=
-by simp only [t0_space_def, ← not_and_distrib, ← inseparable_iff_mem_closure, ne.def, not_imp_not]
+  t0_space α ↔ (∀ a b : α, a ≠ b → (a ∉ closure ({b} : set α) ∨ b ∉ closure ({a} : set α))) :=
+by simp only [t0_space_iff_not_inseparable, inseparable_iff_closure, not_and_distrib]
 
 /-- For any topological space `α`, its quotient by `inseparable` is a T₀ space. -/
 instance : t0_space (separation_quotient α) :=
 ⟨λ x y, quotient.induction_on₂' x y $ λ a b h,
   separation_quotient.mk_eq_mk.2 $ separation_quotient.inducing_mk.inseparable_iff.1 h⟩
+
+instance [topological_space β] [t0_space α] [t0_space β] : t0_space (α × β) :=
+(t0_space_iff_inseparable _).2 $
+  λ x y h, prod.ext (h.map continuous_fst).eq (h.map continuous_snd).eq
+
+instance {ι : Type*} {π : ι → Type*} [Π i, topological_space (π i)] [Π i, t0_space (π i)] :
+  t0_space (Π i, π i) :=
+(t0_space_iff_inseparable _).2 $ λ x y h, funext $ λ i, (h.map (continuous_apply i)).eq
 
 lemma t0_space.of_cover (h : ∀ x y, inseparable x y → ∃ s : set α, x ∈ s ∧ y ∈ s ∧ t0_space s) :
   t0_space α :=
@@ -312,18 +299,6 @@
   rw ← subtype_inseparable_iff at hxy,
   exact congr_arg coe hxy.eq
 end
-=======
-  t0_space α ↔ (∀ a b : α, a ≠ b → (a ∉ closure ({b} : set α) ∨ b ∉ closure ({a} : set α))) :=
-by simp only [t0_space_iff_not_inseparable, inseparable_iff_closure, not_and_distrib]
-
-instance [topological_space β] [t0_space α] [t0_space β] : t0_space (α × β) :=
-(t0_space_iff_inseparable _).2 $
-  λ x y h, prod.ext (h.map continuous_fst).eq (h.map continuous_snd).eq
-
-instance {ι : Type*} {π : ι → Type*} [Π i, topological_space (π i)] [Π i, t0_space (π i)] :
-  t0_space (Π i, π i) :=
-(t0_space_iff_inseparable _).2 $ λ x y h, funext $ λ i, (h.map (continuous_apply i)).eq
->>>>>>> 93fb5345
 
 lemma t0_space.of_open_cover (h : ∀ x, ∃ s : set α, x ∈ s ∧ is_open s ∧ t0_space s) : t0_space α :=
 t0_space.of_cover $ λ x y hxy,
@@ -504,7 +479,6 @@
   t1_space (subtype p) :=
 embedding_subtype_coe.t1_space
 
-<<<<<<< HEAD
 lemma specializes_iff_eq [t1_space α] {a b : α} : a ⤳ b ↔ a = b :=
 ⟨λ h, eq.symm $ h.mem_closed is_closed_singleton rfl, λ h, h ▸ le_rfl⟩
 
@@ -518,14 +492,13 @@
 
 @[simp] lemma nhds_le_nhds_iff [t1_space α] {a b : α} : 𝓝 a ≤ 𝓝 b ↔ a = b :=
 specializes_iff_eq
-=======
+
 instance [topological_space β] [t1_space α] [t1_space β] : t1_space (α × β) :=
 ⟨λ ⟨a, b⟩, @singleton_prod_singleton _ _ a b ▸ is_closed_singleton.prod is_closed_singleton⟩
 
 instance {ι : Type*} {π : ι → Type*} [Π i, topological_space (π i)] [Π i, t1_space (π i)] :
   t1_space (Π i, π i) :=
 ⟨λ f, univ_pi_singleton f ▸ is_closed_set_pi (λ i hi, is_closed_singleton)⟩
->>>>>>> 93fb5345
 
 @[priority 100] -- see Note [lower instance priority]
 instance t1_space.t0_space [t1_space α] : t0_space α := ⟨λ x y h, h.specializes.eq⟩
@@ -547,12 +520,6 @@
 @[simp] lemma subsingleton_closure [t1_space α] {s : set α} :
   (closure s).subsingleton ↔ s.subsingleton :=
 ⟨λ h, h.mono subset_closure, λ h, h.closure⟩
-
-lemma specializes.eq [t1_space α] {x y : α} (h : x ⤳ y) : x = y :=
-by simpa only [specializes, closure_singleton, mem_singleton_iff, eq_comm] using h
-
-@[simp] lemma specializes_iff_eq [t1_space α] {x y : α} : x ⤳ y ↔ x = y :=
-⟨specializes.eq, λ h, h ▸ specializes_refl _⟩
 
 lemma is_closed_map_const {α β} [topological_space α] [topological_space β] [t1_space β] {y : β} :
   is_closed_map (function.const α y) :=
