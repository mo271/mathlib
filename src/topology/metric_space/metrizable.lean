/-
Copyright (c) 2021 Yury Kudryashov. All rights reserved.
Released under Apache 2.0 license as described in the file LICENSE.
Authors: Yury Kudryashov
-/
import topology.urysohns_lemma
import topology.continuous_function.bounded

/-!
# Metrizability of a normal topological space with second countable topology

In this file we define metrizable topological spaces, i.e., topological spaces for which there
exists a metric space structure that generates the same topology.

We also show that a normal topological space with second countable topology `X` is metrizable.

First we prove that `X` can be embedded into `l^∞`, then use this embedding to pull back the metric
space structure.
-/

open set filter metric
open_locale bounded_continuous_function filter topological_space uniformity

namespace topological_space

variables {ι X Y : Type*} {π : ι → Type*} [topological_space X] [topological_space Y]
  [fintype ι] [Π i, topological_space (π i)]

/-- A topological space is *pseudo metrizable* if there exists a pseudo metric space structure
compatible with the topology. To endow such a space with a compatible distance, use
`letI : pseudo_metric_space X := topological_space.pseudo_metrizable_space_pseudo_metric X`. -/
class pseudo_metrizable_space (X : Type*) [t : topological_space X] : Prop :=
(exists_pseudo_metric : ∃ (m : pseudo_metric_space X), m.to_uniform_space.to_topological_space = t)

@[priority 100]
instance _root_.pseudo_metric_space.to_pseudo_metrizable_space {X : Type*}
  [m : pseudo_metric_space X] :
  pseudo_metrizable_space X :=
⟨⟨m, rfl⟩⟩

/-- Construct on a metrizable space a metric compatible with the topology. -/
noncomputable def pseudo_metrizable_space_pseudo_metric
  (X : Type*) [topological_space X] [h : pseudo_metrizable_space X] :
  pseudo_metric_space X :=
h.exists_pseudo_metric.some.replace_topology h.exists_pseudo_metric.some_spec.symm

instance pseudo_metrizable_space_prod [pseudo_metrizable_space X] [pseudo_metrizable_space Y] :
  pseudo_metrizable_space (X × Y) :=
begin
  letI : pseudo_metric_space X := pseudo_metrizable_space_pseudo_metric X,
  letI : pseudo_metric_space Y := pseudo_metrizable_space_pseudo_metric Y,
  apply_instance
end

/-- Given an inducing map of a topological space into a pseudo metrizable space, the source space
is also pseudo metrizable. -/
lemma _root_.inducing.pseudo_metrizable_space [pseudo_metrizable_space Y] {f : X → Y}
  (hf : inducing f) :
  pseudo_metrizable_space X :=
begin
  letI : pseudo_metric_space Y := pseudo_metrizable_space_pseudo_metric Y,
  exact ⟨⟨hf.comap_pseudo_metric_space, rfl⟩⟩
end

instance pseudo_metrizable_space.subtype [pseudo_metrizable_space X]
  (s : set X) : pseudo_metrizable_space s :=
inducing_coe.pseudo_metrizable_space

instance pseudo_metrizable_space_pi [Π i, pseudo_metrizable_space (π i)] :
  pseudo_metrizable_space (Π i, π i) :=
by { letI := λ i, pseudo_metrizable_space_pseudo_metric (π i), apply_instance }

/-- A topological space is metrizable if there exists a metric space structure compatible with the
topology. To endow such a space with a compatible distance, use
`letI : metric_space X := topological_space.metrizable_space_metric X` -/
class metrizable_space (X : Type*) [t : topological_space X] : Prop :=
(exists_metric : ∃ (m : metric_space X), m.to_uniform_space.to_topological_space = t)

@[priority 100]
instance _root_.metric_space.to_metrizable_space {X : Type*} [m : metric_space X] :
  metrizable_space X :=
⟨⟨m, rfl⟩⟩

@[priority 100]
instance metrizable_space.to_pseudo_metrizable_space [h : metrizable_space X] :
  pseudo_metrizable_space X :=
⟨let ⟨m, hm⟩ := h.1 in ⟨m.to_pseudo_metric_space, hm⟩⟩

/-- Construct on a metrizable space a metric compatible with the topology. -/
noncomputable def metrizable_space_metric (X : Type*) [topological_space X]
  [h : metrizable_space X] :
  metric_space X :=
h.exists_metric.some.replace_topology h.exists_metric.some_spec.symm

@[priority 100]
instance t2_space_of_metrizable_space [metrizable_space X] : t2_space X :=
by { letI : metric_space X := metrizable_space_metric X, apply_instance }

<<<<<<< HEAD
instance metrizable_space.first_countable_topology (α : Type*) [topological_space α]
  [metrizable_space α] : first_countable_topology α :=
by { letI : metric_space α := metrizable_space_metric α, apply_instance }

instance metrizable_space_prod (α : Type*) [topological_space α] [metrizable_space α]
  (β : Type*) [topological_space β] [metrizable_space β] :
  metrizable_space (α × β) :=
=======
instance metrizable_space_prod [metrizable_space X] [metrizable_space Y] :
  metrizable_space (X × Y) :=
>>>>>>> 0afb90b4
begin
  letI : metric_space X := metrizable_space_metric X,
  letI : metric_space Y := metrizable_space_metric Y,
  apply_instance
end

/-- Given an embedding of a topological space into a metrizable space, the source space is also
metrizable. -/
lemma _root_.embedding.metrizable_space [metrizable_space Y] {f : X → Y} (hf : embedding f) :
  metrizable_space X :=
begin
  letI : metric_space Y := metrizable_space_metric Y,
  exact ⟨⟨hf.comap_metric_space f, rfl⟩⟩
end

<<<<<<< HEAD
instance metrizable_space.subtype {α : Type*} [topological_space α] [metrizable_space α]
  (s : set α) : metrizable_space s :=
embedding_subtype_coe.metrizable_space

instance metrizable_space_pi {ι : Type*} {π : ι → Type*} [fintype ι] [Π i, topological_space (π i)]
  [Π i, metrizable_space (π i)] : metrizable_space (Π i, π i) :=
by { letI := λ i, metrizable_space_metric (π i), apply_instance }

variables (X : Type*) [topological_space X] [normal_space X] [second_countable_topology X]
=======
instance metrizable_space.subtype [metrizable_space X] (s : set X) : metrizable_space s :=
embedding_subtype_coe.metrizable_space

instance metrizable_space_pi [Π i, metrizable_space (π i)] : metrizable_space (Π i, π i) :=
by { letI := λ i, metrizable_space_metric (π i), apply_instance }

variables (X) [normal_space X] [second_countable_topology X]
>>>>>>> 0afb90b4

/-- A normal topological space with second countable topology can be embedded into `l^∞ = ℕ →ᵇ ℝ`.
-/
lemma exists_embedding_l_infty : ∃ f : X → (ℕ →ᵇ ℝ), embedding f :=
begin
  -- Choose a countable basis, and consider the set `s` of pairs of set `(U, V)` such that `U ∈ B`,
  -- `V ∈ B`, and `closure U ⊆ V`.
  rcases exists_countable_basis X with ⟨B, hBc, -, hB⟩,
  set s : set (set X × set X) := {UV ∈ B ×ˢ B| closure UV.1 ⊆ UV.2},
  -- `s` is a countable set.
  haveI : encodable s := ((hBc.prod hBc).mono (inter_subset_left _ _)).to_encodable,
  -- We don't have the space of bounded (possibly discontinuous) functions, so we equip `s`
  -- with the discrete topology and deal with `s →ᵇ ℝ` instead.
  letI : topological_space s := ⊥, haveI : discrete_topology s := ⟨rfl⟩,
  suffices : ∃ f : X → (s →ᵇ ℝ), embedding f,
  { rcases this with ⟨f, hf⟩,
    exact ⟨λ x, (f x).extend (encodable.encode' s) 0, (bounded_continuous_function.isometry_extend
      (encodable.encode' s) (0 : ℕ →ᵇ ℝ)).embedding.comp hf⟩ },
  have hd : ∀ UV : s, disjoint (closure UV.1.1) (UV.1.2ᶜ) :=
    λ UV, disjoint_compl_right.mono_right (compl_subset_compl.2 UV.2.2),
  -- Choose a sequence of `εₙ > 0`, `n : s`, that is bounded above by `1` and tends to zero
  -- along the `cofinite` filter.
  obtain ⟨ε, ε01, hε⟩ : ∃ ε : s → ℝ, (∀ UV, ε UV ∈ Ioc (0 : ℝ) 1) ∧ tendsto ε cofinite (𝓝 0),
  { rcases pos_sum_of_encodable zero_lt_one s with ⟨ε, ε0, c, hεc, hc1⟩,
    refine ⟨ε, λ UV, ⟨ε0 UV, _⟩, hεc.summable.tendsto_cofinite_zero⟩,
    exact (le_has_sum hεc UV $ λ _ _, (ε0 _).le).trans hc1 },
  /- For each `UV = (U, V) ∈ s` we use Urysohn's lemma to choose a function `f UV` that is equal to
  zero on `U` and is equal to `ε UV` on the complement to `V`. -/
  have : ∀ UV : s, ∃ f : C(X, ℝ), eq_on f 0 UV.1.1 ∧ eq_on f (λ _, ε UV) UV.1.2ᶜ ∧
    ∀ x, f x ∈ Icc 0 (ε UV),
  { intro UV,
    rcases exists_continuous_zero_one_of_closed is_closed_closure
      (hB.is_open UV.2.1.2).is_closed_compl (hd UV) with ⟨f, hf₀, hf₁, hf01⟩,
    exact ⟨ε UV • f, λ x hx, by simp [hf₀ (subset_closure hx)], λ x hx, by simp [hf₁ hx],
      λ x, ⟨mul_nonneg (ε01 _).1.le (hf01 _).1, mul_le_of_le_one_right (ε01 _).1.le (hf01 _).2⟩⟩ },
  choose f hf0 hfε hf0ε,
  have hf01 : ∀ UV x, f UV x ∈ Icc (0 : ℝ) 1,
    from λ UV x, Icc_subset_Icc_right (ε01 _).2 (hf0ε _ _),
  /- The embedding is given by `F x UV = f UV x`. -/
  set F : X → s →ᵇ ℝ := λ x, ⟨⟨λ UV, f UV x, continuous_of_discrete_topology⟩, 1, λ UV₁ UV₂,
    real.dist_le_of_mem_Icc_01 (hf01 _ _) (hf01 _ _)⟩,
  have hF : ∀ x UV, F x UV = f UV x := λ _ _, rfl,
  refine ⟨F, embedding.mk' _ (λ x y hxy, _) (λ x, le_antisymm _ _)⟩,
  { /- First we prove that `F` is injective. Indeed, if `F x = F y` and `x ≠ y`, then we can find
    `(U, V) ∈ s` such that `x ∈ U` and `y ∉ V`, hence `F x UV = 0 ≠ ε UV = F y UV`. -/
    refine not_not.1 (λ Hne, _), -- `by_contra Hne` timeouts
    rcases hB.mem_nhds_iff.1 (is_open_ne.mem_nhds Hne) with ⟨V, hVB, hxV, hVy⟩,
    rcases hB.exists_closure_subset (hB.mem_nhds hVB hxV) with ⟨U, hUB, hxU, hUV⟩,
    set UV : ↥s := ⟨(U, V), ⟨hUB, hVB⟩, hUV⟩,
    apply (ε01 UV).1.ne,
    calc (0 : ℝ) = F x UV : (hf0 UV hxU).symm
             ... = F y UV : by rw hxy
             ... = ε UV   : hfε UV (λ h : y ∈ V, hVy h rfl) },
  { /- Now we prove that each neighborhood `V` of `x : X` include a preimage of a neighborhood of
    `F x` under `F`. Without loss of generality, `V` belongs to `B`. Choose `U ∈ B` such that
    `x ∈ V` and `closure V ⊆ U`. Then the preimage of the `(ε (U, V))`-neighborhood of `F x`
    is included by `V`. -/
    refine ((nhds_basis_ball.comap _).le_basis_iff hB.nhds_has_basis).2 _,
    rintro V ⟨hVB, hxV⟩,
    rcases hB.exists_closure_subset (hB.mem_nhds hVB hxV) with ⟨U, hUB, hxU, hUV⟩,
    set UV : ↥s := ⟨(U, V), ⟨hUB, hVB⟩, hUV⟩,
    refine ⟨ε UV, (ε01 UV).1, λ y (hy : dist (F y) (F x) < ε UV), _⟩,
    replace hy : dist (F y UV) (F x UV) < ε UV,
      from (bounded_continuous_function.dist_coe_le_dist _).trans_lt hy,
    contrapose! hy,
    rw [hF, hF, hfε UV hy, hf0 UV hxU, pi.zero_apply, dist_zero_right],
    exact le_abs_self _ },
  { /- Finally, we prove that `F` is continuous. Given `δ > 0`, consider the set `T` of `(U, V) ∈ s`
    such that `ε (U, V) ≥ δ`. Since `ε` tends to zero, `T` is finite. Since each `f` is continuous,
    we can choose a neighborhood such that `dist (F y (U, V)) (F x (U, V)) ≤ δ` for any
    `(U, V) ∈ T`. For `(U, V) ∉ T`, the same inequality is true because both `F y (U, V)` and
    `F x (U, V)` belong to the interval `[0, ε (U, V)]`. -/
    refine (nhds_basis_closed_ball.comap _).ge_iff.2 (λ δ δ0, _),
    have h_fin : finite {UV : s | δ ≤ ε UV}, by simpa only [← not_lt] using hε (gt_mem_nhds δ0),
    have : ∀ᶠ y in 𝓝 x, ∀ UV, δ ≤ ε UV → dist (F y UV) (F x UV) ≤ δ,
    { refine (eventually_all_finite h_fin).2 (λ UV hUV, _),
      exact (f UV).continuous.tendsto x (closed_ball_mem_nhds _ δ0) },
    refine this.mono (λ y hy, (bounded_continuous_function.dist_le δ0.le).2 $ λ UV, _),
    cases le_total δ (ε UV) with hle hle,
    exacts [hy _ hle, (real.dist_le_of_mem_Icc (hf0ε _ _) (hf0ε _ _)).trans (by rwa sub_zero)] }
end

/-- A normal topological space with second countable topology `X` is metrizable: there exists a
metric space structure that generates the same topology. -/
lemma metrizable_space_of_normal_second_countable : metrizable_space X :=
let ⟨f, hf⟩ := exists_embedding_l_infty X in hf.metrizable_space

instance : metrizable_space ennreal := metrizable_space_of_normal_second_countable ennreal

end topological_space<|MERGE_RESOLUTION|>--- conflicted
+++ resolved
@@ -96,18 +96,8 @@
 instance t2_space_of_metrizable_space [metrizable_space X] : t2_space X :=
 by { letI : metric_space X := metrizable_space_metric X, apply_instance }
 
-<<<<<<< HEAD
-instance metrizable_space.first_countable_topology (α : Type*) [topological_space α]
-  [metrizable_space α] : first_countable_topology α :=
-by { letI : metric_space α := metrizable_space_metric α, apply_instance }
-
-instance metrizable_space_prod (α : Type*) [topological_space α] [metrizable_space α]
-  (β : Type*) [topological_space β] [metrizable_space β] :
-  metrizable_space (α × β) :=
-=======
 instance metrizable_space_prod [metrizable_space X] [metrizable_space Y] :
   metrizable_space (X × Y) :=
->>>>>>> 0afb90b4
 begin
   letI : metric_space X := metrizable_space_metric X,
   letI : metric_space Y := metrizable_space_metric Y,
@@ -123,17 +113,6 @@
   exact ⟨⟨hf.comap_metric_space f, rfl⟩⟩
 end
 
-<<<<<<< HEAD
-instance metrizable_space.subtype {α : Type*} [topological_space α] [metrizable_space α]
-  (s : set α) : metrizable_space s :=
-embedding_subtype_coe.metrizable_space
-
-instance metrizable_space_pi {ι : Type*} {π : ι → Type*} [fintype ι] [Π i, topological_space (π i)]
-  [Π i, metrizable_space (π i)] : metrizable_space (Π i, π i) :=
-by { letI := λ i, metrizable_space_metric (π i), apply_instance }
-
-variables (X : Type*) [topological_space X] [normal_space X] [second_countable_topology X]
-=======
 instance metrizable_space.subtype [metrizable_space X] (s : set X) : metrizable_space s :=
 embedding_subtype_coe.metrizable_space
 
@@ -141,7 +120,6 @@
 by { letI := λ i, metrizable_space_metric (π i), apply_instance }
 
 variables (X) [normal_space X] [second_countable_topology X]
->>>>>>> 0afb90b4
 
 /-- A normal topological space with second countable topology can be embedded into `l^∞ = ℕ →ᵇ ℝ`.
 -/
