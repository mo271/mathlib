--- conflicted
+++ resolved
@@ -226,14 +226,6 @@
 class bounded_space (α : Type*) [bornology α] : Prop :=
 (bounded_univ : bornology.is_bounded (univ : set α))
 
-<<<<<<< HEAD
-lemma bornology.is_bounded.all [bornology α] [bounded_space α] (s : set α) :
-  is_bounded s :=
-bounded_space.bounded_univ.subset s.subset_univ
-
-lemma bornology.is_bounded_univ [bornology α] : is_bounded (univ : set α) ↔ bounded_space α :=
-⟨λ h, ⟨h⟩, λ h, h.1⟩
-=======
 namespace bornology
 
 variables [bornology α]
@@ -253,5 +245,4 @@
 
 @[simp] lemma cobounded_eq_bot : cobounded α = ⊥ := cobounded_eq_bot_iff.2 ‹_›
 
-end bornology
->>>>>>> 4a9ae84a
+end bornology