--- conflicted
+++ resolved
@@ -96,15 +96,10 @@
   delta category_theory.glue_data.ι,
   simp_rw ← multicoequalizer.ι_sigma_π 𝖣 .diagram,
   rw ← (homeo_of_iso (multicoequalizer.iso_coequalizer 𝖣 .diagram).symm).is_open_preimage,
-<<<<<<< HEAD
-  rw [coequalizer_is_open_iff, colimit_is_open_iff],
+  rw [coequalizer_is_open_iff, colimit_is_open_iff.{u}],
   split,
   { intros h j, exact h ⟨j⟩, },
   { intros h j, cases j, exact h j, },
-=======
-  rw [coequalizer_is_open_iff, colimit_is_open_iff.{u}],
-  refl
->>>>>>> c43486ec
 end
 
 lemma ι_jointly_surjective (x : 𝖣 .glued) : ∃ i (y : D.U i), 𝖣 .ι i y = x :=
