/-
Copyright (c) 2020 Sébastien Gouëzel. All rights reserved.
Released under Apache 2.0 license as described in the file LICENSE.
Authors: Sébastien Gouëzel
-/
import linear_algebra.basic
import algebra.algebra.basic
import tactic.omega
import data.fintype.sort

/-!
# Multilinear maps

We define multilinear maps as maps from `Π(i : ι), M₁ i` to `M₂` which are linear in each
coordinate. Here, `M₁ i` and `M₂` are modules over a ring `R`, and `ι` is an arbitrary type
(although some statements will require it to be a fintype). This space, denoted by
`multilinear_map R M₁ M₂`, inherits a module structure by pointwise addition and multiplication.

## Main definitions

* `multilinear_map R M₁ M₂` is the space of multilinear maps from `Π(i : ι), M₁ i` to `M₂`.
* `f.map_smul` is the multiplicativity of the multilinear map `f` along each coordinate.
* `f.map_add` is the additivity of the multilinear map `f` along each coordinate.
* `f.map_smul_univ` expresses the multiplicativity of `f` over all coordinates at the same time,
  writing `f (λi, c i • m i)` as `(∏ i, c i) • f m`.
* `f.map_add_univ` expresses the additivity of `f` over all coordinates at the same time, writing
  `f (m + m')` as the sum over all subsets `s` of `ι` of `f (s.piecewise m m')`.
* `f.map_sum` expresses `f (Σ_{j₁} g₁ j₁, ..., Σ_{jₙ} gₙ jₙ)` as the sum of
  `f (g₁ (r 1), ..., gₙ (r n))` where `r` ranges over all possible functions.

We also register isomorphisms corresponding to currying or uncurrying variables, transforming a
multilinear function `f` on `n+1` variables into a linear function taking values in multilinear
functions in `n` variables, and into a multilinear function in `n` variables taking values in linear
functions. These operations are called `f.curry_left` and `f.curry_right` respectively
(with inverses `f.uncurry_left` and `f.uncurry_right`). These operations induce linear equivalences
between spaces of multilinear functions in `n+1` variables and spaces of linear functions into
multilinear functions in `n` variables (resp. multilinear functions in `n` variables taking values
in linear functions), called respectively `multilinear_curry_left_equiv` and
`multilinear_curry_right_equiv`.

## Implementation notes

Expressing that a map is linear along the `i`-th coordinate when all other coordinates are fixed
can be done in two (equivalent) different ways:
* fixing a vector `m : Π(j : ι - i), M₁ j.val`, and then choosing separately the `i`-th coordinate
* fixing a vector `m : Πj, M₁ j`, and then modifying its `i`-th coordinate
The second way is more artificial as the value of `m` at `i` is not relevant, but it has the
advantage of avoiding subtype inclusion issues. This is the definition we use, based on
`function.update` that allows to change the value of `m` at `i`.
-/

open function fin set
open_locale big_operators

universes u v v' v₁ v₂ v₃ w u'
variables {R : Type u} {ι : Type u'} {n : ℕ}
{M : fin n.succ → Type v} {M₁ : ι → Type v₁} {M₂ : Type v₂} {M₃ : Type v₃} {M' : Type v'}
[decidable_eq ι]

/-- Multilinear maps over the ring `R`, from `Πi, M₁ i` to `M₂` where `M₁ i` and `M₂` are modules
over `R`. -/
structure multilinear_map (R : Type u) {ι : Type u'} (M₁ : ι → Type v) (M₂ : Type w)
  [decidable_eq ι] [semiring R] [∀i, add_comm_monoid (M₁ i)] [add_comm_monoid M₂] [∀i, semimodule R (M₁ i)]
  [semimodule R M₂] :=
(to_fun : (Πi, M₁ i) → M₂)
(map_add' : ∀(m : Πi, M₁ i) (i : ι) (x y : M₁ i),
  to_fun (update m i (x + y)) = to_fun (update m i x) + to_fun (update m i y))
(map_smul' : ∀(m : Πi, M₁ i) (i : ι) (c : R) (x : M₁ i),
  to_fun (update m i (c • x)) = c • to_fun (update m i x))

namespace multilinear_map

section semiring

variables [semiring R]
[∀i, add_comm_monoid (M i)] [∀i, add_comm_monoid (M₁ i)] [add_comm_monoid M₂] [add_comm_monoid M₃]
[add_comm_monoid M']
[∀i, semimodule R (M i)] [∀i, semimodule R (M₁ i)] [semimodule R M₂] [semimodule R M₃] [semimodule R M']
(f f' : multilinear_map R M₁ M₂)

instance : has_coe_to_fun (multilinear_map R M₁ M₂) := ⟨_, to_fun⟩

initialize_simps_projections multilinear_map (to_fun → apply)

@[simp] lemma to_fun_eq_coe : f.to_fun = f := rfl

@[simp] lemma coe_mk (f : (Π i, M₁ i) → M₂) (h₁ h₂ ) :
  ⇑(⟨f, h₁, h₂⟩ : multilinear_map R M₁ M₂) = f := rfl

theorem congr_fun {f g : multilinear_map R M₁ M₂} (h : f = g) (x : Π i, M₁ i) : f x = g x :=
congr_arg (λ h : multilinear_map R M₁ M₂, h x) h

theorem congr_arg (f : multilinear_map R M₁ M₂) {x y : Π i, M₁ i} (h : x = y) : f x = f y :=
congr_arg (λ x : Π i, M₁ i, f x) h

theorem coe_inj ⦃f g : multilinear_map R M₁ M₂⦄ (h : ⇑f = g) : f = g :=
by cases f; cases g; cases h; refl

@[ext] theorem ext {f f' : multilinear_map R M₁ M₂} (H : ∀ x, f x = f' x) : f = f' :=
coe_inj (funext H)

theorem ext_iff {f g : multilinear_map R M₁ M₂} : f = g ↔ ∀ x, f x = g x :=
⟨λ h x, h ▸ rfl, λ h, ext h⟩

@[simp] lemma map_add (m : Πi, M₁ i) (i : ι) (x y : M₁ i) :
  f (update m i (x + y)) = f (update m i x) + f (update m i y) :=
f.map_add' m i x y

@[simp] lemma map_smul (m : Πi, M₁ i) (i : ι) (c : R) (x : M₁ i) :
  f (update m i (c • x)) = c • f (update m i x) :=
f.map_smul' m i c x

lemma map_coord_zero {m : Πi, M₁ i} (i : ι) (h : m i = 0) : f m = 0 :=
begin
  have : (0 : R) • (0 : M₁ i) = 0, by simp,
  rw [← update_eq_self i m, h, ← this, f.map_smul, zero_smul]
end

@[simp] lemma map_zero [nonempty ι] : f 0 = 0 :=
begin
  obtain ⟨i, _⟩ : ∃i:ι, i ∈ set.univ := set.exists_mem_of_nonempty ι,
  exact map_coord_zero f i rfl
end

instance : has_add (multilinear_map R M₁ M₂) :=
⟨λf f', ⟨λx, f x + f' x, λm i x y, by simp [add_left_comm, add_assoc], λm i c x, by simp [smul_add]⟩⟩

@[simp] lemma add_apply (m : Πi, M₁ i) : (f + f') m = f m + f' m := rfl

instance : has_zero (multilinear_map R M₁ M₂) :=
⟨⟨λ _, 0, λm i x y, by simp, λm i c x, by simp⟩⟩

instance : inhabited (multilinear_map R M₁ M₂) := ⟨0⟩

@[simp] lemma zero_apply (m : Πi, M₁ i) : (0 : multilinear_map R M₁ M₂) m = 0 := rfl

instance : add_comm_monoid (multilinear_map R M₁ M₂) :=
by refine {zero := 0, add := (+), ..};
   intros; ext; simp [add_comm, add_left_comm]

@[simp] lemma sum_apply {α : Type*} (f : α → multilinear_map R M₁ M₂)
  (m : Πi, M₁ i) : ∀ {s : finset α}, (∑ a in s, f a) m = ∑ a in s, f a m :=
begin
  classical,
  apply finset.induction,
  { rw finset.sum_empty, simp },
  { assume a s has H, rw finset.sum_insert has, simp [H, has] }
end

/-- If `f` is a multilinear map, then `f.to_linear_map m i` is the linear map obtained by fixing all
coordinates but `i` equal to those of `m`, and varying the `i`-th coordinate. -/
def to_linear_map (m : Πi, M₁ i) (i : ι) : M₁ i →ₗ[R] M₂ :=
{ to_fun    := λx, f (update m i x),
  map_add'  := λx y, by simp,
  map_smul' := λc x, by simp }

/-- The cartesian product of two multilinear maps, as a multilinear map. -/
def prod (f : multilinear_map R M₁ M₂) (g : multilinear_map R M₁ M₃) :
  multilinear_map R M₁ (M₂ × M₃) :=
{ to_fun    := λ m, (f m, g m),
  map_add'  := λ m i x y, by simp,
  map_smul' := λ m i c x, by simp }

/-- Given a multilinear map `f` on `n` variables (parameterized by `fin n`) and a subset `s` of `k`
of these variables, one gets a new multilinear map on `fin k` by varying these variables, and fixing
the other ones equal to a given value `z`. It is denoted by `f.restr s hk z`, where `hk` is a
proof that the cardinality of `s` is `k`. The implicit identification between `fin k` and `s` that
we use is the canonical (increasing) bijection. -/
noncomputable def restr {k n : ℕ} (f : multilinear_map R (λ i : fin n, M') M₂) (s : finset (fin n))
  (hk : s.card = k) (z : M') :
  multilinear_map R (λ i : fin k, M') M₂ :=
{ to_fun    := λ v, f (λ j, if h : j ∈ s then v ((s.mono_equiv_of_fin hk).symm ⟨j, h⟩) else z),
  map_add'  := λ v i x y,
    by { erw [dite_comp_equiv_update, dite_comp_equiv_update, dite_comp_equiv_update], simp },
  map_smul' := λ v i c x, by { erw [dite_comp_equiv_update, dite_comp_equiv_update], simp } }
variable {R}

/-- In the specific case of multilinear maps on spaces indexed by `fin (n+1)`, where one can build
an element of `Π(i : fin (n+1)), M i` using `cons`, one can express directly the additivity of a
multilinear map along the first variable. -/
lemma cons_add (f : multilinear_map R M M₂) (m : Π(i : fin n), M i.succ) (x y : M 0) :
  f (cons (x+y) m) = f (cons x m) + f (cons y m) :=
by rw [← update_cons_zero x m (x+y), f.map_add, update_cons_zero, update_cons_zero]

/-- In the specific case of multilinear maps on spaces indexed by `fin (n+1)`, where one can build
an element of `Π(i : fin (n+1)), M i` using `cons`, one can express directly the multiplicativity
of a multilinear map along the first variable. -/
lemma cons_smul (f : multilinear_map R M M₂) (m : Π(i : fin n), M i.succ) (c : R) (x : M 0) :
  f (cons (c • x) m) = c • f (cons x m) :=
by rw [← update_cons_zero x m (c • x), f.map_smul, update_cons_zero]

/-- In the specific case of multilinear maps on spaces indexed by `fin (n+1)`, where one can build
an element of `Π(i : fin (n+1)), M i` using `snoc`, one can express directly the additivity of a
multilinear map along the first variable. -/
lemma snoc_add (f : multilinear_map R M M₂) (m : Π(i : fin n), M i.cast_succ) (x y : M (last n)) :
  f (snoc m (x+y)) = f (snoc m x) + f (snoc m y) :=
by rw [← update_snoc_last x m (x+y), f.map_add, update_snoc_last, update_snoc_last]

/-- In the specific case of multilinear maps on spaces indexed by `fin (n+1)`, where one can build
an element of `Π(i : fin (n+1)), M i` using `cons`, one can express directly the multiplicativity
of a multilinear map along the first variable. -/
lemma snoc_smul (f : multilinear_map R M M₂)
  (m : Π(i : fin n), M i.cast_succ) (c : R) (x : M (last n)) :
  f (snoc m (c • x)) = c • f (snoc m x) :=
by rw [← update_snoc_last x m (c • x), f.map_smul, update_snoc_last]

section

variables {M₁' : ι → Type*} [Π i, add_comm_monoid (M₁' i)] [Π i, semimodule R (M₁' i)]

/-- If `g` is a multilinear map and `f` is a collection of linear maps,
then `g (f₁ m₁, ..., fₙ mₙ)` is again a multilinear map, that we call
`g.comp_linear_map f`. -/
def comp_linear_map (g : multilinear_map R M₁' M₂) (f : Π i, M₁ i →ₗ[R] M₁' i) :
  multilinear_map R M₁ M₂ :=
{ to_fun := λ m, g $ λ i, f i (m i),
  map_add' := λ m i x y,
    have ∀ j z, f j (update m i z j) = update (λ k, f k (m k)) i (f i z) j :=
      λ j z, function.apply_update (λ k, f k) _ _ _ _,
    by simp [this],
  map_smul' := λ m i c x,
    have ∀ j z, f j (update m i z j) = update (λ k, f k (m k)) i (f i z) j :=
      λ j z, function.apply_update (λ k, f k) _ _ _ _,
    by simp [this] }

@[simp] lemma comp_linear_map_apply (g : multilinear_map R M₁' M₂) (f : Π i, M₁ i →ₗ[R] M₁' i)
  (m : Π i, M₁ i) :
  g.comp_linear_map f m = g (λ i, f i (m i)) :=
rfl

end

/-- If one adds to a vector `m'` another vector `m`, but only for coordinates in a finset `t`, then
the image under a multilinear map `f` is the sum of `f (s.piecewise m m')` along all subsets `s` of
`t`. This is mainly an auxiliary statement to prove the result when `t = univ`, given in
`map_add_univ`, although it can be useful in its own right as it does not require the index set `ι`
to be finite.-/
lemma map_piecewise_add (m m' : Πi, M₁ i) (t : finset ι) :
  f (t.piecewise (m + m') m') = ∑ s in t.powerset, f (s.piecewise m m') :=
begin
  revert m',
  refine finset.induction_on t (by simp) _,
  assume i t hit Hrec m',
  have A : (insert i t).piecewise (m + m') m' = update (t.piecewise (m + m') m') i (m i + m' i) :=
    t.piecewise_insert _ _ _,
  have B : update (t.piecewise (m + m') m') i (m' i) = t.piecewise (m + m') m',
  { ext j,
    by_cases h : j = i,
    { rw h, simp [hit] },
    { simp [h] } },
  let m'' := update m' i (m i),
  have C : update (t.piecewise (m + m') m') i (m i) = t.piecewise (m + m'') m'',
  { ext j,
    by_cases h : j = i,
    { rw h, simp [m'', hit] },
    { by_cases h' : j ∈ t; simp [h, hit, m'', h'] } },
  rw [A, f.map_add, B, C, finset.sum_powerset_insert hit, Hrec, Hrec, add_comm],
  congr' 1,
  apply finset.sum_congr rfl (λs hs, _),
  have : (insert i s).piecewise m m' = s.piecewise m m'',
  { ext j,
    by_cases h : j = i,
    { rw h, simp [m'', finset.not_mem_of_mem_powerset_of_not_mem hs hit] },
    { by_cases h' : j ∈ s; simp [h, m'', h'] } },
  rw this
end

/-- Additivity of a multilinear map along all coordinates at the same time,
writing `f (m + m')` as the sum  of `f (s.piecewise m m')` over all sets `s`. -/
lemma map_add_univ [fintype ι] (m m' : Πi, M₁ i) :
  f (m + m') = ∑ s : finset ι, f (s.piecewise m m') :=
by simpa using f.map_piecewise_add m m' finset.univ

section apply_sum

variables {α : ι → Type*} [fintype ι] (g : Π i, α i → M₁ i) (A : Π i, finset (α i))

open_locale classical
open fintype finset

/-- If `f` is multilinear, then `f (Σ_{j₁ ∈ A₁} g₁ j₁, ..., Σ_{jₙ ∈ Aₙ} gₙ jₙ)` is the sum of
`f (g₁ (r 1), ..., gₙ (r n))` where `r` ranges over all functions with `r 1 ∈ A₁`, ...,
`r n ∈ Aₙ`. This follows from multilinearity by expanding successively with respect to each
coordinate. Here, we give an auxiliary statement tailored for an inductive proof. Use instead
`map_sum_finset`. -/
lemma map_sum_finset_aux {n : ℕ} (h : ∑ i, (A i).card = n) :
  f (λ i, ∑ j in A i, g i j) = ∑ r in pi_finset A, f (λ i, g i (r i)) :=
begin
  induction n using nat.strong_induction_on with n IH generalizing A,
  -- If one of the sets is empty, then all the sums are zero
  by_cases Ai_empty : ∃ i, A i = ∅,
  { rcases Ai_empty with ⟨i, hi⟩,
    have : ∑ j in A i, g i j = 0, by convert sum_empty,
    rw f.map_coord_zero i this,
    have : pi_finset A = ∅,
    { apply finset.eq_empty_of_forall_not_mem (λ r hr, _),
      have : r i ∈ A i := mem_pi_finset.mp hr i,
      rwa hi at this },
    convert sum_empty.symm },
  push_neg at Ai_empty,
  -- Otherwise, if all sets are at most singletons, then they are exactly singletons and the result
  -- is again straightforward
  by_cases Ai_singleton : ∀ i, (A i).card ≤ 1,
  { have Ai_card : ∀ i, (A i).card = 1,
    { assume i,
      have : finset.card (A i) ≠ 0, by simp [finset.card_eq_zero, Ai_empty i],
      have : finset.card (A i) ≤ 1 := Ai_singleton i,
      omega },
    have : ∀ (r : Π i, α i), r ∈ pi_finset A → f (λ i, g i (r i)) = f (λ i, ∑ j in A i, g i j),
    { assume r hr,
      unfold_coes,
      congr' with i,
      have : ∀ j ∈ A i, g i j = g i (r i),
      { assume j hj,
        congr,
        apply finset.card_le_one_iff.1 (Ai_singleton i) hj,
        exact mem_pi_finset.mp hr i },
      simp only [finset.sum_congr rfl this, finset.mem_univ, finset.sum_const, Ai_card i,
                 one_nsmul] },
    simp only [sum_congr rfl this, Ai_card, card_pi_finset, prod_const_one, one_nsmul,
               sum_const] },
  -- Remains the interesting case where one of the `A i`, say `A i₀`, has cardinality at least 2.
  -- We will split into two parts `B i₀` and `C i₀` of smaller cardinality, let `B i = C i = A i`
  -- for `i ≠ i₀`, apply the inductive assumption to `B` and `C`, and add up the corresponding
  -- parts to get the sum for `A`.
  push_neg at Ai_singleton,
  obtain ⟨i₀, hi₀⟩ : ∃ i, 1 < (A i).card := Ai_singleton,
  obtain ⟨j₁, j₂, hj₁, hj₂, j₁_ne_j₂⟩ : ∃ j₁ j₂, (j₁ ∈ A i₀) ∧ (j₂ ∈ A i₀) ∧ j₁ ≠ j₂ :=
    finset.one_lt_card_iff.1 hi₀,
  let B := function.update A i₀ (A i₀ \ {j₂}),
  let C := function.update A i₀ {j₂},
  have B_subset_A : ∀ i, B i ⊆ A i,
  { assume i,
    by_cases hi : i = i₀,
    { rw hi, simp only [B, sdiff_subset, update_same]},
    { simp only [hi, B, update_noteq, ne.def, not_false_iff, finset.subset.refl] } },
  have C_subset_A : ∀ i, C i ⊆ A i,
  { assume i,
    by_cases hi : i = i₀,
    { rw hi, simp only [C, hj₂, finset.singleton_subset_iff, update_same] },
    { simp only [hi, C, update_noteq, ne.def, not_false_iff, finset.subset.refl] } },
  -- split the sum at `i₀` as the sum over `B i₀` plus the sum over `C i₀`, to use additivity.
  have A_eq_BC : (λ i, ∑ j in A i, g i j) =
    function.update (λ i, ∑ j in A i, g i j) i₀ (∑ j in B i₀, g i₀ j + ∑ j in C i₀, g i₀ j),
  { ext i,
    by_cases hi : i = i₀,
    { rw [hi],
      simp only [function.update_same],
      have : A i₀ = B i₀ ∪ C i₀,
      { simp only [B, C, function.update_same, finset.sdiff_union_self_eq_union],
        symmetry,
        simp only [hj₂, finset.singleton_subset_iff, union_eq_left_iff_subset] },
      rw this,
      apply finset.sum_union,
      apply finset.disjoint_right.2 (λ j hj, _),
      have : j = j₂, by { dsimp [C] at hj, simpa using hj },
      rw this,
      dsimp [B],
      simp only [mem_sdiff, eq_self_iff_true, not_true, not_false_iff, finset.mem_singleton,
                 update_same, and_false] },
    { simp [hi] } },
  have Beq : function.update (λ i, ∑ j in A i, g i j) i₀ (∑ j in B i₀, g i₀ j) =
    (λ i, ∑ j in B i, g i j),
  { ext i,
    by_cases hi : i = i₀,
    { rw hi, simp only [update_same] },
    { simp only [hi, B, update_noteq, ne.def, not_false_iff] } },
  have Ceq : function.update (λ i, ∑ j in A i, g i j) i₀ (∑ j in C i₀, g i₀ j) =
    (λ i, ∑ j in C i, g i j),
  { ext i,
    by_cases hi : i = i₀,
    { rw hi, simp only [update_same] },
    { simp only [hi, C, update_noteq, ne.def, not_false_iff] } },
  -- Express the inductive assumption for `B`
  have Brec : f (λ i, ∑ j in B i, g i j) = ∑ r in pi_finset B, f (λ i, g i (r i)),
  { have : ∑ i, finset.card (B i) < ∑ i, finset.card (A i),
    { refine finset.sum_lt_sum (λ i hi, finset.card_le_of_subset (B_subset_A i))
        ⟨i₀, finset.mem_univ _, _⟩,
      have : {j₂} ⊆ A i₀, by simp [hj₂],
      simp only [B, finset.card_sdiff this, function.update_same, finset.card_singleton],
      exact nat.pred_lt (ne_of_gt (lt_trans nat.zero_lt_one hi₀)) },
    rw h at this,
    exact IH _ this B rfl },
  -- Express the inductive assumption for `C`
  have Crec : f (λ i, ∑ j in C i, g i j) = ∑ r in pi_finset C, f (λ i, g i (r i)),
  { have : ∑ i, finset.card (C i) < ∑ i, finset.card (A i) :=
      finset.sum_lt_sum (λ i hi, finset.card_le_of_subset (C_subset_A i))
        ⟨i₀, finset.mem_univ _, by simp [C, hi₀]⟩,
    rw h at this,
    exact IH _ this C rfl },
  have D : disjoint (pi_finset B) (pi_finset C),
  { have : disjoint (B i₀) (C i₀), by simp [B, C],
    exact pi_finset_disjoint_of_disjoint B C this },
  have pi_BC : pi_finset A = pi_finset B ∪ pi_finset C,
  { apply finset.subset.antisymm,
    { assume r hr,
      by_cases hri₀ : r i₀ = j₂,
      { apply finset.mem_union_right,
        apply mem_pi_finset.2 (λ i, _),
        by_cases hi : i = i₀,
        { have : r i₀ ∈ C i₀, by simp [C, hri₀],
          convert this },
        { simp [C, hi, mem_pi_finset.1 hr i] } },
      { apply finset.mem_union_left,
        apply mem_pi_finset.2 (λ i, _),
        by_cases hi : i = i₀,
        { have : r i₀ ∈ B i₀,
            by simp [B, hri₀, mem_pi_finset.1 hr i₀],
          convert this },
        { simp [B, hi, mem_pi_finset.1 hr i] } } },
    { exact finset.union_subset (pi_finset_subset _ _ (λ i, B_subset_A i))
        (pi_finset_subset _ _ (λ i, C_subset_A i)) } },
  rw A_eq_BC,
  simp only [multilinear_map.map_add, Beq, Ceq, Brec, Crec, pi_BC],
  rw ← finset.sum_union D,
end

/-- If `f` is multilinear, then `f (Σ_{j₁ ∈ A₁} g₁ j₁, ..., Σ_{jₙ ∈ Aₙ} gₙ jₙ)` is the sum of
`f (g₁ (r 1), ..., gₙ (r n))` where `r` ranges over all functions with `r 1 ∈ A₁`, ...,
`r n ∈ Aₙ`. This follows from multilinearity by expanding successively with respect to each
coordinate. -/
lemma map_sum_finset :
  f (λ i, ∑ j in A i, g i j) = ∑ r in pi_finset A, f (λ i, g i (r i)) :=
f.map_sum_finset_aux _ _ rfl

/-- If `f` is multilinear, then `f (Σ_{j₁} g₁ j₁, ..., Σ_{jₙ} gₙ jₙ)` is the sum of
`f (g₁ (r 1), ..., gₙ (r n))` where `r` ranges over all functions `r`. This follows from
multilinearity by expanding successively with respect to each coordinate. -/
lemma map_sum [∀ i, fintype (α i)] :
  f (λ i, ∑ j, g i j) = ∑ r : Π i, α i, f (λ i, g i (r i)) :=
f.map_sum_finset g (λ i, finset.univ)

end apply_sum

section restrict_scalar

variables (R) {A : Type*} [semiring A] [has_scalar R A] [Π (i : ι), semimodule A (M₁ i)]
  [semimodule A M₂] [∀ i, is_scalar_tower R A (M₁ i)] [is_scalar_tower R A M₂]

/-- Reinterpret an `A`-multilinear map as an `R`-multilinear map, if `A` is an algebra over `R`
and their actions on all involved semimodules agree with the action of `R` on `A`. -/
def restrict_scalars (f : multilinear_map A M₁ M₂) : multilinear_map R M₁ M₂ :=
{ to_fun := f,
  map_add' := f.map_add,
  map_smul' := λ m i, (f.to_linear_map m i).map_smul_of_tower }

@[simp] lemma coe_restrict_scalars (f : multilinear_map A M₁ M₂) :
  ⇑(f.restrict_scalars R) = f := rfl

end restrict_scalar

end semiring

end multilinear_map

namespace linear_map
variables [semiring R] [Πi, add_comm_monoid (M₁ i)] [add_comm_monoid M₂] [add_comm_monoid M₃]
[∀i, semimodule R (M₁ i)] [semimodule R M₂] [semimodule R M₃]

/-- Composing a multilinear map with a linear map gives again a multilinear map. -/
def comp_multilinear_map (g : M₂ →ₗ[R] M₃) (f : multilinear_map R M₁ M₂) :
  multilinear_map R M₁ M₃ :=
{ to_fun    := g ∘ f,
  map_add'  := λ m i x y, by simp,
  map_smul' := λ m i c x, by simp }

@[simp] lemma coe_comp_multilinear_map (g : M₂ →ₗ[R] M₃) (f : multilinear_map R M₁ M₂) :
  ⇑(g.comp_multilinear_map f) = g ∘ f := rfl

lemma comp_multilinear_map_apply (g : M₂ →ₗ[R] M₃) (f : multilinear_map R M₁ M₂) (m : Π i, M₁ i) :
  g.comp_multilinear_map f m = g (f m) := rfl

end linear_map

namespace multilinear_map

section comm_semiring

variables [comm_semiring R] [∀i, add_comm_monoid (M₁ i)] [∀i, add_comm_monoid (M i)] [add_comm_monoid M₂]
[∀i, semimodule R (M i)] [∀i, semimodule R (M₁ i)] [semimodule R M₂]
(f f' : multilinear_map R M₁ M₂)

/-- If one multiplies by `c i` the coordinates in a finset `s`, then the image under a multilinear
map is multiplied by `∏ i in s, c i`. This is mainly an auxiliary statement to prove the result when
`s = univ`, given in `map_smul_univ`, although it can be useful in its own right as it does not
require the index set `ι` to be finite. -/
lemma map_piecewise_smul (c : ι → R) (m : Πi, M₁ i) (s : finset ι) :
  f (s.piecewise (λi, c i • m i) m) = (∏ i in s, c i) • f m :=
begin
  refine s.induction_on (by simp) _,
  assume j s j_not_mem_s Hrec,
  have A : function.update (s.piecewise (λi, c i • m i) m) j (m j) =
           s.piecewise (λi, c i • m i) m,
  { ext i,
    by_cases h : i = j,
    { rw h, simp [j_not_mem_s] },
    { simp [h] } },
  rw [s.piecewise_insert, f.map_smul, A, Hrec],
  simp [j_not_mem_s, mul_smul]
end

/-- Multiplicativity of a multilinear map along all coordinates at the same time,
writing `f (λi, c i • m i)` as `(∏ i, c i) • f m`. -/
lemma map_smul_univ [fintype ι] (c : ι → R) (m : Πi, M₁ i) :
  f (λi, c i • m i) = (∏ i, c i) • f m :=
by simpa using map_piecewise_smul f c m finset.univ

section semimodule

variables {R' A : Type*} [comm_semiring R'] [semiring A] [algebra R' A]
  [Π i, semimodule A (M₁ i)] [semimodule R' M₂] [semimodule A M₂] [is_scalar_tower R' A M₂]

instance : has_scalar R' (multilinear_map A M₁ M₂) := ⟨λ c f,
  ⟨λ m, c • f m, λm i x y, by simp [smul_add], λl i x d, by simp [smul_comm c x] ⟩⟩

@[simp] lemma smul_apply (f : multilinear_map A M₁ M₂) (c : R') (m : Πi, M₁ i) :
  (c • f) m = c • f m := rfl

/-- The space of multilinear maps over an algebra over `R` is a module over `R`, for the pointwise
addition and scalar multiplication. -/
instance : semimodule R' (multilinear_map A M₁ M₂) :=
{ one_smul := λ f, ext $ λ x, one_smul _ _,
  mul_smul := λ c₁ c₂ f, ext $ λ x, mul_smul _ _ _,
  smul_zero := λ r, ext $ λ x, smul_zero _,
  smul_add := λ r f₁ f₂, ext $ λ x, smul_add _ _ _,
  add_smul := λ r₁ r₂ f, ext $ λ x, add_smul _ _ _,
  zero_smul := λ f, ext $ λ x, zero_smul _ _ }

end semimodule

section

variables (R ι) (A : Type*) [comm_semiring A] [algebra R A] [fintype ι]

/-- Given an `R`-algebra `A`, `mk_pi_algebra` is the multilinear map on `A^ι` associating
to `m` the product of all the `m i`.

See also `multilinear_map.mk_pi_algebra_fin` for a version that works with a non-commutative
algebra `A` but requires `ι = fin n`. -/
protected def mk_pi_algebra : multilinear_map R (λ i : ι, A) A :=
{ to_fun := λ m, ∏ i, m i,
  map_add' := λ m i x y, by simp [finset.prod_update_of_mem, add_mul],
  map_smul' := λ m i c x, by simp [finset.prod_update_of_mem] }

variables {R A ι}

@[simp] lemma mk_pi_algebra_apply (m : ι → A) :
  multilinear_map.mk_pi_algebra R ι A m = ∏ i, m i :=
rfl

end

section

variables (R n) (A : Type*) [semiring A] [algebra R A]

/-- Given an `R`-algebra `A`, `mk_pi_algebra_fin` is the multilinear map on `A^n` associating
to `m` the product of all the `m i`.

See also `multilinear_map.mk_pi_algebra` for a version that assumes `[comm_semiring A]` but works
for `A^ι` with any finite type `ι`. -/
protected def mk_pi_algebra_fin : multilinear_map R (λ i : fin n, A) A :=
{ to_fun := λ m, (list.of_fn m).prod,
  map_add' :=
    begin
      intros m i x y,
      have : (list.fin_range n).index_of i < n,
        by simpa using list.index_of_lt_length.2 (list.mem_fin_range i),
      simp [list.of_fn_eq_map, (list.nodup_fin_range n).map_update, list.prod_update_nth, add_mul,
        this, mul_add, add_mul]
    end,
  map_smul' :=
    begin
      intros m i c x,
      have : (list.fin_range n).index_of i < n,
        by simpa using list.index_of_lt_length.2 (list.mem_fin_range i),
      simp [list.of_fn_eq_map, (list.nodup_fin_range n).map_update, list.prod_update_nth, this]
    end }

variables {R A n}

@[simp] lemma mk_pi_algebra_fin_apply (m : fin n → A) :
  multilinear_map.mk_pi_algebra_fin R n A m = (list.of_fn m).prod :=
rfl

lemma mk_pi_algebra_fin_apply_const (a : A) :
  multilinear_map.mk_pi_algebra_fin R n A (λ _, a) = a ^ n :=
by simp

end

/-- Given an `R`-multilinear map `f` taking values in `R`, `f.smul_right z` is the map
sending `m` to `f m • z`. -/
def smul_right (f : multilinear_map R M₁ R) (z : M₂) : multilinear_map R M₁ M₂ :=
(linear_map.smul_right linear_map.id z).comp_multilinear_map f

@[simp] lemma smul_right_apply (f : multilinear_map R M₁ R) (z : M₂) (m : Π i, M₁ i) :
  f.smul_right z m = f m • z :=
rfl

instance : mul_action R (multilinear_map R M₁ M₂) :=
{ smul := (•),
  one_smul := λ f, by {ext, rw [smul_apply, one_smul]},
  mul_smul := λ r s f, by {ext, simp only [smul_apply, smul_smul] } }

variables (R ι)

/-- The canonical multilinear map on `R^ι` when `ι` is finite, associating to `m` the product of
all the `m i` (multiplied by a fixed reference element `z` in the target module). See also
`mk_pi_algebra` for a more general version. -/
protected def mk_pi_ring [fintype ι] (z : M₂) : multilinear_map R (λ(i : ι), R) M₂ :=
(multilinear_map.mk_pi_algebra R ι R).smul_right z

variables {R ι}

@[simp] lemma mk_pi_ring_apply [fintype ι] (z : M₂) (m : ι → R) :
  (multilinear_map.mk_pi_ring R ι z : (ι → R) → M₂) m = (∏ i, m i) • z := rfl

lemma mk_pi_ring_apply_one_eq_self [fintype ι]  (f : multilinear_map R (λ(i : ι), R) M₂) :
  multilinear_map.mk_pi_ring R ι (f (λi, 1)) = f :=
begin
  ext m,
  have : m = (λi, m i • 1), by { ext j, simp },
  conv_rhs { rw [this, f.map_smul_univ] },
  refl
end

/-- The space of multilinear maps is a module over `R`, for the pointwise addition and scalar
multiplication. -/
instance semimodule : semimodule R (multilinear_map R M₁ M₂) :=
{ smul := (•),
  one_smul := one_smul _,
  mul_smul := mul_smul,
  smul_add := λ r x y, by {ext z, simp [smul_add]},
  smul_zero := λ r, by ext; simp [smul_zero],
  add_smul := λ r s x, by ext; simp [add_smul],
  zero_smul := λ r, by ext; simp [zero_smul] }

end comm_semiring

section ring

variables [ring R] [∀i, add_comm_group (M₁ i)] [add_comm_group M₂]
[∀i, semimodule R (M₁ i)] [semimodule R M₂]
(f : multilinear_map R M₁ M₂)

@[simp] lemma map_sub (m : Πi, M₁ i) (i : ι) (x y : M₁ i) :
  f (update m i (x - y)) = f (update m i x) - f (update m i y) :=
by { simp only [map_add, add_left_inj, sub_eq_add_neg, (neg_one_smul R y).symm, map_smul], simp }

instance : has_neg (multilinear_map R M₁ M₂) :=
⟨λ f, ⟨λ m, - f m, λm i x y, by simp [add_comm], λm i c x, by simp⟩⟩

@[simp] lemma neg_apply (m : Πi, M₁ i) : (-f) m = - (f m) := rfl

instance : add_comm_group (multilinear_map R M₁ M₂) :=
by refine {zero := 0, add := (+), neg := has_neg.neg, ..};
   intros; ext; simp [add_comm, add_left_comm]

end ring

section comm_semiring

variables [comm_semiring R] [∀i, add_comm_group (M₁ i)] [add_comm_group M₂]
[∀i, semimodule R (M₁ i)] [semimodule R M₂]

<<<<<<< HEAD
variables (R ι M₁ M₂)

=======
>>>>>>> 6e301c75
/-- When `ι` is finite, multilinear maps on `R^ι` with values in `M₂` are in bijection with `M₂`,
as such a multilinear map is completely determined by its value on the constant vector made of ones.
We register this bijection as a linear equivalence in `multilinear_map.pi_ring_equiv`. -/
protected def pi_ring_equiv [fintype ι]  : M₂ ≃ₗ[R] (multilinear_map R (λ(i : ι), R) M₂) :=
{ to_fun    := λ z, multilinear_map.mk_pi_ring R ι z,
  inv_fun   := λ f, f (λi, 1),
  map_add'  := λ z z', by { ext m, simp [smul_add] },
  map_smul' := λ c z, by { ext m, simp [smul_smul, mul_comm] },
  left_inv  := λ z, by simp,
  right_inv := λ f, f.mk_pi_ring_apply_one_eq_self }

end comm_semiring

end multilinear_map

<<<<<<< HEAD
namespace linear_map
variables [semiring R] [∀i, add_comm_monoid (M₁ i)] [add_comm_monoid M₂] [add_comm_monoid M₃]
[∀i, semimodule R (M₁ i)] [semimodule R M₂] [semimodule R M₃]

/-- Composing a multilinear map with a linear map gives again a multilinear map. -/
def comp_multilinear_map (g : M₂ →ₗ[R] M₃) (f : multilinear_map R M₁ M₂) : multilinear_map R M₁ M₃ :=
{ to_fun    := λ m, g (f m),
  map_add'  := λ m i x y, by simp,
  map_smul' := λ m i c x, by simp }

end linear_map

=======
>>>>>>> 6e301c75
section currying
/-!
### Currying

We associate to a multilinear map in `n+1` variables (i.e., based on `fin n.succ`) two
curried functions, named `f.curry_left` (which is a linear map on `E 0` taking values
in multilinear maps in `n` variables) and `f.curry_right` (wich is a multilinear map in `n`
variables taking values in linear maps on `E 0`). In both constructions, the variable that is
singled out is `0`, to take advantage of the operations `cons` and `tail` on `fin n`.
The inverse operations are called `uncurry_left` and `uncurry_right`.

We also register linear equiv versions of these correspondences, in
`multilinear_curry_left_equiv` and `multilinear_curry_right_equiv`.
-/
open multilinear_map

variables {R M M₂}
[comm_semiring R] [∀i, add_comm_monoid (M i)] [add_comm_monoid M'] [add_comm_monoid M₂]
[∀i, semimodule R (M i)] [semimodule R M'] [semimodule R M₂]

/-! #### Left currying -/

/-- Given a linear map `f` from `M 0` to multilinear maps on `n` variables,
construct the corresponding multilinear map on `n+1` variables obtained by concatenating
the variables, given by `m ↦ f (m 0) (tail m)`-/
def linear_map.uncurry_left
  (f : M 0 →ₗ[R] (multilinear_map R (λ(i : fin n), M i.succ) M₂)) :
  multilinear_map R M M₂ :=
{ to_fun := λm, f (m 0) (tail m),
  map_add' := λm i x y, begin
    by_cases h : i = 0,
    { revert x y,
      rw h,
      assume x y,
      rw [update_same, update_same, update_same, f.map_add, add_apply,
          tail_update_zero, tail_update_zero, tail_update_zero] },
    { rw [update_noteq (ne.symm h), update_noteq (ne.symm h), update_noteq (ne.symm h)],
      revert x y,
      rw ← succ_pred i h,
      assume x y,
      rw [tail_update_succ, map_add, tail_update_succ, tail_update_succ] }
  end,
  map_smul' := λm i c x, begin
    by_cases h : i = 0,
    { revert x,
      rw h,
      assume x,
      rw [update_same, update_same, tail_update_zero, tail_update_zero,
          ← smul_apply, f.map_smul] },
    { rw [update_noteq (ne.symm h), update_noteq (ne.symm h)],
      revert x,
      rw ← succ_pred i h,
      assume x,
      rw [tail_update_succ, tail_update_succ, map_smul] }
  end }

@[simp] lemma linear_map.uncurry_left_apply
  (f : M 0 →ₗ[R] (multilinear_map R (λ(i : fin n), M i.succ) M₂)) (m : Πi, M i) :
  f.uncurry_left m = f (m 0) (tail m) := rfl

/-- Given a multilinear map `f` in `n+1` variables, split the first variable to obtain
a linear map into multilinear maps in `n` variables, given by `x ↦ (m ↦ f (cons x m))`. -/
def multilinear_map.curry_left
  (f : multilinear_map R M M₂) :
  M 0 →ₗ[R] (multilinear_map R (λ(i : fin n), M i.succ) M₂) :=
{ to_fun := λx,
  { to_fun    := λm, f (cons x m),
    map_add'  := λm i y y', by simp,
    map_smul' := λm i y c, by simp },
  map_add' := λx y, by { ext m, exact cons_add f m x y },
  map_smul' := λc x, by { ext m, exact cons_smul f m c x } }

@[simp] lemma multilinear_map.curry_left_apply
  (f : multilinear_map R M M₂) (x : M 0) (m : Π(i : fin n), M i.succ) :
  f.curry_left x m = f (cons x m) := rfl

@[simp] lemma linear_map.curry_uncurry_left
  (f : M 0 →ₗ[R] (multilinear_map R (λ(i : fin n), M i.succ) M₂)) :
  f.uncurry_left.curry_left = f :=
begin
  ext m x,
  simp only [tail_cons, linear_map.uncurry_left_apply, multilinear_map.curry_left_apply],
  rw cons_zero
end

@[simp] lemma multilinear_map.uncurry_curry_left
  (f : multilinear_map R M M₂) :
  f.curry_left.uncurry_left = f :=
by { ext m, simp }

variables (R M M₂)

/-- The space of multilinear maps on `Π(i : fin (n+1)), M i` is canonically isomorphic to
the space of linear maps from `M 0` to the space of multilinear maps on
`Π(i : fin n), M i.succ `, by separating the first variable. We register this isomorphism as a
linear isomorphism in `multilinear_curry_left_equiv R M M₂`.

The direct and inverse maps are given by `f.uncurry_left` and `f.curry_left`. Use these
unless you need the full framework of linear equivs. -/
def multilinear_curry_left_equiv :
  (M 0 →ₗ[R] (multilinear_map R (λ(i : fin n), M i.succ) M₂)) ≃ₗ[R] (multilinear_map R M M₂) :=
{ to_fun    := linear_map.uncurry_left,
  map_add'  := λf₁ f₂, by { ext m, refl },
  map_smul' := λc f, by { ext m, refl },
  inv_fun   := multilinear_map.curry_left,
  left_inv  := linear_map.curry_uncurry_left,
  right_inv := multilinear_map.uncurry_curry_left }

variables {R M M₂}

/-! #### Right currying -/

/-- Given a multilinear map `f` in `n` variables to the space of linear maps from `M (last n)` to
`M₂`, construct the corresponding multilinear map on `n+1` variables obtained by concatenating
the variables, given by `m ↦ f (init m) (m (last n))`-/
def multilinear_map.uncurry_right
  (f : (multilinear_map R (λ(i : fin n), M i.cast_succ) (M (last n) →ₗ[R] M₂))) :
  multilinear_map R M M₂ :=
{ to_fun := λm, f (init m) (m (last n)),
  map_add' := λm i x y, begin
    by_cases h : i.val < n,
    { have : last n ≠ i := ne.symm (ne_of_lt h),
      rw [update_noteq this, update_noteq this, update_noteq this],
      revert x y,
      rw  [(cast_succ_cast_lt i h).symm],
      assume x y,
      rw [init_update_cast_succ, map_add, init_update_cast_succ, init_update_cast_succ,
          linear_map.add_apply] },
    { revert x y,
      rw eq_last_of_not_lt h,
      assume x y,
      rw [init_update_last, init_update_last, init_update_last,
          update_same, update_same, update_same, linear_map.map_add] }
  end,
  map_smul' := λm i c x, begin
    by_cases h : i.val < n,
    { have : last n ≠ i := ne.symm (ne_of_lt h),
      rw [update_noteq this, update_noteq this],
      revert x,
      rw  [(cast_succ_cast_lt i h).symm],
      assume x,
      rw [init_update_cast_succ, init_update_cast_succ, map_smul, linear_map.smul_apply] },
    { revert x,
      rw eq_last_of_not_lt h,
      assume x,
      rw [update_same, update_same, init_update_last, init_update_last,
          linear_map.map_smul] }
  end }

@[simp] lemma multilinear_map.uncurry_right_apply
  (f : (multilinear_map R (λ(i : fin n), M i.cast_succ) ((M (last n)) →ₗ[R] M₂))) (m : Πi, M i) :
  f.uncurry_right m = f (init m) (m (last n)) := rfl

/-- Given a multilinear map `f` in `n+1` variables, split the last variable to obtain
a multilinear map in `n` variables taking values in linear maps from `M (last n)` to `M₂`, given by
`m ↦ (x ↦ f (snoc m x))`. -/
def multilinear_map.curry_right (f : multilinear_map R M M₂) :
  multilinear_map R (λ(i : fin n), M (fin.cast_succ i)) ((M (last n)) →ₗ[R] M₂) :=
{ to_fun := λm,
  { to_fun    := λx, f (snoc m x),
    map_add'  := λx y, by rw f.snoc_add,
    map_smul' := λc x, by rw f.snoc_smul },
  map_add' := λm i x y, begin
    ext z,
    change f (snoc (update m i (x + y)) z)
      = f (snoc (update m i x) z) + f (snoc (update m i y) z),
    rw [snoc_update, snoc_update, snoc_update, f.map_add]
  end,
  map_smul' := λm i c x, begin
    ext z,
    change f (snoc (update m i (c • x)) z) = c • f (snoc (update m i x) z),
    rw [snoc_update, snoc_update, f.map_smul]
  end }

@[simp] lemma multilinear_map.curry_right_apply
  (f : multilinear_map R M M₂) (m : Π(i : fin n), M i.cast_succ) (x : M (last n)) :
  f.curry_right m x = f (snoc m x) := rfl

@[simp] lemma multilinear_map.curry_uncurry_right
  (f : (multilinear_map R (λ(i : fin n), M i.cast_succ) ((M (last n)) →ₗ[R] M₂))) :
  f.uncurry_right.curry_right = f :=
begin
  ext m x,
  simp only [snoc_last, multilinear_map.curry_right_apply, multilinear_map.uncurry_right_apply],
  rw init_snoc
end

@[simp] lemma multilinear_map.uncurry_curry_right
  (f : multilinear_map R M M₂) : f.curry_right.uncurry_right = f :=
by { ext m, simp }

variables (R M M₂)

/-- The space of multilinear maps on `Π(i : fin (n+1)), M i` is canonically isomorphic to
the space of linear maps from the space of multilinear maps on `Π(i : fin n), M i.cast_succ` to the
space of linear maps on `M (last n)`, by separating the last variable. We register this isomorphism
as a linear isomorphism in `multilinear_curry_right_equiv R M M₂`.

The direct and inverse maps are given by `f.uncurry_right` and `f.curry_right`. Use these
unless you need the full framework of linear equivs. -/
def multilinear_curry_right_equiv :
  (multilinear_map R (λ(i : fin n), M i.cast_succ) ((M (last n)) →ₗ[R] M₂))
  ≃ₗ[R] (multilinear_map R M M₂) :=
{ to_fun    := multilinear_map.uncurry_right,
  map_add'  := λf₁ f₂, by { ext m, refl },
  map_smul' := λc f, by { ext m, rw [smul_apply], refl },
  inv_fun   := multilinear_map.curry_right,
  left_inv  := multilinear_map.curry_uncurry_right,
  right_inv := multilinear_map.uncurry_curry_right }

end currying<|MERGE_RESOLUTION|>--- conflicted
+++ resolved
@@ -664,11 +664,6 @@
 variables [comm_semiring R] [∀i, add_comm_group (M₁ i)] [add_comm_group M₂]
 [∀i, semimodule R (M₁ i)] [semimodule R M₂]
 
-<<<<<<< HEAD
-variables (R ι M₁ M₂)
-
-=======
->>>>>>> 6e301c75
 /-- When `ι` is finite, multilinear maps on `R^ι` with values in `M₂` are in bijection with `M₂`,
 as such a multilinear map is completely determined by its value on the constant vector made of ones.
 We register this bijection as a linear equivalence in `multilinear_map.pi_ring_equiv`. -/
@@ -684,7 +679,6 @@
 
 end multilinear_map
 
-<<<<<<< HEAD
 namespace linear_map
 variables [semiring R] [∀i, add_comm_monoid (M₁ i)] [add_comm_monoid M₂] [add_comm_monoid M₃]
 [∀i, semimodule R (M₁ i)] [semimodule R M₂] [semimodule R M₃]
@@ -697,8 +691,6 @@
 
 end linear_map
 
-=======
->>>>>>> 6e301c75
 section currying
 /-!
 ### Currying
