--- conflicted
+++ resolved
@@ -808,75 +808,6 @@
 
 namespace quadratic_form
 
-<<<<<<< HEAD
-variables {M₁ : Type*} {M₂ : Type*} {M₃ : Type*}
-variables [semiring R]
-variables [add_comm_monoid M] [add_comm_monoid M₁] [add_comm_monoid M₂] [add_comm_monoid M₃]
-variables [module R M] [module R M₁] [module R M₂] [module R M₃]
-
-/-- An isometry between two quadratic spaces `M₁, Q₁` and `M₂, Q₂` over a ring `R`,
-is a linear equivalence between `M₁` and `M₂` that commutes with the quadratic forms. -/
-@[nolint has_inhabited_instance] structure isometry
-  (Q₁ : quadratic_form R M₁) (Q₂ : quadratic_form R M₂) extends M₁ ≃ₗ[R] M₂ :=
-(map_app' : ∀ m, Q₂ (to_fun m) = Q₁ m)
-
-/-- Two quadratic forms over a ring `R` are equivalent
-if there exists an isometry between them:
-a linear equivalence that transforms one quadratic form into the other. -/
-def equivalent (Q₁ : quadratic_form R M₁) (Q₂ : quadratic_form R M₂) := nonempty (Q₁.isometry Q₂)
-
-namespace isometry
-
-variables {Q₁ : quadratic_form R M₁} {Q₂ : quadratic_form R M₂} {Q₃ : quadratic_form R M₃}
-
-instance : has_coe (Q₁.isometry Q₂) (M₁ ≃ₗ[R] M₂) := ⟨isometry.to_linear_equiv⟩
-
-@[simp] lemma to_linear_equiv_eq_coe (f : Q₁.isometry Q₂) : f.to_linear_equiv = f := rfl
-
-instance : has_coe_to_fun (Q₁.isometry Q₂) (λ _, M₁ → M₂) := ⟨λ f, ⇑(f : M₁ ≃ₗ[R] M₂)⟩
-
-@[simp] lemma coe_to_linear_equiv (f : Q₁.isometry Q₂) : ⇑(f : M₁ ≃ₗ[R] M₂) = f := rfl
-
-@[simp] lemma map_app (f : Q₁.isometry Q₂) (m : M₁) : Q₂ (f m) = Q₁ m := f.map_app' m
-
-/-- The identity isometry from a quadratic form to itself. -/
-@[refl]
-def refl (Q : quadratic_form R M) : Q.isometry Q :=
-{ map_app' := λ m, rfl,
-  .. linear_equiv.refl R M }
-
-/-- The inverse isometry of an isometry between two quadratic forms. -/
-@[symm]
-def symm (f : Q₁.isometry Q₂) : Q₂.isometry Q₁ :=
-{ map_app' := by { intro m, rw ← f.map_app, congr, exact f.to_linear_equiv.apply_symm_apply m },
-  .. (f : M₁ ≃ₗ[R] M₂).symm }
-
-/-- The composition of two isometries between quadratic forms. -/
-@[trans]
-def trans (f : Q₁.isometry Q₂) (g : Q₂.isometry Q₃) : Q₁.isometry Q₃ :=
-{ map_app' := by { intro m, rw [← f.map_app, ← g.map_app], refl },
-  .. (f : M₁ ≃ₗ[R] M₂).trans (g : M₂ ≃ₗ[R] M₃) }
-
-end isometry
-
-namespace equivalent
-
-variables {Q₁ : quadratic_form R M₁} {Q₂ : quadratic_form R M₂} {Q₃ : quadratic_form R M₃}
-
-@[refl]
-lemma refl (Q : quadratic_form R M) : Q.equivalent Q := ⟨isometry.refl Q⟩
-
-@[symm]
-lemma symm (h : Q₁.equivalent Q₂) : Q₂.equivalent Q₁ := h.elim $ λ f, ⟨f.symm⟩
-
-@[trans]
-lemma trans (h : Q₁.equivalent Q₂) (h' : Q₂.equivalent Q₃) : Q₁.equivalent Q₃ :=
-h'.elim $ h.elim $ λ f g, ⟨f.trans g⟩
-
-end equivalent
-
-=======
->>>>>>> 5a47f58b
 end quadratic_form
 
 namespace bilin_form
