--- conflicted
+++ resolved
@@ -25,11 +25,7 @@
           (r : Π ⦃a b : C⦄, (a ⟶ b) → (a ⟶ b) → Prop)
 include r
 
-<<<<<<< HEAD
-/-- A type synonom for `C`, thought of as the objects of the quotient category. -/
-=======
 /-- A type synonym for `C`, thought of as the objects of the quotient category. -/
->>>>>>> 009be861
 @[ext]
 structure quotient := (as : C)
 
