/-
Copyright (c) 2020 Scott Morrison. All rights reserved.
Released under Apache 2.0 license as described in the file LICENSE.
Authors: Scott Morrison
-/
import category_theory.limits.colimit_limit
import category_theory.limits.shapes.finite_limits

/-!
# Filtered colimits commute with finite limits.

We show that for a functor `F : J × K ⥤ Type v`, when `J` is finite and `K` is filtered,
the universal morphism `colimit_limit_to_limit_colimit F` comparing the
colimit (over `K`) of the limits (over `J`) with the limit of the colimits is an isomorphism.

(In fact, to prove that it is injective only requires that `J` has finitely many objects.)

## References
* Borceux, Handbook of categorical algebra 1, Theorem 2.13.4
* [Stacks: Filtered colimits](https://stacks.math.columbia.edu/tag/002W)
-/

universes v u

open category_theory
open category_theory.category
open category_theory.limits.types
open category_theory.limits.types.filtered_colimit

namespace category_theory.limits

variables {J K : Type v} [small_category J] [small_category K]
variables (F : J × K ⥤ Type v)

open category_theory.prod

variables [is_filtered K]

section
/-!
Injectivity doesn't need that we have finitely many morphisms in `J`,
only that there are finitely many objects.
-/
variables [fintype J]

/--
This follows this proof from
* Borceux, Handbook of categorical algebra 1, Theorem 2.13.4
-/
lemma colimit_limit_to_limit_colimit_injective :
  function.injective (colimit_limit_to_limit_colimit F) :=
begin
  classical,

  -- Suppose we have two terms `x y` in the colimit (over `K`) of the limits (over `J`),
  -- and that these have the same image under `colimit_limit_to_limit_colimit F`.
  intros x y h,
  -- These elements of the colimit have representatives somewhere:
  obtain ⟨kx, x, rfl⟩ := jointly_surjective' x,
  obtain ⟨ky, y, rfl⟩ := jointly_surjective' y,
  dsimp at x y,

  -- Since the images of `x` and `y` are equal in a limit, they are equal componentwise
  -- (indexed by `j : J`),
  replace h := λ j, congr_arg (limit.π ((curry.obj F) ⋙ colim) j) h,
  -- and they are equations in a filtered colimit,
  -- so for each `j` we have some place `k j` to the right of both `kx` and `ky`
  simp [colimit_eq_iff] at h,
  let k := λ j, (h j).some,
  let f : Π j, kx ⟶ k j := λ j, (h j).some_spec.some,
  let g : Π j, ky ⟶ k j := λ j, (h j).some_spec.some_spec.some,
  -- where the images of the components of the representatives become equal:
  have w : Π j,
    F.map ((𝟙 j, f j) : (j, kx) ⟶ (j, k j)) (limit.π ((curry.obj (swap K J ⋙ F)).obj kx) j x) =
    F.map ((𝟙 j, g j) : (j, ky) ⟶ (j, k j)) (limit.π ((curry.obj (swap K J ⋙ F)).obj ky) j y) :=
    λ j, (h j).some_spec.some_spec.some_spec,

  -- We now use that `K` is filtered, picking some point to the right of all these
  -- morphisms `f j` and `g j`.
  let O : finset K := (finset.univ).image k ∪ {kx, ky},
  have kxO : kx ∈ O := finset.mem_union.mpr (or.inr (by simp)),
  have kyO : ky ∈ O := finset.mem_union.mpr (or.inr (by simp)),
  have kjO : ∀ j, k j ∈ O := λ j, finset.mem_union.mpr (or.inl (by simp)),

  let H : finset (Σ' (X Y : K) (mX : X ∈ O) (mY : Y ∈ O), X ⟶ Y) :=
    (finset.univ).image (λ j : J, ⟨kx, k j, kxO,
      finset.mem_union.mpr (or.inl (by simp)),
      f j⟩) ∪
    (finset.univ).image (λ j : J, ⟨ky, k j, kyO,
      finset.mem_union.mpr (or.inl (by simp)),
      g j⟩),
  obtain ⟨S, T, W⟩ := is_filtered.sup_exists O H,

  have fH :
    ∀ j, (⟨kx, k j, kxO, kjO j, f j⟩ : (Σ' (X Y : K) (mX : X ∈ O) (mY : Y ∈ O), X ⟶ Y)) ∈ H :=
    λ j, (finset.mem_union.mpr (or.inl
    begin
      simp only [true_and, finset.mem_univ, eq_self_iff_true, exists_prop_of_true,
        finset.mem_image, heq_iff_eq],
      refine ⟨j, rfl, _⟩,
      simp only [heq_iff_eq],
      exact ⟨rfl, rfl, rfl⟩,
    end)),
  have gH :
    ∀ j, (⟨ky, k j, kyO, kjO j, g j⟩ : (Σ' (X Y : K) (mX : X ∈ O) (mY : Y ∈ O), X ⟶ Y)) ∈ H :=
    λ j, (finset.mem_union.mpr (or.inr
    begin
      simp only [true_and, finset.mem_univ, eq_self_iff_true, exists_prop_of_true,
        finset.mem_image, heq_iff_eq],
      refine ⟨j, rfl, _⟩,
      simp only [heq_iff_eq],
      exact ⟨rfl, rfl, rfl⟩,
    end)),

  -- Our goal is now an equation between equivalence classes of representatives of a colimit,
  -- and so it suffices to show those representative become equal somewhere, in particular at `S`.
  apply colimit_sound' (T kxO) (T kyO),

  -- We can check if two elements of a limit (in `Type`) are equal by comparing them componentwise.
  ext,

  -- Now it's just a calculation using `W` and `w`.
  simp only [functor.comp_map, limit.map_π_apply, curry.obj_map_app, swap_map],
  rw ←W _ _ (fH j),
  rw ←W _ _ (gH j),
  simp [w],
end

end

variables [fin_category J]

/--
This follows this proof from
* Borceux, Handbook of categorical algebra 1, Theorem 2.13.4
although with different names.
-/
lemma colimit_limit_to_limit_colimit_surjective :
  function.surjective (colimit_limit_to_limit_colimit F) :=
begin
  classical,
  -- We begin with some element `x` in the limit (over J) over the colimits (over K),
  intro x,
  -- This consists of some coherent family of elements in the various colimits,
  -- and so our first task is to pick representatives of these elements.
  have z := λ j, jointly_surjective' (limit.π (curry.obj F ⋙ limits.colim) j x),
  -- `k : J ⟶ K` records where the representative of the element in the `j`-th element of `x` lives
  let k : J → K := λ j, (z j).some,
  -- `y j : F.obj (j, k j)` is the representative
  let y : Π j, F.obj (j, k j) := λ j, (z j).some_spec.some,
  -- and we record that these representatives, when mapped back into the relevant colimits,
  -- are actually the components of `x`.
  have e : ∀ j,
    colimit.ι ((curry.obj F).obj j) (k j) (y j) =
    limit.π (curry.obj F ⋙ limits.colim) j x := λ j, (z j).some_spec.some_spec,
  clear_value k y, -- A little tidying up of things we no longer need.
  clear z,

  -- As a first step, we use that `K` is filtered to pick some point `k' : K` above all the `k j`
  let k' : K := is_filtered.sup (finset.univ.image k) ∅,
  -- and name the morphisms as `g j : k j ⟶ k'`.
  have g : Π j, k j ⟶ k' := λ j, is_filtered.to_sup (finset.univ.image k) ∅ (by simp),
  clear_value k',

  -- Recalling that the components of `x`, which are indexed by `j : J`, are "coherent",
  -- in other words preserved by morphisms in the `J` direction,
  -- we see that for any morphism `f : j ⟶ j'` in `J`,
  -- the images of `y j` and `y j'`, when mapped to `F.obj (j', k')` respectively by
  -- `(f, g j)` and `(𝟙 j', g j')`, both represent the same element in the colimit.
  have w : ∀ {j j' : J} (f : j ⟶ j'),
    colimit.ι ((curry.obj F).obj j') k' (F.map ((𝟙 j', g j') : (j', k j') ⟶ (j', k')) (y j')) =
    colimit.ι ((curry.obj F).obj j') k' (F.map ((f, g j) : (j, k j) ⟶ (j', k')) (y j)),
  { intros j j' f,
    have t : (f, g j) = (((f, 𝟙 (k j)) : (j, k j) ⟶ (j', k j)) ≫ (𝟙 j', g j) : (j, k j) ⟶ (j', k')),
    { simp only [id_comp, comp_id, prod_comp], },
    erw [colimit.w_apply, t, functor_to_types.map_comp_apply, colimit.w_apply, e,
      ←limit.w_apply f, ←e],
    simp, },

  -- Because `K` is filtered, we can restate this as saying that
  -- for each such `f`, there is some place to the right of `k'`
  -- where these images of `y j` and `y j'` become equal.
  simp_rw colimit_eq_iff at w,

  -- We take a moment to restate `w` more conveniently.
  let kf : Π {j j'} (f : j ⟶ j'), K := λ _ _ f, (w f).some,
  let gf : Π {j j'} (f : j ⟶ j'), k' ⟶ kf f := λ _ _ f, (w f).some_spec.some,
  let hf : Π {j j'} (f : j ⟶ j'), k' ⟶ kf f := λ _ _ f, (w f).some_spec.some_spec.some,
  have wf : Π {j j'} (f : j ⟶ j'),
    F.map ((𝟙 j', g j' ≫ gf f) : (j', k j') ⟶ (j', kf f)) (y j') =
    F.map ((f, g j ≫ hf f) : (j, k j) ⟶ (j', kf f)) (y j) := λ j j' f,
  begin
    have q :
      ((curry.obj F).obj j').map (gf f) (F.map _ (y j')) =
      ((curry.obj F).obj j').map (hf f) (F.map _ (y j)) :=
      (w f).some_spec.some_spec.some_spec,
    dsimp at q,
    simp_rw ←functor_to_types.map_comp_apply at q,
    convert q; simp only [comp_id],
  end,
  clear_value kf gf hf, -- and clean up some things that are no longer needed.
  clear w,

  -- We're now ready to use the fact that `K` is filtered a second time,
  -- picking some place to the right of all of
  -- the morphisms `gf f : k' ⟶ kh f` and `hf f : k' ⟶ kf f`.
  -- At this point we're relying on there being only finitely morphisms in `J`.
  let O := finset.univ.bUnion (λ j, finset.univ.bUnion (λ j', finset.univ.image (@kf j j'))) ∪ {k'},
  have kfO : ∀ {j j'} (f : j ⟶ j'), kf f ∈ O := λ j j' f, finset.mem_union.mpr (or.inl (
  begin
    rw [finset.mem_bUnion],
    refine ⟨j, finset.mem_univ j, _⟩,
    rw [finset.mem_bUnion],
    refine ⟨j', finset.mem_univ j', _⟩,
    rw [finset.mem_image],
    refine ⟨f, finset.mem_univ _, _⟩,
    refl,
  end)),
  have k'O : k' ∈ O := finset.mem_union.mpr (or.inr (finset.mem_singleton.mpr rfl)),
  let H : finset (Σ' (X Y : K) (mX : X ∈ O) (mY : Y ∈ O), X ⟶ Y) :=
    finset.univ.bUnion (λ j : J, finset.univ.bUnion (λ j' : J, finset.univ.bUnion (λ f : j ⟶ j',
      {⟨k', kf f, k'O, kfO f, gf f⟩, ⟨k', kf f, k'O, kfO f, hf f⟩}))),

  obtain ⟨k'', i', s'⟩ := is_filtered.sup_exists O H,
  -- We then restate this slightly more conveniently, as a family of morphism `i f : kf f ⟶ k''`,
  -- satisfying `gf f ≫ i f = hf f' ≫ i f'`.
  let i : Π {j j'} (f : j ⟶ j'), kf f ⟶ k'' := λ j j' f, i' (kfO f),
  have s : ∀ {j₁ j₂ j₃ j₄} (f : j₁ ⟶ j₂) (f' : j₃ ⟶ j₄), gf f ≫ i f = hf f' ≫ i f' :=
  begin
    intros,
    rw [s', s'],
    swap 2,
    exact k'O,
    swap 2,
    { rw [finset.mem_bUnion],
      refine ⟨j₁, finset.mem_univ _, _⟩,
      rw [finset.mem_bUnion],
      refine ⟨j₂, finset.mem_univ _, _⟩,
      rw [finset.mem_bUnion],
      refine ⟨f, finset.mem_univ _, _⟩,
      simp only [true_or, eq_self_iff_true, and_self, finset.mem_insert, heq_iff_eq], },
    { rw [finset.mem_bUnion],
      refine ⟨j₃, finset.mem_univ _, _⟩,
      rw [finset.mem_bUnion],
      refine ⟨j₄, finset.mem_univ _, _⟩,
      rw [finset.mem_bUnion],
      refine ⟨f', finset.mem_univ _, _⟩,
      simp only [eq_self_iff_true, or_true, and_self, finset.mem_insert, finset.mem_singleton,
        heq_iff_eq], }
  end,
  clear_value i,
  clear s' i' H kfO k'O O,

  -- We're finally ready to construct the pre-image, and verify it really maps to `x`.
  fsplit,

  { -- We construct the pre-image (which, recall is meant to be a point
    -- in the colimit (over `K`) of the limits (over `J`)) via a representative at `k''`.
    apply colimit.ι (curry.obj (swap K J ⋙ F) ⋙ limits.lim) k'' _,
    dsimp,
    -- This representative is meant to be an element of a limit,
    -- so we need to construct a family of elements in `F.obj (j, k'')` for varying `j`,
    -- then show that are coherent with respect to morphisms in the `j` direction.
    ext, swap,
    { -- We construct the elements as the images of the `y j`.
      exact λ j, F.map (⟨𝟙 j, g j ≫ gf (𝟙 j) ≫ i (𝟙 j)⟩ : (j, k j) ⟶ (j, k'')) (y j), },
    { -- After which it's just a calculation, using `s` and `wf`, to see they are coherent.
      dsimp,
      simp only [←functor_to_types.map_comp_apply, prod_comp, id_comp, comp_id],
      calc F.map ((f, g j ≫ gf (𝟙 j) ≫ i (𝟙 j)) : (j, k j) ⟶ (j', k'')) (y j)
          = F.map ((f, g j ≫ hf f ≫ i f) : (j, k j) ⟶ (j', k'')) (y j)
                : by rw s (𝟙 j) f
      ... = F.map ((𝟙 j', i f) : (j', kf f) ⟶ (j', k''))
              (F.map ((f, g j ≫ hf f) : (j, k j) ⟶ (j', kf f)) (y j))
                : by rw [←functor_to_types.map_comp_apply, prod_comp, comp_id, assoc]
      ... = F.map ((𝟙 j', i f) : (j', kf f) ⟶ (j', k''))
              (F.map ((𝟙 j', g j' ≫ gf f) : (j', k j') ⟶ (j', kf f)) (y j'))
                : by rw ←wf f
      ... = F.map ((𝟙 j', g j' ≫ gf f ≫ i f) : (j', k j') ⟶ (j', k'')) (y j')
                : by rw [←functor_to_types.map_comp_apply, prod_comp, id_comp, assoc]
      ... = F.map ((𝟙 j', g j' ≫ gf (𝟙 j') ≫ i (𝟙 j')) : (j', k j') ⟶ (j', k'')) (y j')
                : by rw [s f (𝟙 j'), ←s (𝟙 j') (𝟙 j')], }, },

  -- Finally we check that this maps to `x`.
  { -- We can do this componentwise:
    apply limit_ext,
    intro j,

    -- and as each component is an equation in a colimit, we can verify it by
    -- pointing out the morphism which carries one representative to the other:
    simp only [←e, colimit_eq_iff, curry.obj_obj_map, limit.π_mk,
      bifunctor.map_id_comp, id.def, types_comp_apply,
      limits.ι_colimit_limit_to_limit_colimit_π_apply],
    refine ⟨k'', 𝟙 k'', g j ≫ gf (𝟙 j) ≫ i (𝟙 j), _⟩,
    simp only [bifunctor.map_id_comp, types_comp_apply, bifunctor.map_id, types_id_apply], },
end

instance colimit_limit_to_limit_colimit_is_iso :
  is_iso (colimit_limit_to_limit_colimit F) :=
(is_iso_iff_bijective _).mpr
  ⟨colimit_limit_to_limit_colimit_injective F, colimit_limit_to_limit_colimit_surjective F⟩

instance colimit_limit_to_limit_colimit_cone_iso (F : J ⥤ K ⥤ Type v) :
  is_iso (colimit_limit_to_limit_colimit_cone F) :=
begin
  haveI : is_iso (colimit_limit_to_limit_colimit_cone F).hom,
  { dsimp only [colimit_limit_to_limit_colimit_cone], apply_instance },
  apply cones.cone_iso_of_hom_iso,
end

noncomputable
instance filtered_colim_preserves_finite_limit :
  preserves_limits_of_shape J (colim : (K ⥤ Type v) ⥤ _) := ⟨λ F, ⟨λ c hc,
begin
  apply is_limit.of_iso_limit (limit.is_limit _),
  symmetry,
  transitivity (colim.map_cone (limit.cone F)),
  exact functor.map_iso _ (hc.unique_up_to_iso (limit.is_limit F)),
  exact as_iso (colimit_limit_to_limit_colimit_cone F),
end ⟩⟩

<<<<<<< HEAD

=======
>>>>>>> ebe9dbf2
end category_theory.limits<|MERGE_RESOLUTION|>--- conflicted
+++ resolved
@@ -319,8 +319,4 @@
   exact as_iso (colimit_limit_to_limit_colimit_cone F),
 end ⟩⟩
 
-<<<<<<< HEAD
-
-=======
->>>>>>> ebe9dbf2
 end category_theory.limits