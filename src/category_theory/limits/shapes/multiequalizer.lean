/-
Copyright (c) 2021 Adam Topaz. All rights reserved.
Released under Apache 2.0 license as described in the file LICENSE.
Authors: Adam Topaz
-/
import category_theory.limits.shapes.products
import category_theory.limits.shapes.equalizers
import category_theory.limits.cone_category
import category_theory.adjunction

/-!

# Multi-(co)equalizers

A *multiequalizer* is an equalizer of two morphisms between two products.
Since both products and equalizers are limits, such an object is again a limit.
This file provides the diagram whose limit is indeed such an object.
In fact, it is well-known that any limit can be obtained as a multiequalizer.
The dual construction (multicoequalizers) is also provided.

## Projects

Prove that a multiequalizer can be identified with
an equalizer between products (and analogously for multicoequalizers).

Prove that the limit of any diagram is a multiequalizer (and similarly for colimits).

-/

namespace category_theory.limits

open category_theory

universes v u

/-- The type underlying the multiequalizer diagram. -/
@[nolint unused_arguments]
inductive walking_multicospan {L R : Type v} (fst snd : R → L) : Type v
| left : L → walking_multicospan
| right : R → walking_multicospan

/-- The type underlying the multiecoqualizer diagram. -/
@[nolint unused_arguments]
inductive walking_multispan {L R : Type v} (fst snd : L → R) : Type v
| left : L → walking_multispan
| right : R → walking_multispan

namespace walking_multicospan

variables {L R : Type v} {fst snd : R → L}

instance [inhabited L] : inhabited (walking_multicospan fst snd) :=
⟨left default⟩

/-- Morphisms for `walking_multicospan`. -/
inductive hom : Π (a b : walking_multicospan fst snd), Type v
| id (A)  : hom A A
| fst (b) : hom (left (fst b)) (right b)
| snd (b) : hom (left (snd b)) (right b)

instance {a : walking_multicospan fst snd} : inhabited (hom a a) :=
⟨hom.id _⟩

/-- Composition of morphisms for `walking_multicospan`. -/
def hom.comp : Π {A B C : walking_multicospan fst snd} (f : hom A B) (g : hom B C),
  hom A C
| _ _ _ (hom.id X) f := f
| _ _ _ (hom.fst b) (hom.id X) := hom.fst b
| _ _ _ (hom.snd b) (hom.id X) := hom.snd b

instance : small_category (walking_multicospan fst snd) :=
{ hom := hom,
  id := hom.id,
  comp := λ X Y Z, hom.comp,
  id_comp' := by { rintro (_|_) (_|_) (_|_|_), tidy },
  comp_id' := by { rintro (_|_) (_|_) (_|_|_), tidy },
  assoc' := by { rintro (_|_) (_|_) (_|_) (_|_) (_|_|_) (_|_|_) (_|_|_), tidy } }

end walking_multicospan

namespace walking_multispan

variables {L R : Type v} {fst snd : L → R}

instance [inhabited L] : inhabited (walking_multispan fst snd) :=
⟨left default⟩

/-- Morphisms for `walking_multispan`. -/
inductive hom : Π (a b : walking_multispan fst snd), Type v
| id (A)  : hom A A
| fst (a) : hom (left a) (right (fst a))
| snd (a) : hom (left a) (right (snd a))

instance {a : walking_multispan fst snd} : inhabited (hom a a) :=
⟨hom.id _⟩

/-- Composition of morphisms for `walking_multispan`. -/
def hom.comp : Π {A B C : walking_multispan fst snd} (f : hom A B) (g : hom B C),
  hom A C
| _ _ _ (hom.id X) f := f
| _ _ _ (hom.fst a) (hom.id X) := hom.fst a
| _ _ _ (hom.snd a) (hom.id X) := hom.snd a

instance : small_category (walking_multispan fst snd) :=
{ hom := hom,
  id := hom.id,
  comp := λ X Y Z, hom.comp,
  id_comp' := by { rintro (_|_) (_|_) (_|_|_), tidy },
  comp_id' := by { rintro (_|_) (_|_) (_|_|_), tidy },
  assoc' := by { rintro (_|_) (_|_) (_|_) (_|_) (_|_|_) (_|_|_) (_|_|_), tidy } }

end walking_multispan

/-- This is a structure encapsulating the data necessary to define a `multicospan`. -/
@[nolint has_inhabited_instance]
structure multicospan_index (C : Type u) [category.{v} C] :=
(L R : Type v)
(fst_to snd_to : R → L)
(left : L → C)
(right : R → C)
(fst : Π b, left (fst_to b) ⟶ right b)
(snd : Π b, left (snd_to b) ⟶ right b)

/-- This is a structure encapsulating the data necessary to define a `multispan`. -/
@[nolint has_inhabited_instance]
structure multispan_index (C : Type u) [category.{v} C] :=
(L R : Type v)
(fst_from snd_from : L → R)
(left : L → C)
(right : R → C)
(fst : Π a, left a ⟶ right (fst_from a))
(snd : Π a, left a ⟶ right (snd_from a))

namespace multicospan_index

variables {C : Type u} [category.{v} C] (I : multicospan_index C)

/-- The multicospan associated to `I : multicospan_index`. -/
def multicospan : walking_multicospan I.fst_to I.snd_to ⥤ C :=
{ obj := λ x,
  match x with
  | walking_multicospan.left a := I.left a
  | walking_multicospan.right b := I.right b
  end,
  map := λ x y f,
  match x, y, f with
  | _, _, walking_multicospan.hom.id x := 𝟙 _
  | _, _, walking_multicospan.hom.fst b := I.fst _
  | _, _, walking_multicospan.hom.snd b := I.snd _
  end,
  map_id' := by { rintros (_|_), tidy },
  map_comp' := by { rintros (_|_) (_|_) (_|_) (_|_|_) (_|_|_), tidy } }

@[simp] lemma multicospan_obj_left (a) :
  I.multicospan.obj (walking_multicospan.left a) = I.left a := rfl

@[simp] lemma multicospan_obj_right (b) :
  I.multicospan.obj (walking_multicospan.right b) = I.right b := rfl

@[simp] lemma multicospan_map_fst (b) :
  I.multicospan.map (walking_multicospan.hom.fst b) = I.fst b := rfl

@[simp] lemma multicospan_map_snd (b) :
  I.multicospan.map (walking_multicospan.hom.snd b) = I.snd b := rfl

variables [has_product I.left] [has_product I.right]

/-- The induced map `∏ I.left ⟶ ∏ I.right` via `I.fst`. -/
noncomputable
def fst_pi_map : ∏ I.left ⟶ ∏ I.right := pi.lift (λ b, pi.π I.left (I.fst_to b) ≫ I.fst b)

/-- The induced map `∏ I.left ⟶ ∏ I.right` via `I.snd`. -/
noncomputable
def snd_pi_map : ∏ I.left ⟶ ∏ I.right := pi.lift (λ b, pi.π I.left (I.snd_to b) ≫ I.snd b)

@[simp, reassoc]
lemma fst_pi_map_π (b) : I.fst_pi_map ≫ pi.π I.right b = pi.π I.left _ ≫ I.fst b :=
by simp [fst_pi_map]

@[simp, reassoc]
lemma snd_pi_map_π (b) : I.snd_pi_map ≫ pi.π I.right b = pi.π I.left _ ≫ I.snd b :=
by simp [snd_pi_map]

/--
Taking the multiequalizer over the multicospan index is equivalent to taking the equalizer over
the two morphsims `∏ I.left ⇉ ∏ I.right`. This is the diagram of the latter.
-/
@[simps] protected noncomputable
def parallel_pair_diagram := parallel_pair I.fst_pi_map I.snd_pi_map

end multicospan_index

namespace multispan_index

variables {C : Type u} [category.{v} C] (I : multispan_index C)

/-- The multispan associated to `I : multispan_index`. -/
def multispan : walking_multispan I.fst_from I.snd_from ⥤ C :=
{ obj := λ x,
  match x with
  | walking_multispan.left a := I.left a
  | walking_multispan.right b := I.right b
  end,
  map := λ x y f,
  match x, y, f with
  | _, _, walking_multispan.hom.id x := 𝟙 _
  | _, _, walking_multispan.hom.fst b := I.fst _
  | _, _, walking_multispan.hom.snd b := I.snd _
  end,
  map_id' := by { rintros (_|_), tidy },
  map_comp' := by { rintros (_|_) (_|_) (_|_) (_|_|_) (_|_|_), tidy } }

@[simp] lemma multispan_obj_left (a) :
  I.multispan.obj (walking_multispan.left a) = I.left a := rfl

@[simp] lemma multispan_obj_right (b) :
  I.multispan.obj (walking_multispan.right b) = I.right b := rfl

@[simp] lemma multispan_map_fst (a) :
  I.multispan.map (walking_multispan.hom.fst a) = I.fst a := rfl

@[simp] lemma multispan_map_snd (a) :
  I.multispan.map (walking_multispan.hom.snd a) = I.snd a := rfl

variables [has_coproduct I.left] [has_coproduct I.right]

/-- The induced map `∐ I.left ⟶ ∐ I.right` via `I.fst`. -/
noncomputable
def fst_sigma_map : ∐ I.left ⟶ ∐ I.right := sigma.desc (λ b, I.fst b ≫ sigma.ι _ (I.fst_from b))

/-- The induced map `∐ I.left ⟶ ∐ I.right` via `I.snd`. -/
noncomputable
def snd_sigma_map : ∐ I.left ⟶ ∐ I.right := sigma.desc (λ b, I.snd b ≫ sigma.ι _ (I.snd_from b))

@[simp, reassoc]
lemma ι_fst_sigma_map (b) : sigma.ι I.left b ≫ I.fst_sigma_map = I.fst b ≫ sigma.ι I.right _ :=
by simp [fst_sigma_map]

@[simp, reassoc]
lemma ι_snd_sigma_map (b) : sigma.ι I.left b ≫ I.snd_sigma_map = I.snd b ≫ sigma.ι I.right _ :=
by simp [snd_sigma_map]

/--
Taking the multicoequalizer over the multispan index is equivalent to taking the coequalizer over
the two morphsims `∐ I.left ⇉ ∐ I.right`. This is the diagram of the latter.
-/
protected noncomputable
abbreviation parallel_pair_diagram := parallel_pair I.fst_sigma_map I.snd_sigma_map

end multispan_index

variables {C : Type u} [category.{v} C]

/-- A multifork is a cone over a multicospan. -/
@[nolint has_inhabited_instance]
abbreviation multifork (I : multicospan_index C) := cone I.multicospan

/-- A multicofork is a cocone over a multispan. -/
@[nolint has_inhabited_instance]
abbreviation multicofork (I : multispan_index C) := cocone I.multispan

namespace multifork

variables {I : multicospan_index C} (K : multifork I)

/-- The maps from the cone point of a multifork to the objects on the left. -/
def ι (a : I.L) : K.X ⟶ I.left a := K.π.app (walking_multicospan.left _)

@[simp] lemma app_left_eq_ι (a) : K.π.app (walking_multicospan.left a) = K.ι a := rfl

@[simp] lemma app_right_eq_ι_comp_fst (b) :
  K.π.app (walking_multicospan.right b) = K.ι (I.fst_to b) ≫ I.fst b :=
by { rw ← K.w (walking_multicospan.hom.fst b), refl }

@[reassoc] lemma app_right_eq_ι_comp_snd (b) :
  K.π.app (walking_multicospan.right b) =  K.ι (I.snd_to b) ≫ I.snd b :=
by { rw ← K.w (walking_multicospan.hom.snd b), refl }

@[simp, reassoc] lemma hom_comp_ι (K₁ K₂ : multifork I) (f : K₁ ⟶ K₂) (j : I.L) :
  f.hom ≫ K₂.ι j = K₁.ι j := f.w (walking_multicospan.left j)

/-- Construct a multifork using a collection `ι` of morphisms. -/
@[simps]
def of_ι (I : multicospan_index C) (P : C) (ι : Π a, P ⟶ I.left a)
  (w : ∀ b, ι (I.fst_to b) ≫ I.fst b = ι (I.snd_to b) ≫ I.snd b) :
  multifork I :=
{ X := P,
  π :=
  { app := λ x,
    match x with
    | walking_multicospan.left a := ι _
    | walking_multicospan.right b := ι (I.fst_to b) ≫ I.fst b
    end,
    naturality' := begin
      rintros (_|_) (_|_) (_|_|_),
      any_goals { symmetry, dsimp, rw category.id_comp, apply category.comp_id },
      { dsimp, rw category.id_comp, refl },
      { dsimp, rw category.id_comp, apply w }
    end } }

@[simp, reassoc]
lemma condition (b) :
  K.ι (I.fst_to b) ≫ I.fst b = K.ι (I.snd_to b) ≫ I.snd b :=
by rw [←app_right_eq_ι_comp_fst, ←app_right_eq_ι_comp_snd]

/-- This definition provides a convenient way to show that a multifork is a limit. -/
@[simps]
def is_limit.mk
  (lift : Π (E : multifork I), E.X ⟶ K.X)
  (fac : ∀ (E : multifork I) (i : I.L), lift E ≫ K.ι i = E.ι i)
  (uniq : ∀ (E : multifork I) (m : E.X ⟶ K.X),
    (∀ i : I.L, m ≫ K.ι i = E.ι i) → m = lift E) : is_limit K :=
{ lift := lift,
  fac' := begin
    rintros E (a|b),
    { apply fac },
    { rw [← E.w (walking_multicospan.hom.fst b), ← K.w (walking_multicospan.hom.fst b),
        ← category.assoc],
      congr' 1,
      apply fac }
  end,
  uniq' := begin
    rintros E m hm,
    apply uniq,
    intros i,
    apply hm,
  end }


variables [has_product I.left] [has_product I.right]

@[simp, reassoc]
<<<<<<< HEAD
lemma pi_condition :
  pi.lift K.ι ≫ I.fst_pi_map = pi.lift K.ι ≫ I.snd_pi_map :=
by { ext, discrete.discrete_cases, simp, }
=======
lemma pi_condition : pi.lift K.ι ≫ I.fst_pi_map = pi.lift K.ι ≫ I.snd_pi_map :=
by { ext, simp }
>>>>>>> 8c262dae

/-- Given a multifork, we may obtain a fork over `∏ I.left ⇉ ∏ I.right`. -/
@[simps X] noncomputable
def to_pi_fork (K : multifork I) : fork I.fst_pi_map I.snd_pi_map :=
{ X := K.X,
  π :=
  { app := λ x,
    match x with
    | walking_parallel_pair.zero := pi.lift K.ι
    | walking_parallel_pair.one := pi.lift K.ι ≫ I.fst_pi_map
    end,
    naturality' :=
    begin
      rintros (_|_) (_|_) (_|_|_),
      any_goals { symmetry, dsimp, rw category.id_comp, apply category.comp_id },
      all_goals { change 𝟙 _ ≫ _ ≫ _ = pi.lift _ ≫ _, simp }
    end } }

@[simp] lemma to_pi_fork_π_app_zero : K.to_pi_fork.ι = pi.lift K.ι := rfl

@[simp] lemma to_pi_fork_π_app_one :
  K.to_pi_fork.π.app walking_parallel_pair.one = pi.lift K.ι ≫ I.fst_pi_map := rfl

variable (I)

/-- Given a fork over `∏ I.left ⇉ ∏ I.right`, we may obtain a multifork. -/
@[simps X] noncomputable
def of_pi_fork (c : fork I.fst_pi_map I.snd_pi_map) : multifork I :=
{ X := c.X,
  π :=
  { app := λ x,
    match x with
    | walking_multicospan.left a := c.ι ≫ pi.π _ _
    | walking_multicospan.right b := c.ι ≫ I.fst_pi_map ≫ pi.π _ _
    end,
    naturality' :=
    begin
      rintros (_|_) (_|_) (_|_|_),
      any_goals { symmetry, dsimp, rw category.id_comp, apply category.comp_id },
      { change 𝟙 _ ≫ _ ≫ _ = (_ ≫ _) ≫ _, simp },
      { change 𝟙 _ ≫ _ ≫ _ = (_ ≫ _) ≫ _, rw c.condition_assoc, simp }
    end } }

@[simp] lemma of_pi_fork_π_app_left (c : fork I.fst_pi_map I.snd_pi_map) (a) :
  (of_pi_fork I c).ι a = c.ι ≫ pi.π _ _ := rfl

@[simp] lemma of_pi_fork_π_app_right (c : fork I.fst_pi_map I.snd_pi_map) (a) :
  (of_pi_fork I c).π.app (walking_multicospan.right a) = c.ι ≫ I.fst_pi_map ≫ pi.π _ _ := rfl

end multifork

namespace multicospan_index

variables (I : multicospan_index C) [has_product I.left] [has_product I.right]

local attribute [tidy] tactic.case_bash

/-- `multifork.to_pi_fork` is functorial. -/
@[simps] noncomputable
def to_pi_fork_functor : multifork I ⥤ fork I.fst_pi_map I.snd_pi_map :=
{ obj := multifork.to_pi_fork,
  map := λ K₁ K₂ f,
  { hom := f.hom,
    w' := begin
      rintro (_|_),
      { ext, dsimp, simp },
      { ext,
        simp only [multifork.to_pi_fork_π_app_one, multifork.pi_condition, category.assoc],
        dsimp [snd_pi_map],
        simp },
    end } }

/-- `multifork.of_pi_fork` is functorial. -/
@[simps] noncomputable
def of_pi_fork_functor : fork I.fst_pi_map I.snd_pi_map ⥤ multifork I :=
{ obj := multifork.of_pi_fork I, map := λ K₁ K₂ f, { hom := f.hom, w' := by rintros (_|_); simp } }

/--
The category of multiforks is equivalent to the category of forks over `∏ I.left ⇉ ∏ I.right`.
It then follows from `category_theory.is_limit_of_preserves_cone_terminal` (or `reflects`) that it
preserves and reflects limit cones.
-/
@[simps] noncomputable
def multifork_equiv_pi_fork : multifork I ≌ fork I.fst_pi_map I.snd_pi_map :=
{ functor := to_pi_fork_functor I,
  inverse := of_pi_fork_functor I,
  unit_iso := nat_iso.of_components (λ K, cones.ext (iso.refl _)
    (by { rintros (_|_); dsimp; simp[←fork.app_one_eq_ι_comp_left, -fork.app_one_eq_ι_comp_left] }))
    (λ K₁ K₂ f, by { ext, simp }),
  counit_iso := nat_iso.of_components (λ K, fork.ext (iso.refl _) (by { ext ⟨j⟩, dsimp, simp }))
    (λ K₁ K₂ f, by { ext, simp }) }

end multicospan_index

namespace multicofork

variables {I : multispan_index C} (K : multicofork I)

/-- The maps to the cocone point of a multicofork from the objects on the right. -/
def π (b : I.R) : I.right b ⟶ K.X :=
K.ι.app (walking_multispan.right _)

@[simp] lemma π_eq_app_right (b) : K.ι.app (walking_multispan.right _) = K.π b := rfl

@[simp] lemma fst_app_right (a) :
  K.ι.app (walking_multispan.left a) = I.fst a ≫ K.π _ :=
by { rw ← K.w (walking_multispan.hom.fst a), refl }

@[reassoc] lemma snd_app_right (a) :
  K.ι.app (walking_multispan.left a) = I.snd a ≫ K.π _ :=
by { rw ← K.w (walking_multispan.hom.snd a), refl }

/-- Construct a multicofork using a collection `π` of morphisms. -/
@[simps]
def of_π (I : multispan_index C) (P : C) (π : Π b, I.right b ⟶ P)
  (w : ∀ a, I.fst a ≫ π (I.fst_from a) = I.snd a ≫ π (I.snd_from a)) :
  multicofork I :=
{ X := P,
  ι :=
  { app := λ x,
    match x with
    | walking_multispan.left a := I.fst a ≫ π _
    | walking_multispan.right b := π _
    end,
    naturality' := begin
      rintros (_|_) (_|_) (_|_|_),
      any_goals { dsimp, rw category.comp_id, apply category.id_comp },
      { dsimp, rw category.comp_id, refl },
      { dsimp, rw category.comp_id, apply (w _).symm }
    end } }

@[simp, reassoc]
lemma condition (a) : I.fst a ≫ K.π (I.fst_from a) = I.snd a ≫ K.π (I.snd_from a) :=
by rw [←K.snd_app_right, ←K.fst_app_right]

/-- This definition provides a convenient way to show that a multicofork is a colimit. -/
@[simps]
def is_colimit.mk
  (desc : Π (E : multicofork I), K.X ⟶ E.X)
  (fac : ∀ (E : multicofork I) (i : I.R), K.π i ≫ desc E = E.π i)
  (uniq : ∀ (E : multicofork I) (m : K.X ⟶ E.X),
    (∀ i : I.R, K.π i ≫ m = E.π i) → m = desc E) : is_colimit K :=
{ desc := desc,
  fac' := begin
    rintros S (a|b),
    { rw [← K.w (walking_multispan.hom.fst a), ← S.w (walking_multispan.hom.fst a),
        category.assoc],
      congr' 1,
      apply fac },
    { apply fac },
  end,
  uniq' := begin
    intros S m hm,
    apply uniq,
    intros i,
    apply hm
  end }

variables [has_coproduct I.left] [has_coproduct I.right]

@[simp, reassoc]
lemma sigma_condition :
  I.fst_sigma_map ≫ sigma.desc K.π = I.snd_sigma_map ≫ sigma.desc K.π :=
by { ext, discrete.discrete_cases, simp, }

/-- Given a multicofork, we may obtain a cofork over `∐ I.left ⇉ ∐ I.right`. -/
@[simps X] noncomputable
def to_sigma_cofork (K : multicofork I) : cofork I.fst_sigma_map I.snd_sigma_map :=
{ X := K.X,
  ι :=
  { app := λ x,
    match x with
    | walking_parallel_pair.zero := I.fst_sigma_map ≫ sigma.desc K.π
    | walking_parallel_pair.one := sigma.desc K.π
    end,
    naturality' :=
    begin
      rintros (_|_) (_|_) (_|_|_),
      any_goals { dsimp, rw category.comp_id, apply category.id_comp },
      all_goals { change _ ≫ sigma.desc _ = (_ ≫ _) ≫ 𝟙 _, simp }
    end } }

@[simp] lemma to_sigma_cofork_π : K.to_sigma_cofork.π = sigma.desc K.π := rfl

variable (I)

/-- Given a cofork over `∐ I.left ⇉ ∐ I.right`, we may obtain a multicofork. -/
@[simps X] noncomputable
def of_sigma_cofork (c : cofork I.fst_sigma_map I.snd_sigma_map) : multicofork I :=
{ X := c.X,
  ι :=
  { app := λ x,
    match x with
    | walking_multispan.left a := (sigma.ι I.left a : _) ≫ I.fst_sigma_map ≫ c.π
    | walking_multispan.right b := (sigma.ι I.right b : _) ≫ c.π
    end,
    naturality' :=
    begin
      rintros (_|_) (_|_) (_|_|_),
      any_goals { dsimp, rw category.comp_id, apply category.id_comp },
      { change _ ≫ _ ≫ _ = (_ ≫ _) ≫ _, dsimp,
        simp only [cofork.condition, category.comp_id],
        rw [←I.ι_fst_sigma_map_assoc, c.condition] },
      { change _ ≫ _ ≫ _ = (_ ≫ _) ≫ 𝟙 _,
        rw c.condition, simp }
    end } }

@[simp] lemma of_sigma_cofork_ι_app_left (c : cofork I.fst_sigma_map I.snd_sigma_map) (a) :
  (of_sigma_cofork I c).ι.app (walking_multispan.left a) =
    (sigma.ι I.left a : _) ≫ I.fst_sigma_map ≫ c.π := rfl

@[simp] lemma of_sigma_cofork_ι_app_right (c : cofork I.fst_sigma_map I.snd_sigma_map) (b) :
  (of_sigma_cofork I c).ι.app (walking_multispan.right b) = (sigma.ι I.right b : _) ≫ c.π := rfl

end multicofork

namespace multispan_index

variables (I : multispan_index C) [has_coproduct I.left] [has_coproduct I.right]

local attribute [tidy] tactic.case_bash

/-- `multicofork.to_sigma_cofork` is functorial. -/
@[simps] noncomputable
def to_sigma_cofork_functor : multicofork I ⥤ cofork I.fst_sigma_map I.snd_sigma_map :=
{ obj := multicofork.to_sigma_cofork, map := λ K₁ K₂ f, { hom := f.hom } }

/-- `multicofork.of_sigma_cofork` is functorial. -/
@[simps] noncomputable
def of_sigma_cofork_functor : cofork I.fst_sigma_map I.snd_sigma_map ⥤ multicofork I :=
{ obj := multicofork.of_sigma_cofork I,
  map := λ K₁ K₂ f, { hom := f.hom, w' := by rintros (_|_); simp } }

/--
The category of multicoforks is equivalent to the category of coforks over `∐ I.left ⇉ ∐ I.right`.
It then follows from `category_theory.is_colimit_of_preserves_cocone_initial` (or `reflects`) that
it preserves and reflects colimit cocones.
-/
@[simps] noncomputable
def multicofork_equiv_sigma_cofork : multicofork I ≌ cofork I.fst_sigma_map I.snd_sigma_map :=
{ functor := to_sigma_cofork_functor I,
  inverse := of_sigma_cofork_functor I,
  unit_iso := nat_iso.of_components (λ K, cocones.ext (iso.refl _)
      (by { rintros (_|_); dsimp; simp }))
    (λ K₁ K₂ f, by { ext, simp }),
<<<<<<< HEAD
  counit_iso := nat_iso.of_components (λ K, cofork.ext (iso.refl _) (by { ext ⟨j⟩, dsimp, simp }))
=======
  counit_iso := nat_iso.of_components (λ K, cofork.ext (iso.refl _)
      (by { ext, dsimp, simp only [category.comp_id, colimit.ι_desc, cofan.mk_ι_app], refl }))
>>>>>>> 8c262dae
    (λ K₁ K₂ f, by { ext, dsimp, simp, }) }

end multispan_index

/-- For `I : multicospan_index C`, we say that it has a multiequalizer if the associated
  multicospan has a limit. -/
abbreviation has_multiequalizer (I : multicospan_index C) :=
  has_limit I.multicospan

noncomputable theory

/-- The multiequalizer of `I : multicospan_index C`. -/
abbreviation multiequalizer (I : multicospan_index C) [has_multiequalizer I] : C :=
  limit I.multicospan

/-- For `I : multispan_index C`, we say that it has a multicoequalizer if
  the associated multicospan has a limit. -/
abbreviation has_multicoequalizer (I : multispan_index C) :=
  has_colimit I.multispan

/-- The multiecoqualizer of `I : multispan_index C`. -/
abbreviation multicoequalizer (I : multispan_index C) [has_multicoequalizer I] : C :=
  colimit I.multispan

namespace multiequalizer

variables (I : multicospan_index C) [has_multiequalizer I]

/-- The canonical map from the multiequalizer to the objects on the left. -/
abbreviation ι (a : I.L) : multiequalizer I ⟶ I.left a :=
limit.π _ (walking_multicospan.left a)

/-- The multifork associated to the multiequalizer. -/
abbreviation multifork : multifork I :=
limit.cone _

@[simp]
lemma multifork_ι (a) :
  (multiequalizer.multifork I).ι a = multiequalizer.ι I a := rfl

@[simp]
lemma multifork_π_app_left (a) :
  (multiequalizer.multifork I).π.app (walking_multicospan.left a) =
  multiequalizer.ι I a := rfl

@[reassoc]
lemma condition (b) :
  multiequalizer.ι I (I.fst_to b) ≫ I.fst b =
  multiequalizer.ι I (I.snd_to b) ≫ I.snd b :=
multifork.condition _ _

/-- Construct a morphism to the multiequalizer from its universal property. -/
abbreviation lift (W : C) (k : Π a, W ⟶ I.left a)
  (h : ∀ b, k (I.fst_to b) ≫ I.fst b = k (I.snd_to b) ≫ I.snd b) :
  W ⟶ multiequalizer I :=
limit.lift _ (multifork.of_ι I _ k h)

@[simp, reassoc]
lemma lift_ι (W : C) (k : Π a, W ⟶ I.left a)
  (h : ∀ b, k (I.fst_to b) ≫ I.fst b = k (I.snd_to b) ≫ I.snd b) (a) :
  multiequalizer.lift I _ k h ≫ multiequalizer.ι I a = k _ :=
limit.lift_π _ _

@[ext]
lemma hom_ext {W : C} (i j : W ⟶ multiequalizer I)
  (h : ∀ a, i ≫ multiequalizer.ι I a =
  j ≫ multiequalizer.ι I a) :
  i = j :=
limit.hom_ext
begin
  rintro (a|b),
  { apply h },
  simp_rw [← limit.w I.multicospan (walking_multicospan.hom.fst b),
    ← category.assoc, h],
end

variables [has_product I.left] [has_product I.right]

instance : has_equalizer I.fst_pi_map I.snd_pi_map :=
⟨⟨⟨_,is_limit.of_preserves_cone_terminal
  I.multifork_equiv_pi_fork.functor (limit.is_limit _)⟩⟩⟩

/-- The multiequalizer is isomorphic to the equalizer of `∏ I.left ⇉ ∏ I.right`. -/
def iso_equalizer : multiequalizer I ≅ equalizer I.fst_pi_map I.snd_pi_map :=
limit.iso_limit_cone ⟨_, is_limit.of_preserves_cone_terminal
  I.multifork_equiv_pi_fork.inverse (limit.is_limit _)⟩

/-- The canonical injection `multiequalizer I ⟶ ∏ I.left`. -/
def ι_pi : multiequalizer I ⟶ ∏ I.left :=
  (iso_equalizer I).hom ≫ equalizer.ι I.fst_pi_map I.snd_pi_map

@[simp, reassoc]
lemma ι_pi_π (a) : ι_pi I ≫ pi.π I.left a = ι I a :=
by { rw [ι_pi, category.assoc, ← iso.eq_inv_comp, iso_equalizer], simpa }

instance : mono (ι_pi I) := @@mono_comp _ _ _ _ equalizer.ι_mono

end multiequalizer

namespace multicoequalizer

variables (I : multispan_index C) [has_multicoequalizer I]

/-- The canonical map from the multiequalizer to the objects on the left. -/
abbreviation π (b : I.R) : I.right b ⟶ multicoequalizer I :=
colimit.ι I.multispan (walking_multispan.right _)

/-- The multicofork associated to the multicoequalizer. -/
abbreviation multicofork : multicofork I :=
colimit.cocone _

@[simp]
lemma multicofork_π (b) :
  (multicoequalizer.multicofork I).π b = multicoequalizer.π I b := rfl

@[simp]
lemma multicofork_ι_app_right (b) :
  (multicoequalizer.multicofork I).ι.app (walking_multispan.right b) =
  multicoequalizer.π I b := rfl

@[reassoc]
lemma condition (a) :
  I.fst a ≫ multicoequalizer.π I (I.fst_from a) =
  I.snd a ≫ multicoequalizer.π I (I.snd_from a) :=
multicofork.condition _ _

/-- Construct a morphism from the multicoequalizer from its universal property. -/
abbreviation desc (W : C) (k : Π b, I.right b ⟶ W)
  (h : ∀ a, I.fst a ≫  k (I.fst_from a) = I.snd a ≫ k (I.snd_from a)) :
  multicoequalizer I ⟶ W :=
colimit.desc _ (multicofork.of_π I _ k h)

@[simp, reassoc]
lemma π_desc (W : C) (k : Π b, I.right b ⟶ W)
  (h : ∀ a, I.fst a ≫  k (I.fst_from a) = I.snd a ≫ k (I.snd_from a)) (b) :
  multicoequalizer.π I b ≫ multicoequalizer.desc I _ k h = k _ :=
colimit.ι_desc _ _

@[ext]
lemma hom_ext {W : C} (i j : multicoequalizer I ⟶ W)
  (h : ∀ b, multicoequalizer.π I b ≫ i = multicoequalizer.π I b ≫ j) :
  i = j :=
colimit.hom_ext
begin
  rintro (a|b),
  { simp_rw [← colimit.w I.multispan (walking_multispan.hom.fst a),
    category.assoc, h] },
  { apply h },
end

variables [has_coproduct I.left] [has_coproduct I.right]

instance : has_coequalizer I.fst_sigma_map I.snd_sigma_map :=
⟨⟨⟨_,is_colimit.of_preserves_cocone_initial
  I.multicofork_equiv_sigma_cofork.functor (colimit.is_colimit _)⟩⟩⟩

/-- The multicoequalizer is isomorphic to the coequalizer of `∐ I.left ⇉ ∐ I.right`. -/
def iso_coequalizer : multicoequalizer I ≅ coequalizer I.fst_sigma_map I.snd_sigma_map :=
colimit.iso_colimit_cocone ⟨_, is_colimit.of_preserves_cocone_initial
  I.multicofork_equiv_sigma_cofork.inverse (colimit.is_colimit _)⟩

/-- The canonical projection `∐ I.right ⟶ multicoequalizer I`. -/
def sigma_π : ∐ I.right ⟶ multicoequalizer I :=
  coequalizer.π I.fst_sigma_map I.snd_sigma_map ≫ (iso_coequalizer I).inv

@[simp, reassoc]
lemma ι_sigma_π (b) : sigma.ι I.right b ≫ sigma_π I = π I b :=
by { rw [sigma_π, ← category.assoc, iso.comp_inv_eq, iso_coequalizer], simpa }

instance : epi (sigma_π I) := @@epi_comp _ _ coequalizer.π_epi _ _

end multicoequalizer

end category_theory.limits<|MERGE_RESOLUTION|>--- conflicted
+++ resolved
@@ -330,14 +330,8 @@
 variables [has_product I.left] [has_product I.right]
 
 @[simp, reassoc]
-<<<<<<< HEAD
-lemma pi_condition :
-  pi.lift K.ι ≫ I.fst_pi_map = pi.lift K.ι ≫ I.snd_pi_map :=
+lemma pi_condition : pi.lift K.ι ≫ I.fst_pi_map = pi.lift K.ι ≫ I.snd_pi_map :=
 by { ext, discrete.discrete_cases, simp, }
-=======
-lemma pi_condition : pi.lift K.ι ≫ I.fst_pi_map = pi.lift K.ι ≫ I.snd_pi_map :=
-by { ext, simp }
->>>>>>> 8c262dae
 
 /-- Given a multifork, we may obtain a fork over `∏ I.left ⇉ ∏ I.right`. -/
 @[simps X] noncomputable
@@ -583,12 +577,8 @@
   unit_iso := nat_iso.of_components (λ K, cocones.ext (iso.refl _)
       (by { rintros (_|_); dsimp; simp }))
     (λ K₁ K₂ f, by { ext, simp }),
-<<<<<<< HEAD
-  counit_iso := nat_iso.of_components (λ K, cofork.ext (iso.refl _) (by { ext ⟨j⟩, dsimp, simp }))
-=======
   counit_iso := nat_iso.of_components (λ K, cofork.ext (iso.refl _)
-      (by { ext, dsimp, simp only [category.comp_id, colimit.ι_desc, cofan.mk_ι_app], refl }))
->>>>>>> 8c262dae
+      (by { ext ⟨j⟩, dsimp, simp only [category.comp_id, colimit.ι_desc, cofan.mk_ι_app], refl }))
     (λ K₁ K₂ f, by { ext, dsimp, simp, }) }
 
 end multispan_index
