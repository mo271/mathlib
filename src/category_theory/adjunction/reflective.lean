--- conflicted
+++ resolved
@@ -107,13 +107,6 @@
 
 /-- Composition of reflective functors. -/
 instance reflective.comp (F : C ⥤ D) (G : D ⥤ E) [Fr : reflective F] [Gr : reflective G] :
-<<<<<<< HEAD
-  reflective (F ⋙ G) :=
-{ to_is_right_adjoint := ⟨Gr.left ⋙ Fr.left, adjunction.comp _ _ Gr.adj Fr.adj⟩,
-  to_full := full.comp F G,
-  to_faithful := faithful.comp F G, }
-=======
   reflective (F ⋙ G) := { to_faithful := faithful.comp F G, }
->>>>>>> a0e2b3c4
 
 end category_theory