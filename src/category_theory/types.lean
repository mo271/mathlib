--- conflicted
+++ resolved
@@ -299,9 +299,6 @@
 
 end category_theory.iso
 
-<<<<<<< HEAD
-universe u
-=======
 namespace category_theory
 
 /-- A morphism in `Type u` is an isomorphism if and only if it is bijective. -/
@@ -312,7 +309,6 @@
   (λ b, { .. (equiv.of_bijective f b).to_iso })
 
 end category_theory
->>>>>>> cd884eb8
 
 namespace category_theory
 
