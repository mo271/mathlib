--- conflicted
+++ resolved
@@ -217,19 +217,10 @@
     ext,
     refl },
   { dsimp,
-<<<<<<< HEAD
-    simp only [←(iso.eq_comp_inv _).1 (right_unitor_tensor_inv _ _), iso.hom_inv_id_assoc,
-      right_unitor_conjugation, discrete.functor_map_id, category.assoc],
-    convert (category.comp_id _).symm,
-    convert discrete_functor_map_eq_id _ _ _,
-    ext,
-    refl },
-=======
     simp only [←(iso.eq_comp_inv _).1 (right_unitor_tensor_inv _ _), right_unitor_conjugation,
       discrete.functor_map_id, category.assoc,
       iso.hom_inv_id, iso.hom_inv_id_assoc, iso.inv_hom_id, iso.inv_hom_id_assoc],
     dsimp, simp only [category.comp_id], },
->>>>>>> e89510c2
   { dsimp at *,
     rw [id_tensor_comp, category.assoc, f_ih_g ⟦f_g⟧, ←category.assoc, f_ih_f ⟦f_f⟧, category.assoc,
       ←functor.map_comp],
