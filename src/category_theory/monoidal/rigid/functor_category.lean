--- conflicted
+++ resolved
@@ -44,10 +44,7 @@
           category.assoc, ←comp_tensor_id, is_iso.inv_hom_id, tensor_id, category.comp_id],
       end, }, }, }
 
-<<<<<<< HEAD
 instance right_rigid_functor_category [right_rigid_category D] : right_rigid_category (C ⥤ D) := {}
-=======
-instance [right_rigid_category D] : right_rigid_category (C ⥤ D) := {}
 
 instance functor_has_left_dual [left_rigid_category D] (F : C ⥤ D) : has_left_dual F :=
 { left_dual :=
@@ -72,9 +69,8 @@
           category.assoc, ←id_tensor_comp, is_iso.inv_hom_id, tensor_id, category.comp_id],
       end, }, }, }
 
-instance [left_rigid_category D] : left_rigid_category (C ⥤ D) := {}
+instance left_rigid_functor_category [left_rigid_category D] : left_rigid_category (C ⥤ D) := {}
 
-instance [rigid_category D] : rigid_category (C ⥤ D) := {}
+instance rigid_functor_category [rigid_category D] : rigid_category (C ⥤ D) := {}
 
-end category_theory.monoidal
->>>>>>> c808422f
+end category_theory.monoidal