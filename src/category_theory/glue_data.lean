/-
Copyright (c) 2021 Andrew Yang. All rights reserved.
Released under Apache 2.0 license as described in the file LICENSE.
Authors: Andrew Yang
-/
import tactic.elementwise
import category_theory.limits.shapes.multiequalizer
import category_theory.limits.constructions.epi_mono
import category_theory.limits.preserves.limits
import category_theory.limits.shapes.types

/-!
# Gluing data

We define `glue_data` as a family of data needed to glue topological spaces, schemes, etc. We
provide the API to realize it as a multispan diagram, and also states lemmas about its
interaction with a functor that preserves certain pullbacks.

-/

noncomputable theory

open category_theory.limits
namespace category_theory

universes v u₁ u₂

variables (C : Type u₁) [category.{v} C] {C' : Type u₂} [category.{v} C']

/--
A gluing datum consists of
1. An index type `J`
2. An object `U i` for each `i : J`.
3. An object `V i j` for each `i j : J`.
4. A monomorphism `f i j : V i j ⟶ U i` for each `i j : J`.
5. A transition map `t i j : V i j ⟶ V j i` for each `i j : J`.
such that
6. `f i i` is an isomorphism.
7. `t i i` is the identity.
8. The pullback for `f i j` and `f i k` exists.
9. `V i j ×[U i] V i k ⟶ V i j ⟶ V j i` factors through `V j k ×[U j] V j i ⟶ V j i` via some
    `t' : V i j ×[U i] V i k ⟶ V j k ×[U j] V j i`.
10. `t' i j k ≫ t' j k i ≫ t' k i j = 𝟙 _`.
-/
@[nolint has_inhabited_instance]
structure glue_data :=
(J : Type v)
(U : J → C)
(V : J × J → C)
(f : Π i j, V (i, j) ⟶ U i)
(f_mono : ∀ i j, mono (f i j) . tactic.apply_instance)
(f_has_pullback : ∀ i j k, has_pullback (f i j) (f i k) . tactic.apply_instance)
(f_id : ∀ i, is_iso (f i i) . tactic.apply_instance)
(t : Π i j, V (i, j) ⟶ V (j, i))
(t_id : ∀ i, t i i = 𝟙 _)
(t' : Π i j k, pullback (f i j) (f i k) ⟶ pullback (f j k) (f j i))
(t_fac : ∀ i j k, t' i j k ≫ pullback.snd = pullback.fst ≫ t i j)
(cocycle : ∀ i j k , t' i j k ≫ t' j k i ≫ t' k i j = 𝟙 _)

attribute [simp] glue_data.t_id
attribute [instance] glue_data.f_id glue_data.f_mono glue_data.f_has_pullback
attribute [reassoc] glue_data.t_fac glue_data.cocycle

namespace glue_data

variables {C} (D : glue_data C)

@[simp] lemma t'_iij (i j : D.J) : D.t' i i j = (pullback_symmetry _ _).hom :=
begin
  have eq₁ := D.t_fac i i j,
  have eq₂ := (is_iso.eq_comp_inv (D.f i i)).mpr (@pullback.condition _ _ _ _ _ _ (D.f i j) _),
  rw [D.t_id, category.comp_id, eq₂] at eq₁,
  have eq₃ := (is_iso.eq_comp_inv (D.f i i)).mp eq₁,
  rw [category.assoc, ←pullback.condition, ←category.assoc] at eq₃,
  exact mono.right_cancellation _ _
    ((mono.right_cancellation _ _ eq₃).trans (pullback_symmetry_hom_comp_fst _ _).symm)
end

lemma t'_jii (i j : D.J) : D.t' j i i = pullback.fst ≫ D.t j i ≫ inv pullback.snd :=
by { rw [←category.assoc, ←D.t_fac], simp }

lemma t'_iji (i j : D.J) : D.t' i j i = pullback.fst ≫ D.t i j ≫ inv pullback.snd :=
by { rw [←category.assoc, ←D.t_fac], simp }

@[simp, reassoc, elementwise] lemma t_inv (i j : D.J) :
  D.t i j ≫ D.t j i = 𝟙 _ :=
begin
  have eq : (pullback_symmetry (D.f i i) (D.f i j)).hom = pullback.snd ≫ inv pullback.fst,
  { simp },
  have := D.cocycle i j i,
  rw [D.t'_iij, D.t'_jii, D.t'_iji, fst_eq_snd_of_mono_eq, eq] at this,
  simp only [category.assoc, is_iso.inv_hom_id_assoc] at this,
  rw [←is_iso.eq_inv_comp, ←category.assoc, is_iso.comp_inv_eq] at this,
  simpa using this,
end

lemma t'_inv (i j k : D.J) : D.t' i j k ≫ (pullback_symmetry _ _).hom ≫
  D.t' j i k ≫ (pullback_symmetry _ _).hom = 𝟙 _ :=
begin
  rw ← cancel_mono (pullback.fst : pullback (D.f i j) (D.f i k) ⟶ _),
  simp [t_fac, t_fac_assoc]
end

instance t_is_iso (i j : D.J) : is_iso (D.t i j) :=
⟨⟨D.t j i, D.t_inv _ _, D.t_inv _ _⟩⟩

instance t'_is_iso (i j k : D.J) : is_iso (D.t' i j k) :=
⟨⟨D.t' j k i ≫ D.t' k i j, D.cocycle _ _ _, (by simpa using D.cocycle _ _ _)⟩⟩

@[reassoc]
lemma t'_comp_eq_pullback_symmetry (i j k : D.J) :
  D.t' j k i ≫ D.t' k i j = (pullback_symmetry _ _).hom ≫
  D.t' j i k ≫ (pullback_symmetry _ _).hom :=
begin
  transitivity inv (D.t' i j k),
  { exact is_iso.eq_inv_of_hom_inv_id (D.cocycle _ _ _) },
  { rw ← cancel_mono (pullback.fst : pullback (D.f i j) (D.f i k) ⟶ _),
    simp [t_fac, t_fac_assoc] }
end

/-- (Implementation) The disjoint union of `U i`. -/
def sigma_opens [has_coproduct D.U] : C := ∐ D.U

/-- (Implementation) The diagram to take colimit of. -/
def diagram : multispan_index C :=
{ L := D.J × D.J, R := D.J,
  fst_from := _root_.prod.fst, snd_from := _root_.prod.snd,
  left := D.V, right := D.U,
  fst := λ ⟨i, j⟩, D.f i j,
  snd := λ ⟨i, j⟩, D.t i j ≫ D.f j i }

@[simp] lemma diagram_L : D.diagram.L = (D.J × D.J) := rfl
@[simp] lemma diagram_R : D.diagram.R = D.J := rfl
@[simp] lemma diagram_fst_from (i j : D.J) : D.diagram.fst_from ⟨i, j⟩ = i := rfl
@[simp] lemma diagram_snd_from (i j : D.J) : D.diagram.snd_from ⟨i, j⟩ = j := rfl
@[simp] lemma diagram_fst (i j : D.J) : D.diagram.fst ⟨i, j⟩ = D.f i j := rfl
@[simp] lemma diagram_snd (i j : D.J) : D.diagram.snd ⟨i, j⟩ = D.t i j ≫ D.f j i := rfl
@[simp] lemma diagram_left : D.diagram.left = D.V := rfl
@[simp] lemma diagram_right : D.diagram.right = D.U := rfl

section

variable [has_multicoequalizer D.diagram]

/-- The glued object given a family of gluing data. -/
def glued : C := multicoequalizer D.diagram

/-- The map `D.U i ⟶ D.glued` for each `i`. -/
def ι (i : D.J) : D.U i ⟶ D.glued :=
multicoequalizer.π D.diagram i

@[simp, elementwise]
lemma glue_condition (i j : D.J) :
  D.t i j ≫ D.f j i ≫ D.ι j = D.f i j ≫ D.ι i :=
(category.assoc _ _ _).symm.trans (multicoequalizer.condition D.diagram ⟨i, j⟩).symm

/-- The pullback cone spanned by `V i j ⟶ U i` and `V i j ⟶ U j`.
This will often be a pullback diagram. -/
 def V_pullback_cone (i j : D.J) : pullback_cone (D.ι i) (D.ι j) :=
 pullback_cone.mk (D.f i j) (D.t i j ≫ D.f j i) (by simp)

variables [has_colimits C]

/-- The projection `∐ D.U ⟶ D.glued` given by the colimit. -/
def π : D.sigma_opens ⟶ D.glued := multicoequalizer.sigma_π D.diagram

instance π_epi : epi D.π := by { unfold π, apply_instance }

end

lemma types_π_surjective (D : glue_data Type*) :
  function.surjective D.π := (epi_iff_surjective _).mp infer_instance

lemma types_ι_jointly_surjective (D : glue_data Type*) (x : D.glued) :
  ∃ i (y : D.U i), D.ι i y = x :=
begin
  delta category_theory.glue_data.ι,
  simp_rw ← multicoequalizer.ι_sigma_π D.diagram,
  rcases D.types_π_surjective x with ⟨x', rfl⟩,
  have := colimit.iso_colimit_cocone (types.coproduct_colimit_cocone _),
  rw ← (show (colimit.iso_colimit_cocone (types.coproduct_colimit_cocone _)).inv _ = x',
    from concrete_category.congr_hom
      ((colimit.iso_colimit_cocone (types.coproduct_colimit_cocone _)).hom_inv_id) x'),
  rcases (colimit.iso_colimit_cocone (types.coproduct_colimit_cocone _)).hom x' with ⟨i, y⟩,
  exact ⟨i, y, by { simpa [← multicoequalizer.ι_sigma_π, -multicoequalizer.ι_sigma_π] }⟩
end

variables (F : C ⥤ C') [H : ∀ i j k, preserves_limit (cospan (D.f i j) (D.f i k)) F]

include H

instance (i j k : D.J) : has_pullback (F.map (D.f i j)) (F.map (D.f i k)) :=
⟨⟨⟨_, is_limit_of_has_pullback_of_preserves_limit F (D.f i j) (D.f i k)⟩⟩⟩

/-- A functor that preserves the pullbacks of `f i j` and `f i k` can map a family of glue data. -/
@[simps] def map_glue_data :
  glue_data C' :=
{ J := D.J,
  U := λ i, F.obj (D.U i),
  V := λ i, F.obj (D.V i),
  f := λ i j, F.map (D.f i j),
  f_mono := λ i j, category_theory.preserves_mono F (D.f i j),
  f_id := λ i, infer_instance,
  t := λ i j, F.map (D.t i j),
  t_id := λ i, by { rw D.t_id i, simp },
  t' := λ i j k, (preserves_pullback.iso F (D.f i j) (D.f i k)).inv ≫
    F.map (D.t' i j k) ≫ (preserves_pullback.iso F (D.f j k) (D.f j i)).hom,
  t_fac := λ i j k, by simpa [iso.inv_comp_eq] using congr_arg (λ f, F.map f) (D.t_fac i j k),
  cocycle := λ i j k, by simp only [category.assoc, iso.hom_inv_id_assoc, ← functor.map_comp_assoc,
    D.cocycle, iso.inv_hom_id, category_theory.functor.map_id, category.id_comp] }

/--
The diagram of the image of a `glue_data` under a functor `F` is naturally isomorphic to the
original diagram of the `glue_data` via `F`.
-/
def diagram_iso : D.diagram.multispan ⋙ F ≅ (D.map_glue_data F).diagram.multispan :=
nat_iso.of_components
  (λ x, match x with
    | walking_multispan.left a := iso.refl _
    | walking_multispan.right b := iso.refl _
    end)
  (begin
    rintros (⟨_,_⟩|_) _ (_|_|_),
    { erw [category.comp_id, category.id_comp, functor.map_id], refl },
    { erw [category.comp_id, category.id_comp], refl },
    { erw [category.comp_id, category.id_comp, functor.map_comp], refl },
    { erw [category.comp_id, category.id_comp, functor.map_id], refl },
  end)

@[simp] lemma diagram_iso_app_left (i : D.J × D.J) :
  (D.diagram_iso F).app (walking_multispan.left i) = iso.refl _ := rfl

@[simp] lemma diagram_iso_app_right (i : D.J) :
  (D.diagram_iso F).app (walking_multispan.right i) = iso.refl _ := rfl

@[simp] lemma diagram_iso_hom_app_left (i : D.J × D.J) :
  (D.diagram_iso F).hom.app (walking_multispan.left i) = 𝟙 _ := rfl

@[simp] lemma diagram_iso_hom_app_right (i : D.J) :
  (D.diagram_iso F).hom.app (walking_multispan.right i) = 𝟙 _ := rfl

@[simp] lemma diagram_iso_inv_app_left (i : D.J × D.J) :
  (D.diagram_iso F).inv.app (walking_multispan.left i) = 𝟙 _ := rfl

@[simp] lemma diagram_iso_inv_app_right (i : D.J) :
  (D.diagram_iso F).inv.app (walking_multispan.right i) = 𝟙 _ := rfl

variables [has_multicoequalizer D.diagram] [preserves_colimit D.diagram.multispan F]

omit H

lemma has_colimit_multispan_comp : has_colimit (D.diagram.multispan ⋙ F) :=
⟨⟨⟨_,preserves_colimit.preserves (colimit.is_colimit _)⟩⟩⟩

include H

local attribute [instance] has_colimit_multispan_comp

lemma has_colimit_map_glue_data_diagram : has_multicoequalizer (D.map_glue_data F).diagram :=
has_colimit_of_iso (D.diagram_iso F).symm

local attribute [instance] has_colimit_map_glue_data_diagram

<<<<<<< HEAD
/-- If `F` preserves the gluing, we obtain an iso between the glued object. -/
=======
/-- If `F` preserves the gluing, we obtain an iso between the glued objects. -/
>>>>>>> ab654e5c
def glued_iso : F.obj D.glued ≅ (D.map_glue_data F).glued :=
preserves_colimit_iso F D.diagram.multispan ≪≫
  (limits.has_colimit.iso_of_nat_iso (D.diagram_iso F))

@[simp, reassoc]
lemma ι_glued_iso_hom (i : D.J) :
  F.map (D.ι i) ≫ (D.glued_iso F).hom = (D.map_glue_data F).ι i :=
by { erw ι_preserves_colimits_iso_hom_assoc, rw has_colimit.iso_of_nat_iso_ι_hom,
  erw category.id_comp, refl }

@[simp, reassoc]
lemma ι_glued_iso_inv (i : D.J) :
  (D.map_glue_data F).ι i ≫ (D.glued_iso F).inv = F.map (D.ι i) :=
by rw [iso.comp_inv_eq, ι_glued_iso_hom]

/-- If `F` preserves the gluing, and reflects the pullback of `U i ⟶ glued` and `U j ⟶ glued`,
then `F` reflects the fact that `V_pullback_cone` is a pullback. -/
def V_pullback_cone_is_limit_of_map (i j : D.J) [reflects_limit (cospan (D.ι i) (D.ι j)) F]
  (hc : is_limit ((D.map_glue_data F).V_pullback_cone i j)) :
  is_limit (D.V_pullback_cone i j) :=
begin
  apply is_limit_of_reflects F,
  apply (is_limit_map_cone_pullback_cone_equiv _ _).symm _,
  let e : cospan (F.map (D.ι i)) (F.map (D.ι j)) ≅
    cospan ((D.map_glue_data F).ι i) ((D.map_glue_data F).ι j),
  exact nat_iso.of_components
    (λ x, by { cases x, exacts [D.glued_iso F, iso.refl _] })
    (by rintros (_|_) (_|_) (_|_|_); simp),
  apply is_limit.postcompose_hom_equiv e _ _,
  apply hc.of_iso_limit,
  refine cones.ext (iso.refl _) _,
  { rintro (_|_|_),
    change _ = _ ≫ (_ ≫ _) ≫ _,
    all_goals { change _ = 𝟙 _ ≫ _ ≫ _, simpa } }
end

omit H

/-- If there is a forgetful functor into `Type` that preserves enough (co)limits, then `D.ι` will
be jointly surjective. -/
lemma ι_jointly_surjective (F : C ⥤ Type v) [preserves_colimit D.diagram.multispan F]
  [Π (i j k : D.J), preserves_limit (cospan (D.f i j) (D.f i k)) F] (x : F.obj (D.glued)) :
  ∃ i (y : F.obj (D.U i)), F.map (D.ι i) y = x :=
begin
  let e := D.glued_iso F,
  obtain ⟨i, y, eq⟩ := (D.map_glue_data F).types_ι_jointly_surjective (e.hom x),
  replace eq := congr_arg e.inv eq,
  change ((D.map_glue_data F).ι i ≫ e.inv) y = (e.hom ≫ e.inv) x at eq,
  rw [e.hom_inv_id, D.ι_glued_iso_inv] at eq,
  exact ⟨i, y, eq⟩
end

end glue_data

end category_theory<|MERGE_RESOLUTION|>--- conflicted
+++ resolved
@@ -261,11 +261,7 @@
 
 local attribute [instance] has_colimit_map_glue_data_diagram
 
-<<<<<<< HEAD
-/-- If `F` preserves the gluing, we obtain an iso between the glued object. -/
-=======
 /-- If `F` preserves the gluing, we obtain an iso between the glued objects. -/
->>>>>>> ab654e5c
 def glued_iso : F.obj D.glued ≅ (D.map_glue_data F).glued :=
 preserves_colimit_iso F D.diagram.multispan ≪≫
   (limits.has_colimit.iso_of_nat_iso (D.diagram_iso F))
