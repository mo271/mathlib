--- conflicted
+++ resolved
@@ -294,9 +294,8 @@
   decidable_le := classical.dec_rel _,
   ..surreal.ordered_add_comm_group }
 
-<<<<<<< HEAD
 instance : add_monoid_with_one surreal := add_monoid_with_one.unary
-=======
+
 end surreal
 
 open surreal
@@ -310,7 +309,6 @@
   map_rel_iff' := @to_pgame_le_iff }
 
 end ordinal
->>>>>>> 0d14ee8b
 
 -- We conclude with some ideas for further work on surreals; these would make fun projects.
 
