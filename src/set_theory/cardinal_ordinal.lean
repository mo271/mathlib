/-
Copyright (c) 2017 Johannes Hölzl. All rights reserved.
Released under Apache 2.0 license as described in the file LICENSE.
Authors: Johannes Hölzl, Mario Carneiro, Floris van Doorn
-/

import order.bounded
import set_theory.principal
import tactic.linarith

/-!
# Cardinals and ordinals

Relationships between cardinals and ordinals, properties of cardinals that are proved
using ordinals.

## Main definitions

* The function `cardinal.aleph'` gives the cardinals listed by their ordinal
  index, and is the inverse of `cardinal.aleph_idx`.
  `aleph' n = n`, `aleph' ω = cardinal.omega = ℵ₀`, `aleph' (ω + 1) = ℵ₁`, etc.
  It is an order isomorphism between ordinals and cardinals.
* The function `cardinal.aleph` gives the infinite cardinals listed by their
  ordinal index. `aleph 0 = cardinal.omega = ℵ₀`, `aleph 1 = ℵ₁` is the first
  uncountable cardinal, and so on.

## Main Statements

* `cardinal.mul_eq_max` and `cardinal.add_eq_max` state that the product (resp. sum) of two infinite
  cardinals is just their maximum. Several variations around this fact are also given.
* `cardinal.mk_list_eq_mk` : when `α` is infinite, `α` and `list α` have the same cardinality.
* simp lemmas for inequalities between `bit0 a` and `bit1 b` are registered, making `simp`
  able to prove inequalities about numeral cardinals.

## Tags

cardinal arithmetic (for infinite cardinals)
-/

noncomputable theory

open function cardinal set equiv
open_locale classical cardinal

universes u v w

namespace cardinal
section using_ordinals
open ordinal

theorem ord_is_limit {c} (co : ω ≤ c) : (ord c).is_limit :=
begin
  refine ⟨λ h, omega_ne_zero _, λ a, lt_imp_lt_of_le_imp_le _⟩,
  { rw [← ordinal.le_zero, ord_le] at h,
    simpa only [card_zero, nonpos_iff_eq_zero] using le_trans co h },
  { intro h, rw [ord_le] at h ⊢,
    rwa [← @add_one_of_omega_le (card a), ← card_succ],
    rw [← ord_le, ← le_succ_of_is_limit, ord_le],
    { exact le_trans co h },
    { rw ord_omega, exact omega_is_limit } }
end

/-- The `aleph'` index function, which gives the ordinal index of a cardinal.
  (The `aleph'` part is because unlike `aleph` this counts also the
  finite stages. So `aleph_idx n = n`, `aleph_idx ω = ω`,
  `aleph_idx ℵ₁ = ω + 1` and so on.)
  In this definition, we register additionally that this function is an initial segment,
  i.e., it is order preserving and its range is an initial segment of the ordinals.
  For the basic function version, see `aleph_idx`.
  For an upgraded version stating that the range is everything, see `aleph_idx.rel_iso`. -/
def aleph_idx.initial_seg : @initial_seg cardinal ordinal (<) (<) :=
@rel_embedding.collapse cardinal ordinal (<) (<) _ cardinal.ord.order_embedding.lt_embedding

/-- The `aleph'` index function, which gives the ordinal index of a cardinal.
  (The `aleph'` part is because unlike `aleph` this counts also the
  finite stages. So `aleph_idx n = n`, `aleph_idx ω = ω`,
  `aleph_idx ℵ₁ = ω + 1` and so on.)
  For an upgraded version stating that the range is everything, see `aleph_idx.rel_iso`. -/
def aleph_idx : cardinal → ordinal := aleph_idx.initial_seg

@[simp] theorem aleph_idx.initial_seg_coe :
  (aleph_idx.initial_seg : cardinal → ordinal) = aleph_idx := rfl

@[simp] theorem aleph_idx_lt {a b} : aleph_idx a < aleph_idx b ↔ a < b :=
aleph_idx.initial_seg.to_rel_embedding.map_rel_iff

@[simp] theorem aleph_idx_le {a b} : aleph_idx a ≤ aleph_idx b ↔ a ≤ b :=
by rw [← not_lt, ← not_lt, aleph_idx_lt]

theorem aleph_idx.init {a b} : b < aleph_idx a → ∃ c, aleph_idx c = b :=
aleph_idx.initial_seg.init _ _

/-- The `aleph'` index function, which gives the ordinal index of a cardinal.
  (The `aleph'` part is because unlike `aleph` this counts also the
  finite stages. So `aleph_idx n = n`, `aleph_idx ω = ω`,
  `aleph_idx ℵ₁ = ω + 1` and so on.)
  In this version, we register additionally that this function is an order isomorphism
  between cardinals and ordinals.
  For the basic function version, see `aleph_idx`. -/
def aleph_idx.rel_iso : @rel_iso cardinal.{u} ordinal.{u} (<) (<) :=
@rel_iso.of_surjective cardinal.{u} ordinal.{u} (<) (<) aleph_idx.initial_seg.{u} $
(initial_seg.eq_or_principal aleph_idx.initial_seg.{u}).resolve_right $
λ ⟨o, e⟩, begin
  have : ∀ c, aleph_idx c < o := λ c, (e _).2 ⟨_, rfl⟩,
  refine ordinal.induction_on o _ this, introsI α r _ h,
  let s := sup.{u u} (λ a:α, inv_fun aleph_idx (ordinal.typein r a)),
  apply not_le_of_gt (lt_succ_self s),
  have I : injective aleph_idx := aleph_idx.initial_seg.to_embedding.injective,
  simpa only [typein_enum, left_inverse_inv_fun I (succ s)] using
    le_sup.{u u} (λ a, inv_fun aleph_idx (ordinal.typein r a))
      (ordinal.enum r _ (h (succ s))),
end

@[simp] theorem aleph_idx.rel_iso_coe :
  (aleph_idx.rel_iso : cardinal → ordinal) = aleph_idx := rfl

@[simp] theorem type_cardinal : @ordinal.type cardinal (<) _ = ordinal.univ.{u (u+1)} :=
by rw ordinal.univ_id; exact quotient.sound ⟨aleph_idx.rel_iso⟩

@[simp] theorem mk_cardinal : #cardinal = univ.{u (u+1)} :=
by simpa only [card_type, card_univ] using congr_arg card type_cardinal

/-- The `aleph'` function gives the cardinals listed by their ordinal
  index, and is the inverse of `aleph_idx`.
  `aleph' n = n`, `aleph' ω = ω`, `aleph' (ω + 1) = ℵ₁`, etc.
  In this version, we register additionally that this function is an order isomorphism
  between ordinals and cardinals.
  For the basic function version, see `aleph'`. -/
def aleph'.rel_iso := cardinal.aleph_idx.rel_iso.symm

/-- The `aleph'` function gives the cardinals listed by their ordinal
  index, and is the inverse of `aleph_idx`.
  `aleph' n = n`, `aleph' ω = ω`, `aleph' (ω + 1) = ℵ₁`, etc. -/
def aleph' : ordinal → cardinal := aleph'.rel_iso

@[simp] theorem aleph'.rel_iso_coe :
  (aleph'.rel_iso : ordinal → cardinal) = aleph' := rfl

@[simp] theorem aleph'_lt {o₁ o₂ : ordinal.{u}} : aleph' o₁ < aleph' o₂ ↔ o₁ < o₂ :=
aleph'.rel_iso.map_rel_iff

@[simp] theorem aleph'_le {o₁ o₂ : ordinal.{u}} : aleph' o₁ ≤ aleph' o₂ ↔ o₁ ≤ o₂ :=
le_iff_le_iff_lt_iff_lt.2 aleph'_lt

@[simp] theorem aleph'_aleph_idx (c : cardinal.{u}) : aleph' c.aleph_idx = c :=
cardinal.aleph_idx.rel_iso.to_equiv.symm_apply_apply c

@[simp] theorem aleph_idx_aleph' (o : ordinal.{u}) : (aleph' o).aleph_idx = o :=
cardinal.aleph_idx.rel_iso.to_equiv.apply_symm_apply o

@[simp] theorem aleph'_zero : aleph' 0 = 0 :=
by rw [← nonpos_iff_eq_zero, ← aleph'_aleph_idx 0, aleph'_le];
   apply ordinal.zero_le

@[simp] theorem aleph'_succ {o : ordinal.{u}} : aleph' o.succ = (aleph' o).succ :=
le_antisymm
 (cardinal.aleph_idx_le.1 $
  by rw [aleph_idx_aleph', ordinal.succ_le, ← aleph'_lt, aleph'_aleph_idx];
     apply cardinal.lt_succ_self)
 (cardinal.succ_le.2 $ aleph'_lt.2 $ ordinal.lt_succ_self _)

@[simp] theorem aleph'_nat : ∀ n : ℕ, aleph' n = n
| 0     := aleph'_zero
| (n+1) := show aleph' (ordinal.succ n) = n.succ,
           by rw [aleph'_succ, aleph'_nat, nat_succ]

theorem aleph'_le_of_limit {o : ordinal.{u}} (l : o.is_limit) {c} :
  aleph' o ≤ c ↔ ∀ o' < o, aleph' o' ≤ c :=
⟨λ h o' h', le_trans (aleph'_le.2 $ le_of_lt h') h,
 λ h, begin
  rw [← aleph'_aleph_idx c, aleph'_le, ordinal.limit_le l],
  intros x h',
  rw [← aleph'_le, aleph'_aleph_idx],
  exact h _ h'
end⟩

@[simp] theorem aleph'_omega : aleph' ordinal.omega = ω :=
eq_of_forall_ge_iff $ λ c, begin
  simp only [aleph'_le_of_limit omega_is_limit, ordinal.lt_omega, exists_imp_distrib, omega_le],
  exact forall_swap.trans (forall_congr $ λ n, by simp only [forall_eq, aleph'_nat]),
end

/-- `aleph'` and `aleph_idx` form an equivalence between `ordinal` and `cardinal` -/
@[simp] def aleph'_equiv : ordinal ≃ cardinal :=
⟨aleph', aleph_idx, aleph_idx_aleph', aleph'_aleph_idx⟩

/-- The `aleph` function gives the infinite cardinals listed by their
  ordinal index. `aleph 0 = ω`, `aleph 1 = succ ω` is the first
  uncountable cardinal, and so on. -/
def aleph (o : ordinal) : cardinal := aleph' (ordinal.omega + o)

@[simp] theorem aleph_lt {o₁ o₂ : ordinal.{u}} : aleph o₁ < aleph o₂ ↔ o₁ < o₂ :=
aleph'_lt.trans (add_lt_add_iff_left _)

@[simp] theorem aleph_le {o₁ o₂ : ordinal.{u}} : aleph o₁ ≤ aleph o₂ ↔ o₁ ≤ o₂ :=
le_iff_le_iff_lt_iff_lt.2 aleph_lt

@[simp] theorem aleph_succ {o : ordinal.{u}} : aleph o.succ = (aleph o).succ :=
by rw [aleph, ordinal.add_succ, aleph'_succ]; refl

@[simp] theorem aleph_zero : aleph 0 = ω :=
by simp only [aleph, add_zero, aleph'_omega]

theorem omega_le_aleph' {o : ordinal} : ω ≤ aleph' o ↔ ordinal.omega ≤ o :=
by rw [← aleph'_omega, aleph'_le]

theorem omega_le_aleph (o : ordinal) : ω ≤ aleph o :=
by rw [aleph, omega_le_aleph']; apply ordinal.le_add_right

theorem aleph'_pos {o : ordinal} (ho : 0 < o) : 0 < aleph' o :=
by rwa [←aleph'_zero, aleph'_lt]

theorem aleph_pos (o : ordinal) : 0 < aleph o :=
omega_pos.trans_le (omega_le_aleph o)

theorem ord_aleph_is_limit (o : ordinal) : is_limit (aleph o).ord :=
ord_is_limit $ omega_le_aleph _

theorem exists_aleph {c : cardinal} : ω ≤ c ↔ ∃ o, c = aleph o :=
⟨λ h, ⟨aleph_idx c - ordinal.omega,
  by rw [aleph, ordinal.add_sub_cancel_of_le, aleph'_aleph_idx];
     rwa [← omega_le_aleph', aleph'_aleph_idx]⟩,
 λ ⟨o, e⟩, e.symm ▸ omega_le_aleph _⟩

theorem aleph'_is_normal : is_normal (ord ∘ aleph') :=
⟨λ o, ord_lt_ord.2 $ aleph'_lt.2 $ ordinal.lt_succ_self _,
 λ o l a, by simp only [ord_le, aleph'_le_of_limit l]⟩

theorem aleph_is_normal : is_normal (ord ∘ aleph) :=
aleph'_is_normal.trans $ add_is_normal ordinal.omega

theorem succ_omega : succ ω = aleph 1 :=
by rw [← aleph_zero, ← aleph_succ, ordinal.succ_zero]

lemma omega_lt_aleph_one : ω < aleph 1 :=
by { rw ← succ_omega, exact lt_succ_self _ }

lemma countable_iff_lt_aleph_one {α : Type*} (s : set α) : countable s ↔ #s < aleph 1 :=
by rw [← succ_omega, lt_succ, mk_set_le_omega]

/-- Ordinals that are cardinals are unbounded. -/
theorem ord_card_unbounded : unbounded (<) {b : ordinal | b.card.ord = b} :=
unbounded_lt_iff.2 $ λ a, ⟨_, ⟨(by { dsimp, rw card_ord }), (lt_ord_succ_card a).le⟩⟩

theorem eq_aleph'_of_eq_card_ord {o : ordinal} (ho : o.card.ord = o) : ∃ a, (aleph' a).ord = o :=
⟨cardinal.aleph_idx.rel_iso o.card, by simpa using ho⟩

/-- `ord ∘ aleph'` enumerates the ordinals that are cardinals. -/
theorem ord_aleph'_eq_enum_card : ord ∘ aleph' = enum_ord {b : ordinal | b.card.ord = b} :=
begin
  rw [←eq_enum_ord _ ord_card_unbounded, range_eq_iff],
  exact ⟨aleph'_is_normal.strict_mono, ⟨(λ a, (by { dsimp, rw card_ord })),
    λ b hb, eq_aleph'_of_eq_card_ord hb⟩⟩
end

/-- Infinite ordinals that are cardinals are unbounded. -/
theorem ord_card_unbounded' : unbounded (<) {b : ordinal | b.card.ord = b ∧ ordinal.omega ≤ b} :=
(unbounded_lt_inter_le ordinal.omega).2 ord_card_unbounded

theorem eq_aleph_of_eq_card_ord {o : ordinal} (ho : o.card.ord = o) (ho' : ordinal.omega ≤ o) :
  ∃ a, (aleph a).ord = o :=
begin
  cases eq_aleph'_of_eq_card_ord ho with a ha,
  use a - ordinal.omega,
  unfold aleph,
  rwa ordinal.add_sub_cancel_of_le,
  rwa [←omega_le_aleph', ←ord_le_ord, ha, ord_omega]
end

/-- `ord ∘ aleph` enumerates the infinite ordinals that are cardinals. -/
theorem ord_aleph_eq_enum_card :
  ord ∘ aleph = enum_ord {b : ordinal | b.card.ord = b ∧ ordinal.omega ≤ b} :=
begin
  rw ←eq_enum_ord _ ord_card_unbounded',
  use aleph_is_normal.strict_mono,
  rw range_eq_iff,
  refine ⟨(λ a, ⟨_, _⟩), λ b hb, eq_aleph_of_eq_card_ord hb.1 hb.2⟩,
  { rw card_ord },
  { rw [←ord_omega, ord_le_ord],
    exact omega_le_aleph _ }
end

/-! ### Properties of `mul` -/

/-- If `α` is an infinite type, then `α × α` and `α` have the same cardinality. -/
theorem mul_eq_self {c : cardinal} (h : ω ≤ c) : c * c = c :=
begin
  refine le_antisymm _
    (by simpa only [mul_one] using
      mul_le_mul_left' (one_lt_omega.le.trans h) c),
  -- the only nontrivial part is `c * c ≤ c`. We prove it inductively.
  refine acc.rec_on (cardinal.wf.apply c) (λ c _,
    quotient.induction_on c $ λ α IH ol, _) h,
  -- consider the minimal well-order `r` on `α` (a type with cardinality `c`).
  rcases ord_eq α with ⟨r, wo, e⟩, resetI,
  letI := linear_order_of_STO' r,
  haveI : is_well_order α (<) := wo,
  -- Define an order `s` on `α × α` by writing `(a, b) < (c, d)` if `max a b < max c d`, or
  -- the max are equal and `a < c`, or the max are equal and `a = c` and `b < d`.
  let g : α × α → α := λ p, max p.1 p.2,
  let f : α × α ↪ ordinal × (α × α) :=
    ⟨λ p:α×α, (typein (<) (g p), p), λ p q, congr_arg prod.snd⟩,
  let s := f ⁻¹'o (prod.lex (<) (prod.lex (<) (<))),
  -- this is a well order on `α × α`.
  haveI : is_well_order _ s := (rel_embedding.preimage _ _).is_well_order,
  /- it suffices to show that this well order is smaller than `r`
     if it were larger, then `r` would be a strict prefix of `s`. It would be contained in
    `β × β` for some `β` of cardinality `< c`. By the inductive assumption, this set has the
    same cardinality as `β` (or it is finite if `β` is finite), so it is `< c`, which is a
    contradiction. -/
  suffices : type s ≤ type r, {exact card_le_card this},
  refine le_of_forall_lt (λ o h, _),
  rcases typein_surj s h with ⟨p, rfl⟩,
  rw [← e, lt_ord],
  refine lt_of_le_of_lt (_ : _ ≤ card (typein (<) (g p)).succ * card (typein (<) (g p)).succ) _,
  { have : {q | s q p} ⊆ insert (g p) {x | x < g p} ×ˢ insert (g p) {x | x < g p},
    { intros q h,
      simp only [s, embedding.coe_fn_mk, order.preimage, typein_lt_typein, prod.lex_def, typein_inj]
        at h,
      exact max_le_iff.1 (le_iff_lt_or_eq.2 $ h.imp_right and.left) },
    suffices H : (insert (g p) {x | r x (g p)} : set α) ≃ ({x | r x (g p)} ⊕ punit),
    { exact ⟨(set.embedding_of_subset _ _ this).trans
        ((equiv.set.prod _ _).trans (H.prod_congr H)).to_embedding⟩ },
    refine (equiv.set.insert _).trans
      ((equiv.refl _).sum_congr punit_equiv_punit),
    apply @irrefl _ r },
  cases lt_or_le (card (typein (<) (g p)).succ) ω with qo qo,
  { exact lt_of_lt_of_le (mul_lt_omega qo qo) ol },
  { suffices, {exact lt_of_le_of_lt (IH _ this qo) this},
    rw ← lt_ord, apply (ord_is_limit ol).2,
    rw [mk_def, e], apply typein_lt_type }
end

end using_ordinals

/-- If `α` and `β` are infinite types, then the cardinality of `α × β` is the maximum
of the cardinalities of `α` and `β`. -/
theorem mul_eq_max {a b : cardinal} (ha : ω ≤ a) (hb : ω ≤ b) : a * b = max a b :=
le_antisymm
  (mul_eq_self (le_trans ha (le_max_left a b)) ▸
    mul_le_mul' (le_max_left _ _) (le_max_right _ _)) $
max_le
  (by simpa only [mul_one] using
    mul_le_mul_left' (one_lt_omega.le.trans hb) a)
  (by simpa only [one_mul] using
    mul_le_mul_right' (one_lt_omega.le.trans ha) b)

@[simp] theorem omega_mul_eq {a : cardinal} (ha : ω ≤ a) : ω * a = a :=
(mul_eq_max le_rfl ha).trans (max_eq_right ha)

@[simp] theorem mul_omega_eq {a : cardinal} (ha : ω ≤ a) : a * ω = a :=
(mul_eq_max ha le_rfl).trans (max_eq_left ha)

theorem mul_lt_of_lt {a b c : cardinal} (hc : ω ≤ c)
  (h1 : a < c) (h2 : b < c) : a * b < c :=
lt_of_le_of_lt (mul_le_mul' (le_max_left a b) (le_max_right a b)) $
(lt_or_le (max a b) ω).elim
  (λ h, lt_of_lt_of_le (mul_lt_omega h h) hc)
  (λ h, by rw mul_eq_self h; exact max_lt h1 h2)

lemma mul_le_max_of_omega_le_left {a b : cardinal} (h : ω ≤ a) : a * b ≤ max a b :=
begin
  convert mul_le_mul' (le_max_left a b) (le_max_right a b),
  rw [mul_eq_self],
  refine le_trans h (le_max_left a b)
end

lemma mul_eq_max_of_omega_le_left {a b : cardinal} (h : ω ≤ a) (h' : b ≠ 0) : a * b = max a b :=
begin
  cases le_or_lt ω b with hb hb, { exact mul_eq_max h hb },
  refine (mul_le_max_of_omega_le_left h).antisymm _,
  have : b ≤ a, from hb.le.trans h,
  rw [max_eq_left this],
  convert mul_le_mul_left' (one_le_iff_ne_zero.mpr h') _, rw [mul_one],
end

lemma mul_eq_max' {a b : cardinal} (h : ω ≤ a * b) : a * b = max a b :=
begin
  rcases omega_le_mul_iff.mp h with ⟨ha, hb, h⟩,
  wlog h : ω ≤ a := h using [a b],
  exact mul_eq_max_of_omega_le_left h hb
end

theorem mul_le_max (a b : cardinal) : a * b ≤ max (max a b) ω :=
begin
  by_cases ha0 : a = 0,
  { simp [ha0] },
  by_cases hb0 : b = 0,
  { simp [hb0] },
  by_cases ha : ω ≤ a,
  { rw [mul_eq_max_of_omega_le_left ha hb0],
    exact le_max_left _ _ },
  { by_cases hb : ω ≤ b,
    { rw [mul_comm, mul_eq_max_of_omega_le_left hb ha0, max_comm],
      exact le_max_left _ _ },
    { exact le_max_of_le_right (le_of_lt (mul_lt_omega (lt_of_not_ge ha) (lt_of_not_ge hb))) } }
end

lemma mul_eq_left {a b : cardinal} (ha : ω ≤ a) (hb : b ≤ a) (hb' : b ≠ 0) : a * b = a :=
by { rw [mul_eq_max_of_omega_le_left ha hb', max_eq_left hb] }

lemma mul_eq_right {a b : cardinal} (hb : ω ≤ b) (ha : a ≤ b) (ha' : a ≠ 0) : a * b = b :=
by { rw [mul_comm, mul_eq_left hb ha ha'] }

lemma le_mul_left {a b : cardinal} (h : b ≠ 0) : a ≤ b * a :=
by { convert mul_le_mul_right' (one_le_iff_ne_zero.mpr h) _,
  rw [one_mul] }

lemma le_mul_right {a b : cardinal} (h : b ≠ 0) : a ≤ a * b :=
by { rw [mul_comm], exact le_mul_left h }

lemma mul_eq_left_iff {a b : cardinal} : a * b = a ↔ ((max ω b ≤ a ∧ b ≠ 0) ∨ b = 1 ∨ a = 0) :=
begin
  rw [max_le_iff], split,
  { intro h,
    cases (le_or_lt ω a) with ha ha,
    { have : a ≠ 0, { rintro rfl, exact not_lt_of_le ha omega_pos },
      left, use ha,
      { rw [← not_lt], intro hb, apply ne_of_gt _ h, refine lt_of_lt_of_le hb (le_mul_left this) },
      { rintro rfl, apply this, rw [_root_.mul_zero] at h, subst h }},
    right, by_cases h2a : a = 0, { right, exact h2a },
    have hb : b ≠ 0, { rintro rfl, apply h2a, rw [mul_zero] at h, subst h },
    left, rw [← h, mul_lt_omega_iff, lt_omega, lt_omega] at ha,
    rcases ha with rfl|rfl|⟨⟨n, rfl⟩, ⟨m, rfl⟩⟩, contradiction, contradiction,
    rw [← ne] at h2a, rw [← one_le_iff_ne_zero] at h2a hb, norm_cast at h2a hb h ⊢,
    apply le_antisymm _ hb, rw [← not_lt], intro h2b,
    apply ne_of_gt _ h, conv_lhs { rw [← mul_one n] },
    rwa [mul_lt_mul_left], apply nat.lt_of_succ_le h2a },
  { rintro (⟨⟨ha, hab⟩, hb⟩|rfl|rfl),
    { rw [mul_eq_max_of_omega_le_left ha hb, max_eq_left hab] },
    all_goals {simp}}
end

/-! ### Properties of `add` -/

/-- If `α` is an infinite type, then `α ⊕ α` and `α` have the same cardinality. -/
theorem add_eq_self {c : cardinal} (h : ω ≤ c) : c + c = c :=
le_antisymm
  (by simpa only [nat.cast_bit0, nat.cast_one, mul_eq_self h, two_mul] using
     mul_le_mul_right' ((nat_lt_omega 2).le.trans h) c)
  (self_le_add_left c c)

/-- If `α` is an infinite type, then the cardinality of `α ⊕ β` is the maximum
of the cardinalities of `α` and `β`. -/
theorem add_eq_max {a b : cardinal} (ha : ω ≤ a) : a + b = max a b :=
le_antisymm
  (add_eq_self (le_trans ha (le_max_left a b)) ▸
    add_le_add (le_max_left _ _) (le_max_right _ _)) $
max_le (self_le_add_right _ _) (self_le_add_left _ _)

theorem add_le_max (a b : cardinal) : a + b ≤ max (max a b) ω :=
begin
  by_cases ha : ω ≤ a,
  { rw [add_eq_max ha],
    exact le_max_left _ _ },
  { by_cases hb : ω ≤ b,
    { rw [add_comm, add_eq_max hb, max_comm],
      exact le_max_left _ _ },
    { exact le_max_of_le_right (le_of_lt (add_lt_omega (lt_of_not_ge ha) (lt_of_not_ge hb))) } }
end

theorem add_le_of_le {a b c : cardinal} (hc : ω ≤ c)
  (h1 : a ≤ c) (h2 : b ≤ c) : a + b ≤ c :=
(add_le_add h1 h2).trans $ le_of_eq $ add_eq_self hc

theorem add_lt_of_lt {a b c : cardinal} (hc : ω ≤ c)
  (h1 : a < c) (h2 : b < c) : a + b < c :=
lt_of_le_of_lt (add_le_add (le_max_left a b) (le_max_right a b)) $
(lt_or_le (max a b) ω).elim
  (λ h, lt_of_lt_of_le (add_lt_omega h h) hc)
  (λ h, by rw add_eq_self h; exact max_lt h1 h2)

lemma eq_of_add_eq_of_omega_le {a b c : cardinal} (h : a + b = c) (ha : a < c) (hc : ω ≤ c) :
  b = c :=
begin
  apply le_antisymm,
  { rw [← h], apply self_le_add_left },
  rw[← not_lt], intro hb,
  have : a + b < c := add_lt_of_lt hc ha hb,
  simpa [h, lt_irrefl] using this
end

lemma add_eq_left {a b : cardinal} (ha : ω ≤ a) (hb : b ≤ a) : a + b = a :=
by { rw [add_eq_max ha, max_eq_left hb] }

lemma add_eq_right {a b : cardinal} (hb : ω ≤ b) (ha : a ≤ b) : a + b = b :=
by { rw [add_comm, add_eq_left hb ha] }

lemma add_eq_left_iff {a b : cardinal} : a + b = a ↔ (max ω b ≤ a ∨ b = 0) :=
begin
  rw [max_le_iff], split,
  { intro h, cases (le_or_lt ω a) with ha ha,
    { left, use ha, rw [← not_lt], intro hb, apply ne_of_gt _ h,
      exact lt_of_lt_of_le hb (self_le_add_left b a) },
    right, rw [← h, add_lt_omega_iff, lt_omega, lt_omega] at ha,
    rcases ha with ⟨⟨n, rfl⟩, ⟨m, rfl⟩⟩, norm_cast at h ⊢,
    rw [← add_right_inj, h, add_zero] },
  { rintro (⟨h1, h2⟩|h3), rw [add_eq_max h1, max_eq_left h2], rw [h3, add_zero] }
end

lemma add_eq_right_iff {a b : cardinal} : a + b = b ↔ (max ω a ≤ b ∨ a = 0) :=
by { rw [add_comm, add_eq_left_iff] }

lemma add_one_eq {a : cardinal} (ha : ω ≤ a) : a + 1 = a :=
have 1 ≤ a, from le_trans (le_of_lt one_lt_omega) ha,
add_eq_left ha this

protected lemma eq_of_add_eq_add_left {a b c : cardinal} (h : a + b = a + c) (ha : a < ω) :
  b = c :=
begin
  cases le_or_lt ω b with hb hb,
  { have : a < b := lt_of_lt_of_le ha hb,
    rw [add_eq_right hb (le_of_lt this), eq_comm] at h,
    rw [eq_of_add_eq_of_omega_le h this hb] },
  { have hc : c < ω,
    { rw [← not_le], intro hc,
      apply lt_irrefl ω, apply lt_of_le_of_lt (le_trans hc (self_le_add_left _ a)),
      rw [← h], apply add_lt_omega ha hb },
    rw [lt_omega] at *,
    rcases ha with ⟨n, rfl⟩, rcases hb with ⟨m, rfl⟩, rcases hc with ⟨k, rfl⟩,
    norm_cast at h ⊢, apply add_left_cancel h }
end

protected lemma eq_of_add_eq_add_right {a b c : cardinal} (h : a + b = c + b) (hb : b < ω) :
  a = c :=
by { rw [add_comm a b, add_comm c b] at h, exact cardinal.eq_of_add_eq_add_left h hb }

theorem ord_is_principal_add {c : cardinal} (hc : ω ≤ c) : ordinal.principal (+) c.ord :=
λ a b ha hb, by { rw [lt_ord, ordinal.card_add] at *, exact add_lt_of_lt hc ha hb }

theorem aleph_is_principal_add (o : ordinal) : ordinal.principal (+) (aleph o).ord :=
ord_is_principal_add $ omega_le_aleph o

/-! ### Properties about power -/

theorem pow_le {κ μ : cardinal.{u}} (H1 : ω ≤ κ) (H2 : μ < ω) : κ ^ μ ≤ κ :=
let ⟨n, H3⟩ := lt_omega.1 H2 in
H3.symm ▸ (quotient.induction_on κ (λ α H1, nat.rec_on n
  (le_of_lt $ lt_of_lt_of_le (by rw [nat.cast_zero, power_zero];
    from one_lt_omega) H1)
  (λ n ih, trans_rel_left _
    (by { rw [nat.cast_succ, power_add, power_one];
      exact mul_le_mul_right' ih _ })
    (mul_eq_self H1))) H1)

lemma power_self_eq {c : cardinal} (h : ω ≤ c) : c ^ c = 2 ^ c :=
begin
  apply le_antisymm,
  { apply le_trans (power_le_power_right $ le_of_lt $ cantor c), rw [← power_mul, mul_eq_self h] },
  { convert power_le_power_right (le_trans (le_of_lt $ nat_lt_omega 2) h), apply nat.cast_two.symm }
end

lemma prod_eq_two_power {ι : Type u} [infinite ι] {c : ι → cardinal.{v}} (h₁ : ∀ i, 2 ≤ c i)
  (h₂ : ∀ i, lift.{u} (c i) ≤ lift.{v} (#ι)) :
  prod c = 2 ^ lift.{v} (#ι) :=
begin
  rw [← lift_id' (prod c), lift_prod, ← lift_two_power],
  apply le_antisymm,
  { refine (prod_le_prod _ _ h₂).trans_eq _,
    rw [prod_const, lift_lift, ← lift_power, power_self_eq (omega_le_mk ι), lift_umax.{u v}] },
  { rw [← prod_const', lift_prod],
    refine prod_le_prod _ _ (λ i, _),
    rw [lift_two, ← lift_two.{u v}, lift_le],
    exact h₁ i }
end

lemma power_eq_two_power {c₁ c₂ : cardinal} (h₁ : ω ≤ c₁) (h₂ : 2 ≤ c₂) (h₂' : c₂ ≤ c₁) :
  c₂ ^ c₁ = 2 ^ c₁ :=
le_antisymm (power_self_eq h₁ ▸ power_le_power_right h₂') (power_le_power_right h₂)

lemma nat_power_eq {c : cardinal.{u}} (h : ω ≤ c) {n : ℕ} (hn : 2 ≤ n) :
  (n : cardinal.{u}) ^ c = 2 ^ c :=
power_eq_two_power h (by assumption_mod_cast) ((nat_lt_omega n).le.trans h)

lemma power_nat_le {c : cardinal.{u}} {n : ℕ} (h  : ω ≤ c) : c ^ (n : cardinal.{u}) ≤ c :=
pow_le h (nat_lt_omega n)

lemma power_nat_le_max {c : cardinal.{u}} {n : ℕ} : c ^ (n : cardinal.{u}) ≤ max c ω :=
begin
  by_cases hc : ω ≤ c,
  { exact le_max_of_le_left (power_nat_le hc) },
  { exact le_max_of_le_right (le_of_lt (power_lt_omega (lt_of_not_ge hc) (nat_lt_omega _))) }
end

@[simp] lemma powerlt_omega {c : cardinal} (h : ω ≤ c) : c ^< ω = c :=
begin
  apply le_antisymm,
  { rw [powerlt_le], intro c', rw [lt_omega], rintro ⟨n, rfl⟩, apply power_nat_le h },
  convert le_powerlt one_lt_omega, rw [power_one]
end

lemma powerlt_omega_le (c : cardinal) : c ^< ω ≤ max c ω :=
begin
  cases le_or_lt ω c,
  { rw [powerlt_omega h], apply le_max_left },
  rw [powerlt_le], intros c' hc',
  refine le_trans (le_of_lt $ power_lt_omega h hc') (le_max_right _ _)
end

/-! ### Computing cardinality of various types -/

@[simp] theorem mk_ordinal_out (o : ordinal.{u}) : #(o.out.α) = o.card :=
by { convert (ordinal.card_type (<)).symm, exact (ordinal.type_lt o).symm }

theorem mk_list_eq_mk (α : Type u) [infinite α] : #(list α) = #α :=
have H1 : ω ≤ #α := omega_le_mk α,
eq.symm $ le_antisymm ⟨⟨λ x, [x], λ x y H, (list.cons.inj H).1⟩⟩ $
calc  #(list α)
    = sum (λ n : ℕ, #α ^ (n : cardinal.{u})) : mk_list_eq_sum_pow α
... ≤ sum (λ n : ℕ, #α) : sum_le_sum _ _ $ λ n, pow_le H1 $ nat_lt_omega n
... = #α : by simp [H1]

<<<<<<< HEAD
theorem mk_list_le_max (α : Type u) : #(list α) ≤ max ω (#α) :=
begin
  cases le_or_lt ω (#α),
  { haveI := infinite_iff.2 h,
    rw mk_list_eq_mk α,
    apply le_max_right },
  { casesI encodable_iff.2 h.le,
    exact mk_le_omega.trans (le_max_left _ _) }
=======
theorem mk_list_eq_omega (α : Type u) [encodable α] [nonempty α] : #(list α) = ω :=
mk_le_omega.antisymm (omega_le_mk _)

theorem mk_list_le_max (α : Type u) : #(list α) ≤ max ω (#α) :=
begin
  casesI fintype_or_infinite α,
  { haveI := fintype.encodable α,
    exact mk_le_omega.trans (le_max_left _ _) },
  { rw mk_list_eq_mk,
    apply le_max_right }
>>>>>>> 9facd190
end

theorem mk_finset_eq_mk (α : Type u) [infinite α] : #(finset α) = #α :=
eq.symm $ le_antisymm (mk_le_of_injective (λ x y, finset.singleton_inj.1)) $
calc #(finset α) ≤ #(list α) : mk_le_of_surjective list.to_finset_surjective
... = #α : mk_list_eq_mk α

lemma mk_bounded_set_le_of_infinite (α : Type u) [infinite α] (c : cardinal) :
  #{t : set α // mk t ≤ c} ≤ #α ^ c :=
begin
  refine le_trans _ (by rw [←add_one_eq (omega_le_mk α)]),
  induction c using cardinal.induction_on with β,
  fapply mk_le_of_surjective,
  { intro f, use sum.inl ⁻¹' range f,
    refine le_trans (mk_preimage_of_injective _ _ (λ x y, sum.inl.inj)) _,
    apply mk_range_le },
  rintro ⟨s, ⟨g⟩⟩,
  use λ y, if h : ∃(x : s), g x = y then sum.inl (classical.some h).val else sum.inr ⟨⟩,
  apply subtype.eq, ext,
  split,
  { rintro ⟨y, h⟩, dsimp only at h, by_cases h' : ∃ (z : s), g z = y,
    { rw [dif_pos h'] at h, cases sum.inl.inj h, exact (classical.some h').2 },
    { rw [dif_neg h'] at h, cases h }},
  { intro h, have : ∃(z : s), g z = g ⟨x, h⟩, exact ⟨⟨x, h⟩, rfl⟩,
    use g ⟨x, h⟩, dsimp only, rw [dif_pos this], congr',
    suffices : classical.some this = ⟨x, h⟩, exact congr_arg subtype.val this,
    apply g.2, exact classical.some_spec this }
end

lemma mk_bounded_set_le (α : Type u) (c : cardinal) :
  #{t : set α // #t ≤ c} ≤ max (#α) ω ^ c :=
begin
  transitivity #{t : set (ulift.{u} ℕ ⊕ α) // #t ≤ c},
  { refine ⟨embedding.subtype_map _ _⟩, apply embedding.image,
    use sum.inr, apply sum.inr.inj, intros s hs, exact le_trans mk_image_le hs },
  refine le_trans
    (mk_bounded_set_le_of_infinite (ulift.{u} ℕ ⊕ α) c) _,
  rw [max_comm, ←add_eq_max]; refl
end

lemma mk_bounded_subset_le {α : Type u} (s : set α) (c : cardinal.{u}) :
  #{t : set α // t ⊆ s ∧ #t ≤ c} ≤ max (#s) ω ^ c :=
begin
  refine le_trans _ (mk_bounded_set_le s c),
  refine ⟨embedding.cod_restrict _ _ _⟩,
  use λ t, coe ⁻¹' t.1,
  { rintros ⟨t, ht1, ht2⟩ ⟨t', h1t', h2t'⟩ h, apply subtype.eq, dsimp only at h ⊢,
    refine (preimage_eq_preimage' _ _).1 h; rw [subtype.range_coe]; assumption },
  rintro ⟨t, h1t, h2t⟩, exact le_trans (mk_preimage_of_injective _ _ subtype.val_injective) h2t
end

/-! ### Properties of `compl` -/

lemma mk_compl_of_infinite {α : Type*} [infinite α] (s : set α) (h2 : #s < #α) :
  #(sᶜ : set α) = #α :=
by { refine eq_of_add_eq_of_omega_le _ h2 (omega_le_mk α), exact mk_sum_compl s }

lemma mk_compl_finset_of_infinite {α : Type*} [infinite α] (s : finset α) :
  #((↑s)ᶜ : set α) = #α :=
by { apply mk_compl_of_infinite, exact (finset_card_lt_omega s).trans_le (omega_le_mk α) }

lemma mk_compl_eq_mk_compl_infinite {α : Type*} [infinite α] {s t : set α} (hs : #s < #α)
  (ht : #t < #α) : #(sᶜ : set α) = #(tᶜ : set α) :=
by { rw [mk_compl_of_infinite s hs, mk_compl_of_infinite t ht] }

lemma mk_compl_eq_mk_compl_finite_lift {α : Type u} {β : Type v} [fintype α]
  {s : set α} {t : set β} (h1 : lift.{(max v w)} (#α) = lift.{(max u w)} (#β))
  (h2 : lift.{(max v w)} (#s) = lift.{(max u w)} (#t)) :
  lift.{(max v w)} (#(sᶜ : set α)) = lift.{(max u w)} (#(tᶜ : set β)) :=
begin
  rcases lift_mk_eq.1 h1 with ⟨e⟩, letI : fintype β := fintype.of_equiv α e,
  replace h1 : fintype.card α = fintype.card β := (fintype.of_equiv_card _).symm,
  classical,
  lift s to finset α using finite.of_fintype s,
  lift t to finset β using finite.of_fintype t,
  simp only [finset.coe_sort_coe, mk_finset, lift_nat_cast, nat.cast_inj] at h2,
  simp only [← finset.coe_compl, finset.coe_sort_coe, mk_finset, finset.card_compl,
    lift_nat_cast, nat.cast_inj, h1, h2]
end

lemma mk_compl_eq_mk_compl_finite {α β : Type u} [fintype α] {s : set α} {t : set β}
  (h1 : #α = #β) (h : #s = #t) : #(sᶜ : set α) = #(tᶜ : set β) :=
by { rw ← lift_inj, apply mk_compl_eq_mk_compl_finite_lift; rwa [lift_inj] }

lemma mk_compl_eq_mk_compl_finite_same {α : Type*} [fintype α] {s t : set α}
  (h : #s = #t) : #(sᶜ : set α) = #(tᶜ : set α) :=
mk_compl_eq_mk_compl_finite rfl h

/-! ### Extending an injection to an equiv -/

theorem extend_function {α β : Type*} {s : set α} (f : s ↪ β)
  (h : nonempty ((sᶜ : set α) ≃ ((range f)ᶜ : set β))) :
  ∃ (g : α ≃ β), ∀ x : s, g x = f x :=
begin
  intros, have := h, cases this with g,
  let h : α ≃ β := (set.sum_compl (s : set α)).symm.trans
    ((sum_congr (equiv.of_injective f f.2) g).trans
    (set.sum_compl (range f))),
  refine ⟨h, _⟩, rintro ⟨x, hx⟩, simp [set.sum_compl_symm_apply_of_mem, hx]
end

theorem extend_function_finite {α β : Type*} [fintype α] {s : set α} (f : s ↪ β)
  (h : nonempty (α ≃ β)) : ∃ (g : α ≃ β), ∀ x : s, g x = f x :=
begin
  apply extend_function f,
  cases id h with g,
  rw [← lift_mk_eq] at h,
  rw [←lift_mk_eq, mk_compl_eq_mk_compl_finite_lift h],
  rw [mk_range_eq_lift], exact f.2
end

theorem extend_function_of_lt {α β : Type*} {s : set α} (f : s ↪ β) (hs : #s < #α)
  (h : nonempty (α ≃ β)) : ∃ (g : α ≃ β), ∀ x : s, g x = f x :=
begin
  casesI fintype_or_infinite α,
  { exact extend_function_finite f h },
  { apply extend_function f, cases id h with g, haveI := infinite.of_injective _ g.injective,
    rw [← lift_mk_eq'] at h ⊢,
    rwa [mk_compl_of_infinite s hs, mk_compl_of_infinite],
    rwa [← lift_lt, mk_range_eq_of_injective f.injective, ← h, lift_lt] },
end

section bit
/-!
This section proves inequalities for `bit0` and `bit1`, enabling `simp` to solve inequalities
for numeral cardinals. The complexity of the resulting algorithm is not good, as in some cases
`simp` reduces an inequality to a disjunction of two situations, depending on whether a cardinal
is finite or infinite. Since the evaluation of the branches is not lazy, this is bad. It is good
enough for practical situations, though.

For specific numbers, these inequalities could also be deduced from the corresponding
inequalities of natural numbers using `norm_cast`:
```
example : (37 : cardinal) < 42 :=
by { norm_cast, norm_num }
```
-/

lemma bit0_ne_zero (a : cardinal) : ¬bit0 a = 0 ↔ ¬a = 0 :=
by simp [bit0]

@[simp] lemma bit1_ne_zero (a : cardinal) : ¬bit1 a = 0 :=
by simp [bit1]

@[simp] lemma zero_lt_bit0 (a : cardinal) : 0 < bit0 a ↔ 0 < a :=
by { rw ←not_iff_not, simp [bit0], }

@[simp] lemma zero_lt_bit1 (a : cardinal) : 0 < bit1 a :=
lt_of_lt_of_le zero_lt_one (self_le_add_left _ _)

@[simp] lemma one_le_bit0 (a : cardinal) : 1 ≤ bit0 a ↔ 0 < a :=
⟨λ h, (zero_lt_bit0 a).mp (lt_of_lt_of_le zero_lt_one h),
 λ h, le_trans (one_le_iff_pos.mpr h) (self_le_add_left a a)⟩

@[simp] lemma one_le_bit1 (a : cardinal) : 1 ≤ bit1 a :=
self_le_add_left _ _

theorem bit0_eq_self {c : cardinal} (h : ω ≤ c) : bit0 c = c :=
add_eq_self h

@[simp] theorem bit0_lt_omega {c : cardinal} : bit0 c < ω ↔ c < ω :=
by simp [bit0, add_lt_omega_iff]

@[simp] theorem omega_le_bit0 {c : cardinal} : ω ≤ bit0 c ↔ ω ≤ c :=
by { rw ← not_iff_not, simp }

@[simp] theorem bit1_eq_self_iff {c : cardinal} : bit1 c = c ↔ ω ≤ c :=
begin
  by_cases h : ω ≤ c,
  { simp only [bit1, bit0_eq_self h, h, eq_self_iff_true, add_one_of_omega_le] },
  { refine iff_of_false (ne_of_gt _) h,
    rcases lt_omega.1 (not_le.1 h) with ⟨n, rfl⟩,
    norm_cast,
    dsimp [bit1, bit0],
    linarith }
end

@[simp] theorem bit1_lt_omega {c : cardinal} : bit1 c < ω ↔ c < ω :=
by simp [bit1, bit0, add_lt_omega_iff, one_lt_omega]

@[simp] theorem omega_le_bit1 {c : cardinal} : ω ≤ bit1 c ↔ ω ≤ c :=
by { rw ← not_iff_not, simp }

@[simp] lemma bit0_le_bit0 {a b : cardinal} : bit0 a ≤ bit0 b ↔ a ≤ b :=
begin
  cases le_or_lt ω a with ha ha; cases le_or_lt ω b with hb hb,
  { rw [bit0_eq_self ha, bit0_eq_self hb] },
  { rw bit0_eq_self ha,
    refine iff_of_false (λ h, _) (not_le_of_lt (hb.trans_le ha)),
    have A : bit0 b < ω, by simpa using hb,
    exact lt_irrefl _ (lt_of_lt_of_le (lt_of_lt_of_le A ha) h) },
  { rw [bit0_eq_self hb],
    exact iff_of_true ((bit0_lt_omega.2 ha).le.trans hb) (ha.le.trans hb) },
  { rcases lt_omega.1 ha with ⟨m, rfl⟩,
    rcases lt_omega.1 hb with ⟨n, rfl⟩,
    norm_cast,
    exact bit0_le_bit0 }
end

@[simp] lemma bit0_le_bit1 {a b : cardinal} : bit0 a ≤ bit1 b ↔ a ≤ b :=
begin
  cases le_or_lt ω a with ha ha; cases le_or_lt ω b with hb hb,
  { rw [bit0_eq_self ha, bit1_eq_self_iff.2 hb], },
  { rw bit0_eq_self ha,
    refine iff_of_false (λ h, _) (not_le_of_lt (hb.trans_le ha)),
    have A : bit1 b < ω, by simpa using hb,
    exact lt_irrefl _ (lt_of_lt_of_le (lt_of_lt_of_le A ha) h) },
  { rw [bit1_eq_self_iff.2 hb],
    exact iff_of_true ((bit0_lt_omega.2 ha).le.trans hb) (ha.le.trans hb) },
  { rcases lt_omega.1 ha with ⟨m, rfl⟩,
    rcases lt_omega.1 hb with ⟨n, rfl⟩,
    norm_cast,
    exact nat.bit0_le_bit1_iff }
end

@[simp] lemma bit1_le_bit1 {a b : cardinal} : bit1 a ≤ bit1 b ↔ a ≤ b :=
begin
  split,
  { assume h,
    apply bit0_le_bit1.1 (le_trans (self_le_add_right (bit0 a) 1) h) },
  { assume h,
    calc a + a + 1 ≤ a + b + 1 : add_le_add_right (add_le_add_left h a) 1
           ... ≤ b + b + 1 : add_le_add_right (add_le_add_right h b) 1 }
end

@[simp] lemma bit1_le_bit0 {a b : cardinal} : bit1 a ≤ bit0 b ↔ (a < b ∨ (a ≤ b ∧ ω ≤ a)) :=
begin
  cases le_or_lt ω a with ha ha; cases le_or_lt ω b with hb hb,
  { simp only [bit1_eq_self_iff.mpr ha, bit0_eq_self hb, ha, and_true],
    refine ⟨λ h, or.inr h, λ h, _⟩,
    cases h,
    { exact le_of_lt h },
    { exact h } },
  { rw bit1_eq_self_iff.2 ha,
    refine iff_of_false (λ h, _) (λ h, _),
    { have A : bit0 b < ω, by simpa using hb,
      exact lt_irrefl _ (lt_of_lt_of_le (lt_of_lt_of_le A ha) h) },
    { exact not_le_of_lt (hb.trans_le ha) (h.elim le_of_lt and.left) } },
  { rw [bit0_eq_self hb],
    exact iff_of_true ((bit1_lt_omega.2 ha).le.trans hb) (or.inl $ ha.trans_le hb) },
  { rcases lt_omega.1 ha with ⟨m, rfl⟩,
    rcases lt_omega.1 hb with ⟨n, rfl⟩,
    norm_cast,
    simp [not_le.mpr ha], }
end

@[simp] lemma bit0_lt_bit0 {a b : cardinal} : bit0 a < bit0 b ↔ a < b :=
begin
  cases le_or_lt ω a with ha ha; cases le_or_lt ω b with hb hb,
  { rw [bit0_eq_self ha, bit0_eq_self hb] },
  { rw bit0_eq_self ha,
    refine iff_of_false (λ h, _) (not_lt_of_le (hb.le.trans ha)),
    have A : bit0 b < ω, by simpa using hb,
    exact lt_irrefl _ (lt_trans (lt_of_lt_of_le A ha) h) },
  { rw [bit0_eq_self hb],
    exact iff_of_true ((bit0_lt_omega.2 ha).trans_le hb) (ha.trans_le hb) },
  { rcases lt_omega.1 ha with ⟨m, rfl⟩,
    rcases lt_omega.1 hb with ⟨n, rfl⟩,
    norm_cast,
    exact bit0_lt_bit0 }
end

@[simp] lemma bit1_lt_bit0 {a b : cardinal} : bit1 a < bit0 b ↔ a < b :=
begin
  cases le_or_lt ω a with ha ha; cases le_or_lt ω b with hb hb,
  { rw [bit1_eq_self_iff.2 ha, bit0_eq_self hb], },
  { rw bit1_eq_self_iff.2 ha,
    refine iff_of_false (λ h, _) (not_lt_of_le (hb.le.trans ha)),
    have A : bit0 b < ω, by simpa using hb,
    exact lt_irrefl _ (lt_trans (lt_of_lt_of_le A ha) h) },
  { rw [bit0_eq_self hb],
    exact iff_of_true ((bit1_lt_omega.2 ha).trans_le hb) (ha.trans_le hb) },
  { rcases lt_omega.1 ha with ⟨m, rfl⟩,
    rcases lt_omega.1 hb with ⟨n, rfl⟩,
    norm_cast,
    exact nat.bit1_lt_bit0_iff }
end

@[simp] lemma bit1_lt_bit1 {a b : cardinal} : bit1 a < bit1 b ↔ a < b :=
begin
  cases le_or_lt ω a with ha ha; cases le_or_lt ω b with hb hb,
  { rw [bit1_eq_self_iff.2 ha, bit1_eq_self_iff.2 hb], },
  { rw bit1_eq_self_iff.2 ha,
    refine iff_of_false (λ h, _) (not_lt_of_le (hb.le.trans ha)),
    have A : bit1 b < ω, by simpa using hb,
    exact lt_irrefl _ (lt_trans (lt_of_lt_of_le A ha) h) },
  { rw [bit1_eq_self_iff.2 hb],
    exact iff_of_true ((bit1_lt_omega.2 ha).trans_le hb) (ha.trans_le hb) },
  { rcases lt_omega.1 ha with ⟨m, rfl⟩,
    rcases lt_omega.1 hb with ⟨n, rfl⟩,
    norm_cast,
    exact bit1_lt_bit1 }
end

@[simp] lemma bit0_lt_bit1 {a b : cardinal} : bit0 a < bit1 b ↔ (a < b ∨ (a ≤ b ∧ a < ω)) :=
begin
  cases le_or_lt ω a with ha ha; cases le_or_lt ω b with hb hb,
  { simp [bit0_eq_self ha, bit1_eq_self_iff.2 hb, not_lt.mpr ha] },
  { rw bit0_eq_self ha,
    refine iff_of_false (λ h, _) (λ h, _),
    { have A : bit1 b < ω, by simpa using hb,
      exact lt_irrefl _ (lt_trans (lt_of_lt_of_le A ha) h) },
    { exact not_le_of_lt (hb.trans_le ha) (h.elim le_of_lt and.left) } },
  { rw [bit1_eq_self_iff.2 hb],
    exact iff_of_true ((bit0_lt_omega.2 ha).trans_le hb) (or.inl $ ha.trans_le hb) },
  { rcases lt_omega.1 ha with ⟨m, rfl⟩,
    rcases lt_omega.1 hb with ⟨n, rfl⟩,
    norm_cast,
    simp only [ha, and_true, nat.bit0_lt_bit1_iff, or_iff_right_of_imp le_of_lt] }
end

lemma one_lt_two : (1 : cardinal) < 2 :=
-- This strategy works generally to prove inequalities between numerals in `cardinality`.
by { norm_cast, norm_num }

@[simp] lemma one_lt_bit0 {a : cardinal} : 1 < bit0 a ↔ 0 < a :=
by simp [← bit1_zero]

@[simp] lemma one_lt_bit1 (a : cardinal) : 1 < bit1 a ↔ 0 < a :=
by simp [← bit1_zero]

@[simp] lemma one_le_one : (1 : cardinal) ≤ 1 :=
le_rfl

end bit

end cardinal<|MERGE_RESOLUTION|>--- conflicted
+++ resolved
@@ -610,16 +610,6 @@
 ... ≤ sum (λ n : ℕ, #α) : sum_le_sum _ _ $ λ n, pow_le H1 $ nat_lt_omega n
 ... = #α : by simp [H1]
 
-<<<<<<< HEAD
-theorem mk_list_le_max (α : Type u) : #(list α) ≤ max ω (#α) :=
-begin
-  cases le_or_lt ω (#α),
-  { haveI := infinite_iff.2 h,
-    rw mk_list_eq_mk α,
-    apply le_max_right },
-  { casesI encodable_iff.2 h.le,
-    exact mk_le_omega.trans (le_max_left _ _) }
-=======
 theorem mk_list_eq_omega (α : Type u) [encodable α] [nonempty α] : #(list α) = ω :=
 mk_le_omega.antisymm (omega_le_mk _)
 
@@ -630,7 +620,6 @@
     exact mk_le_omega.trans (le_max_left _ _) },
   { rw mk_list_eq_mk,
     apply le_max_right }
->>>>>>> 9facd190
 end
 
 theorem mk_finset_eq_mk (α : Type u) [infinite α] : #(finset α) = #α :=
