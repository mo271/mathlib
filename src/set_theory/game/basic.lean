/-
Copyright (c) 2019 Mario Carneiro. All rights reserved.
Released under Apache 2.0 license as described in the file LICENSE.
Authors: Reid Barton, Mario Carneiro, Isabel Longbottom, Scott Morrison, Apurva Nakade
-/
import set_theory.game.pgame
import tactic.abel

/-!
# Combinatorial games.

In this file we define the quotient of pre-games by the equivalence relation
`p ≈ q ↔ p ≤ q ∧ q ≤ p` (its `antisymmetrization`), and construct an instance `add_comm_group game`,
as well as an instance `partial_order game`.

## Multiplication on pre-games

We define the operations of multiplication and inverse on pre-games, and prove a few basic theorems
about them. Multiplication is not well-behaved under equivalence of pre-games i.e. `x ≈ y` does not
imply `x * z ≈ y * z`. Hence, multiplication is not a well-defined operation on games. Nevertheless,
the abelian group structure on games allows us to simplify many proofs for pre-games.
-/

open function pgame

universes u

local infix ` ≈ ` := pgame.equiv

instance pgame.setoid : setoid pgame :=
⟨(≈), equiv_refl, @pgame.equiv.symm, @pgame.equiv.trans⟩

/-- The type of combinatorial games. In ZFC, a combinatorial game is constructed from
  two sets of combinatorial games that have been constructed at an earlier
  stage. To do this in type theory, we say that a combinatorial pre-game is built
  inductively from two families of combinatorial games indexed over any type
  in Type u. The resulting type `pgame.{u}` lives in `Type (u+1)`,
  reflecting that it is a proper class in ZFC.
  A combinatorial game is then constructed by quotienting by the equivalence
  `x ≈ y ↔ x ≤ y ∧ y ≤ x`. -/
abbreviation game := quotient pgame.setoid

namespace game

instance : add_comm_group game :=
{ zero := ⟦0⟧,
  neg := quot.lift (λ x, ⟦-x⟧) (λ x y h, quot.sound (@neg_congr x y h)),
  add := quotient.lift₂ (λ x y : pgame, ⟦x + y⟧)
    (λ x₁ y₁ x₂ y₂ hx hy, quot.sound (pgame.add_congr hx hy)),
  add_zero := by { rintro ⟨x⟩, exact quot.sound (add_zero_equiv x) },
  zero_add := by { rintro ⟨x⟩, exact quot.sound (zero_add_equiv x) },
  add_assoc := by { rintros ⟨x⟩ ⟨y⟩ ⟨z⟩, exact quot.sound add_assoc_equiv },
  add_left_neg := by { rintro ⟨x⟩, exact quot.sound (add_left_neg_equiv x) },
  add_comm := by { rintros ⟨x⟩ ⟨y⟩, exact quot.sound add_comm_equiv } }

instance : has_one game := ⟨⟦1⟧⟩
instance : inhabited game := ⟨0⟩

instance : partial_order game :=
{ le := quotient.lift₂ (λ x y, x ≤ y) (λ x₁ y₁ x₂ y₂ hx hy, propext (le_congr hx hy)),
  le_refl := by { rintro ⟨x⟩, exact le_refl x },
  le_trans := by { rintro ⟨x⟩ ⟨y⟩ ⟨z⟩, exact @le_trans _ _ x y z },
  le_antisymm := by { rintro ⟨x⟩ ⟨y⟩ h₁ h₂, apply quot.sound, exact ⟨h₁, h₂⟩ } }

/-- The less or fuzzy relation on games.

If `0 ⧏ x` (less or fuzzy with), then Left can win `x` as the first player. -/
def lf : game → game → Prop :=
quotient.lift₂ lf (λ x₁ y₁ x₂ y₂ hx hy, propext (lf_congr hx hy))

local infix ` ⧏ `:50 := lf

/-- On `game`, simp-normal inequalities should use as few negations as possible. -/
@[simp] theorem not_le : ∀ {x y : game}, ¬ x ≤ y ↔ y ⧏ x :=
by { rintro ⟨x⟩ ⟨y⟩, exact pgame.not_le }

/-- On `game`, simp-normal inequalities should use as few negations as possible. -/
@[simp] theorem not_lf : ∀ {x y : game}, ¬ x ⧏ y ↔ y ≤ x :=
by { rintro ⟨x⟩ ⟨y⟩, exact pgame.not_lf }

instance : is_trichotomous game (⧏) :=
⟨by { rintro ⟨x⟩ ⟨y⟩, change _ ∨ ⟦x⟧ = ⟦y⟧ ∨ _, rw quotient.eq, apply lf_or_equiv_or_gf }⟩

/-! It can be useful to use these lemmas to turn `pgame` inequalities into `game` inequalities, as
the `add_comm_group` structure on `game` often simplifies many proofs. -/

theorem _root_.pgame.le_iff_game_le {x y : pgame} : x ≤ y ↔ ⟦x⟧ ≤ ⟦y⟧ := iff.rfl
theorem _root_.pgame.lf_iff_game_lf {x y : pgame} : pgame.lf x y ↔ ⟦x⟧ ⧏ ⟦y⟧ := iff.rfl
theorem _root_.pgame.lt_iff_game_lt {x y : pgame} : x < y ↔ ⟦x⟧ < ⟦y⟧ := iff.rfl
theorem _root_.pgame.equiv_iff_game_eq {x y : pgame} : x ≈ y ↔ ⟦x⟧ = ⟦y⟧ :=
(@quotient.eq _ _ x y).symm

/-- The fuzzy, confused, or incomparable relation on games.

If `x ∥ 0`, then the first player can always win `x`. -/
def fuzzy : game → game → Prop :=
quotient.lift₂ fuzzy (λ x₁ y₁ x₂ y₂ hx hy, propext (fuzzy_congr hx hy))

local infix ` ∥ `:50 := fuzzy

theorem _root_.pgame.fuzzy_iff_game_fuzzy {x y : pgame} : pgame.fuzzy x y ↔ ⟦x⟧ ∥ ⟦y⟧ := iff.rfl

instance covariant_class_add_le : covariant_class game game (+) (≤) :=
⟨by { rintro ⟨a⟩ ⟨b⟩ ⟨c⟩ h, exact @add_le_add_left _ _ _ _ b c h a }⟩

instance covariant_class_swap_add_le : covariant_class game game (swap (+)) (≤) :=
⟨by { rintro ⟨a⟩ ⟨b⟩ ⟨c⟩ h, exact @add_le_add_right _ _ _ _ b c h a }⟩

instance covariant_class_add_lt : covariant_class game game (+) (<) :=
⟨by { rintro ⟨a⟩ ⟨b⟩ ⟨c⟩ h, exact @add_lt_add_left _ _ _ _ b c h a }⟩

instance covariant_class_swap_add_lt : covariant_class game game (swap (+)) (<) :=
⟨by { rintro ⟨a⟩ ⟨b⟩ ⟨c⟩ h, exact @add_lt_add_right _ _ _ _ b c h a }⟩

theorem add_lf_add_right : ∀ {b c : game} (h : b ⧏ c) (a), b + a ⧏ c + a :=
by { rintro ⟨b⟩ ⟨c⟩ h ⟨a⟩, apply add_lf_add_right h }

theorem add_lf_add_left : ∀ {b c : game} (h : b ⧏ c) (a), a + b ⧏ a + c :=
by { rintro ⟨b⟩ ⟨c⟩ h ⟨a⟩, apply add_lf_add_left h }

instance ordered_add_comm_group : ordered_add_comm_group game :=
{ add_le_add_left := @add_le_add_left _ _ _ game.covariant_class_add_le,
  ..game.add_comm_group,
  ..game.partial_order }

end game

namespace pgame

@[simp] lemma quot_neg (a : pgame) : ⟦-a⟧ = -⟦a⟧ := rfl

@[simp] lemma quot_add (a b : pgame) : ⟦a + b⟧ = ⟦a⟧ + ⟦b⟧ := rfl

@[simp] lemma quot_sub (a b : pgame) : ⟦a - b⟧ = ⟦a⟧ - ⟦b⟧ := rfl

theorem quot_eq_of_mk_quot_eq {x y : pgame}
  (L : x.left_moves ≃ y.left_moves) (R : x.right_moves ≃ y.right_moves)
  (hl : ∀ (i : x.left_moves), ⟦x.move_left i⟧ = ⟦y.move_left (L i)⟧)
  (hr : ∀ (j : y.right_moves), ⟦x.move_right (R.symm j)⟧ = ⟦y.move_right j⟧) :
  ⟦x⟧ = ⟦y⟧ :=
begin
  simp only [quotient.eq] at hl hr,
  apply quotient.sound,
  apply equiv_of_mk_equiv L R hl hr,
end

/-! Multiplicative operations can be defined at the level of pre-games,
but to prove their properties we need to use the abelian group structure of games.
Hence we define them here. -/

/-- The product of `x = {xL | xR}` and `y = {yL | yR}` is
`{xL*y + x*yL - xL*yL, xR*y + x*yR - xR*yR | xL*y + x*yR - xL*yR, x*yL + xR*y - xR*yL }`. -/
instance : has_mul pgame.{u} :=
⟨λ x y, begin
  induction x with xl xr xL xR IHxl IHxr generalizing y,
  induction y with yl yr yL yR IHyl IHyr,
  have y := mk yl yr yL yR,
  refine ⟨xl × yl ⊕ xr × yr, xl × yr ⊕ xr × yl, _, _⟩; rintro (⟨i, j⟩ | ⟨i, j⟩),
  { exact IHxl i y + IHyl j - IHxl i (yL j) },
  { exact IHxr i y + IHyr j - IHxr i (yR j) },
  { exact IHxl i y + IHyr j - IHxl i (yR j) },
  { exact IHxr i y + IHyl j - IHxr i (yL j) }
end⟩

theorem left_moves_mul : ∀ (x y : pgame.{u}), (x * y).left_moves
  = (x.left_moves × y.left_moves ⊕ x.right_moves × y.right_moves)
| ⟨_, _, _, _⟩ ⟨_, _, _, _⟩ := rfl

theorem right_moves_mul : ∀ (x y : pgame.{u}), (x * y).right_moves
  = (x.left_moves × y.right_moves ⊕ x.right_moves × y.left_moves)
| ⟨_, _, _, _⟩ ⟨_, _, _, _⟩ := rfl

/-- Turns two left or right moves for `x` and `y` into a left move for `x * y` and vice versa.

Even though these types are the same (not definitionally so), this is the preferred way to convert
between them. -/
def to_left_moves_mul {x y : pgame} :
  x.left_moves × y.left_moves ⊕ x.right_moves × y.right_moves ≃ (x * y).left_moves :=
equiv.cast (left_moves_mul x y).symm

/-- Turns a left and a right move for `x` and `y` into a right move for `x * y` and vice versa.

Even though these types are the same (not definitionally so), this is the preferred way to convert
between them. -/
def to_right_moves_mul {x y : pgame} :
  x.left_moves × y.right_moves ⊕ x.right_moves × y.left_moves ≃ (x * y).right_moves :=
equiv.cast (right_moves_mul x y).symm

@[simp] lemma mk_mul_move_left_inl {xl xr yl yr} {xL xR yL yR} {i j} :
  (mk xl xr xL xR * mk yl yr yL yR).move_left (sum.inl (i, j)) =
  xL i * (mk yl yr yL yR) + (mk xl xr xL xR) * yL j - xL i * yL j :=
rfl

@[simp] lemma mul_move_left_inl {x y : pgame} {i j} :
  (x * y).move_left (to_left_moves_mul (sum.inl (i, j))) =
  x.move_left i * y + x * y.move_left j - x.move_left i * y.move_left j :=
by { cases x, cases y, refl }

@[simp] lemma mk_mul_move_left_inr {xl xr yl yr} {xL xR yL yR} {i j} :
  (mk xl xr xL xR * mk yl yr yL yR).move_left (sum.inr (i, j)) =
  xR i * (mk yl yr yL yR) + (mk xl xr xL xR) * yR j - xR i * yR j :=
rfl

@[simp] lemma mul_move_left_inr {x y : pgame} {i j} :
  (x * y).move_left (to_left_moves_mul (sum.inr (i, j))) =
  x.move_right i * y + x * y.move_right j - x.move_right i * y.move_right j :=
by { cases x, cases y, refl }

@[simp] lemma mk_mul_move_right_inl {xl xr yl yr} {xL xR yL yR} {i j} :
  (mk xl xr xL xR * mk yl yr yL yR).move_right (sum.inl (i, j)) =
  xL i * (mk yl yr yL yR) + (mk xl xr xL xR) * yR j - xL i * yR j :=
rfl

@[simp] lemma mul_move_right_inl {x y : pgame} {i j} :
  (x * y).move_right (to_right_moves_mul (sum.inl (i, j))) =
  x.move_left i * y + x * y.move_right j - x.move_left i * y.move_right j :=
by { cases x, cases y, refl }

@[simp] lemma mk_mul_move_right_inr {xl xr yl yr} {xL xR yL yR} {i j} :
<<<<<<< HEAD
  (mk xl xr xL xR * mk yl yr yL yR).move_right (sum.inr (i,j)) =
  xR i * (mk yl yr yL yR) + (mk xl xr xL xR) * yL j - xR i * yL j :=
=======
  (mk xl xr xL xR * mk yl yr yL yR).move_right (sum.inr (i, j))
  = xR i * (mk yl yr yL yR) + (mk xl xr xL xR) * yL j - xR i * yL j :=
>>>>>>> de648fd5
rfl

@[simp] lemma mul_move_right_inr {x y : pgame} {i j} :
  (x * y).move_right (to_right_moves_mul (sum.inr (i, j))) =
  x.move_right i * y + x * y.move_left j - x.move_right i * y.move_left j :=
by { cases x, cases y, refl }

lemma left_moves_mul_cases {x y : pgame} (k) {P : (x * y).left_moves → Prop}
  (hl : ∀ ix iy, P $ to_left_moves_mul (sum.inl ⟨ix, iy⟩))
  (hr : ∀ jx jy, P $ to_left_moves_mul (sum.inr ⟨jx, jy⟩)) : P k :=
begin
  rw ←to_left_moves_mul.apply_symm_apply k,
  rcases to_left_moves_mul.symm k with ⟨ix, iy⟩ | ⟨jx, jy⟩,
  { apply hl },
  { apply hr }
end

lemma right_moves_mul_cases {x y : pgame} (k) {P : (x * y).right_moves → Prop}
  (hl : ∀ ix jy, P $ to_right_moves_mul (sum.inl ⟨ix, jy⟩))
  (hr : ∀ jx iy, P $ to_right_moves_mul (sum.inr ⟨jx, iy⟩)) : P k :=
begin
  rw ←to_right_moves_mul.apply_symm_apply k,
  rcases to_right_moves_mul.symm k with ⟨ix, iy⟩ | ⟨jx, jy⟩,
  { apply hl },
  { apply hr }
end

theorem quot_mul_comm : Π (x y : pgame.{u}), ⟦x * y⟧ = ⟦y * x⟧
| (mk xl xr xL xR) (mk yl yr yL yR) :=
begin
  refine quot_eq_of_mk_quot_eq
    (equiv.sum_congr (equiv.prod_comm _ _) (equiv.prod_comm _ _))
    ((equiv.sum_comm _ _).trans (equiv.sum_congr (equiv.prod_comm _ _) (equiv.prod_comm _ _))) _ _,
  all_goals { rintro (⟨i, j⟩ | ⟨i, j⟩); dsimp; rw [quot_mul_comm, quot_mul_comm (mk xl xr xL xR)] },
  { rw [quot_mul_comm (xL i), add_comm] },
  { rw [quot_mul_comm (xR i), add_comm] },
  { rw [quot_mul_comm (xR j), add_comm] },
  { rw [quot_mul_comm (xL j), add_comm] }
end
using_well_founded { dec_tac := pgame_wf_tac }

/-- `x * y` is equivalent to `y * x`. -/
theorem mul_comm_equiv (x y : pgame) : x * y ≈ y * x :=
quotient.exact $ quot_mul_comm _ _

/-- `x * 0` has exactly the same moves as `0`. -/
def mul_zero_relabelling : Π (x : pgame), relabelling (x * 0) 0
| (mk xl xr xL xR) :=
⟨by fsplit; rintro (⟨_,⟨⟩⟩ | ⟨_,⟨⟩⟩),
 by fsplit; rintro (⟨_,⟨⟩⟩ | ⟨_,⟨⟩⟩),
 by rintro (⟨_,⟨⟩⟩ | ⟨_,⟨⟩⟩),
 by rintro ⟨⟩⟩

/-- `x * 0` is equivalent to `0`. -/
theorem mul_zero_equiv (x : pgame) : x * 0 ≈ 0 :=
(mul_zero_relabelling x).equiv

@[simp] theorem quot_mul_zero (x : pgame) : ⟦x * 0⟧ = ⟦0⟧ :=
@quotient.sound _ _ (x * 0) _ x.mul_zero_equiv

/-- `0 * x` has exactly the same moves as `0`. -/
def zero_mul_relabelling : Π (x : pgame), relabelling (0 * x) 0
| (mk xl xr xL xR) :=
⟨by fsplit; rintro (⟨⟨⟩,_⟩ | ⟨⟨⟩,_⟩),
 by fsplit; rintro (⟨⟨⟩,_⟩ | ⟨⟨⟩,_⟩),
 by rintro (⟨⟨⟩,_⟩ | ⟨⟨⟩,_⟩),
 by rintro ⟨⟩⟩

/-- `0 * x` is equivalent to `0`. -/
theorem zero_mul_equiv (x : pgame) : 0 * x ≈ 0 :=
(zero_mul_relabelling x).equiv

@[simp] theorem quot_zero_mul (x : pgame) : ⟦0 * x⟧ = ⟦0⟧ :=
@quotient.sound _ _ (0 * x) _ x.zero_mul_equiv

@[simp] theorem quot_neg_mul : Π (x y : pgame), ⟦-x * y⟧ = -⟦x * y⟧
| (mk xl xr xL xR) (mk yl yr yL yR) :=
begin
  let x := mk xl xr xL xR,
  let y := mk yl yr yL yR,
  refine quot_eq_of_mk_quot_eq _ _ _ _,
  { fsplit; rintro (⟨_, _⟩ | ⟨_, _⟩);
    solve_by_elim [sum.inl, sum.inr, prod.mk] { max_depth := 4 } },
  { fsplit; rintro (⟨_, _⟩ | ⟨_, _⟩);
    solve_by_elim [sum.inl, sum.inr, prod.mk] { max_depth := 4 } },
  { rintro (⟨i, j⟩ | ⟨i, j⟩),
    { change ⟦-xR i * y + (-x) * yL j - (-xR i) * yL j⟧ = ⟦-(xR i * y + x * yL j - xR i * yL j)⟧,
      simp only [quot_add, quot_sub, quot_neg_mul],
      simp, abel },
    { change ⟦-xL i * y + (-x) * yR j - (-xL i) * yR j⟧ = ⟦-(xL i * y + x * yR j - xL i * yR j)⟧,
      simp only [quot_add, quot_sub, quot_neg_mul],
      simp, abel } },
  { rintro (⟨i, j⟩ | ⟨i, j⟩),
    { change ⟦-xL i * y + (-x) * yL j - (-xL i) * yL j⟧ = ⟦-(xL i * y + x * yL j - xL i * yL j)⟧,
      simp only [quot_add, quot_sub, quot_neg_mul],
      simp, abel },
    { change ⟦-xR i * y + (-x) * yR j - (-xR i) * yR j⟧ = ⟦-(xR i * y + x * yR j - xR i * yR j)⟧,
      simp only [quot_add, quot_sub, quot_neg_mul],
      simp, abel } },
end
using_well_founded { dec_tac := pgame_wf_tac }
-- TODO could this be made a relabelling?

@[simp] theorem quot_mul_neg (x y : pgame) : ⟦x * -y⟧ = -⟦x * y⟧ :=
by rw [quot_mul_comm, quot_neg_mul, quot_mul_comm]

@[simp] theorem quot_neg_mul_neg (x y : pgame) : ⟦-x * -y⟧ = ⟦x * y⟧ := by simp

/-- The left options of `x * y` of the first kind, i.e. of the form `xL * y + x * yL - xL * yL`. -/
def mul_option (x y : pgame) (i j) : pgame :=
x.move_left i * y + x * y.move_left j - x.move_left i * y.move_left j

/-- Any left option of `x * y` of the first kind is also a left option of `x * -(-y)` of
  the first kind. -/
lemma mul_option_neg_neg {x} (y) {i j} :
  mul_option x y i j = mul_option x (-(-y)) i (to_left_moves_neg $ to_right_moves_neg j) :=
begin
  dsimp [mul_option], congr' 2, { rw neg_neg },
  iterate 2 { rw [move_left_neg, move_right_neg, neg_neg] },
end

/-- The left options of `x * y` agree with that of `y * x` up to equivalence. -/
lemma mul_option_symm (x y) {i j} : ⟦mul_option x y i j⟧ = ⟦mul_option y x j i⟧ :=
by { dsimp [mul_option], rw add_comm, congr' 1, congr' 1, all_goals { rw quot_mul_comm } }

/-- The left options of `x * y` of the second kind are the left options of `(-x) * (-y)` of the
  first kind, up to equivalence. -/
lemma left_moves_mul_iff {x y : pgame} (P : game → Prop) :
  (∀ k, P ⟦(x * y).move_left k⟧) ↔
  (∀ i j, P ⟦mul_option x y i j⟧) ∧ (∀ i j, P ⟦mul_option (-x) (-y) i j⟧) :=
begin
  cases x, cases y, split; intro h,
  work_on_goal 1 { split; intros i j,
    exact h (sum.inl (i,j)),
    convert h (sum.inr (i,j)) using 1 },
  work_on_goal 2 { rintro (⟨i,j⟩|⟨i,j⟩),
    exact h.1 i j,
    convert h.2 i j using 1 },
  all_goals { dsimp [mul_option],
    rw [← neg_def, ← neg_def],
    congr' 1, congr' 1,
    all_goals { rw quot_neg_mul_neg } },
end

/-- The right options of `x * y` are the left options of `x * (-y)` and of `(-x) * y` of the first
  kind, up to equivalence. -/
lemma right_moves_mul_iff {x y : pgame} (P : game → Prop) :
  (∀ k, P ⟦(x * y).move_right k⟧) ↔
  (∀ i j, P (-⟦mul_option x (-y) i j⟧)) ∧ (∀ i j, P (-⟦mul_option (-x) y i j⟧)) :=
begin
  cases x, cases y, split; intro h,
  work_on_goal 1 { split; intros i j,
    convert h (sum.inl (i,j)), swap 2,
    convert h (sum.inr (i,j)) },
  work_on_goal 3 { rintro (⟨i,j⟩|⟨i,j⟩),
    convert h.1 i j using 1, swap 2,
    convert h.2 i j using 1 },
  swap 3, all_goals { dsimp [mul_option],
    rw [neg_sub', neg_add, ← neg_def],
    congr' 1, congr' 1 },
  iterate 6 { rw [quot_neg_mul, neg_neg] },
  iterate 6 { rw [quot_mul_neg, neg_neg] },
end

@[simp] theorem quot_left_distrib : Π (x y z : pgame), ⟦x * (y + z)⟧ = ⟦x * y⟧ + ⟦x * z⟧
| (mk xl xr xL xR) (mk yl yr yL yR) (mk zl zr zL zR) :=
begin
  let x := mk xl xr xL xR,
  let y := mk yl yr yL yR,
  let z := mk zl zr zL zR,
  refine quot_eq_of_mk_quot_eq _ _ _ _,
  { fsplit,
    { rintro (⟨_, _ | _⟩ | ⟨_, _ | _⟩);
      solve_by_elim [sum.inl, sum.inr, prod.mk] { max_depth := 5 } },
    { rintro (⟨⟨_, _⟩ | ⟨_, _⟩⟩ | ⟨_, _⟩ | ⟨_, _⟩);
      solve_by_elim [sum.inl, sum.inr, prod.mk] { max_depth := 5 } },
    { rintro (⟨_, _ | _⟩ | ⟨_, _ | _⟩); refl },
    { rintro (⟨⟨_, _⟩ | ⟨_, _⟩⟩ | ⟨_, _⟩ | ⟨_, _⟩); refl } },
  { fsplit,
    { rintro (⟨_, _ | _⟩ | ⟨_, _ | _⟩);
      solve_by_elim [sum.inl, sum.inr, prod.mk] { max_depth := 5 } },
    { rintro (⟨⟨_, _⟩ | ⟨_, _⟩⟩ | ⟨_, _⟩ | ⟨_, _⟩);
      solve_by_elim [sum.inl, sum.inr, prod.mk] { max_depth := 5 } },
    { rintro (⟨_, _ | _⟩ | ⟨_, _ | _⟩); refl },
    { rintro (⟨⟨_, _⟩ | ⟨_, _⟩⟩ | ⟨_, _⟩ | ⟨_, _⟩); refl } },
  { rintro (⟨i, j | k⟩ | ⟨i, j | k⟩),
    { change ⟦xL i * (y + z) + x * (yL j + z) - xL i * (yL j + z)⟧
             = ⟦xL i * y + x * yL j - xL i * yL j + x * z⟧,
      simp [quot_left_distrib], abel },
    { change ⟦xL i * (y + z) + x * (y + zL k) - xL i * (y + zL k)⟧
             = ⟦x * y + (xL i * z + x * zL k - xL i * zL k)⟧,
      simp [quot_left_distrib], abel },
    { change ⟦xR i * (y + z) + x * (yR j + z) - xR i * (yR j + z)⟧
             = ⟦xR i * y + x * yR j - xR i * yR j + x * z⟧,
      simp [quot_left_distrib], abel },
    { change ⟦xR i * (y + z) + x * (y + zR k) - xR i * (y + zR k)⟧
             = ⟦x * y + (xR i * z + x * zR k - xR i * zR k)⟧,
      simp [quot_left_distrib], abel } },
  { rintro (⟨⟨i, j⟩ | ⟨i, j⟩⟩ | ⟨i, k⟩ | ⟨i, k⟩),
    { change ⟦xL i * (y + z) + x * (yR j + z) - xL i * (yR j + z)⟧
             = ⟦xL i * y + x * yR j - xL i * yR j + x * z⟧,
      simp [quot_left_distrib], abel },
    { change ⟦xR i * (y + z) + x * (yL j + z) - xR i * (yL j + z)⟧
             = ⟦xR i * y + x * yL j - xR i * yL j + x * z⟧,
      simp [quot_left_distrib], abel },
    { change ⟦xL i * (y + z) + x * (y + zR k) - xL i * (y + zR k)⟧
             = ⟦x * y + (xL i * z + x * zR k - xL i * zR k)⟧,
      simp [quot_left_distrib], abel },
    { change ⟦xR i * (y + z) + x * (y + zL k) - xR i * (y + zL k)⟧
             = ⟦x * y + (xR i * z + x * zL k - xR i * zL k)⟧,
      simp [quot_left_distrib], abel } }
end
using_well_founded { dec_tac := pgame_wf_tac }

/-- `x * (y + z)` is equivalent to `x * y + x * z.`-/
theorem left_distrib_equiv (x y z : pgame) : x * (y + z) ≈ x * y + x * z :=
quotient.exact $ quot_left_distrib _ _ _

@[simp] theorem quot_left_distrib_sub (x y z : pgame) : ⟦x * (y - z)⟧ = ⟦x * y⟧ - ⟦x * z⟧ :=
by { change  ⟦x * (y + -z)⟧ = ⟦x * y⟧ + -⟦x * z⟧, rw [quot_left_distrib, quot_mul_neg] }

@[simp] theorem quot_right_distrib (x y z : pgame) : ⟦(x + y) * z⟧ = ⟦x * z⟧ + ⟦y * z⟧ :=
by simp only [quot_mul_comm, quot_left_distrib]

/-- `(x + y) * z` is equivalent to `x * z + y * z.`-/
theorem right_distrib_equiv (x y z : pgame) : (x + y) * z ≈ x * z + y * z :=
quotient.exact $ quot_right_distrib _ _ _

@[simp] theorem quot_right_distrib_sub (x y z : pgame) : ⟦(y - z) * x⟧ = ⟦y * x⟧ - ⟦z * x⟧ :=
by { change ⟦(y + -z) * x⟧ = ⟦y * x⟧ + -⟦z * x⟧, rw [quot_right_distrib, quot_neg_mul] }

@[simp] theorem quot_mul_one : Π (x : pgame), ⟦x * 1⟧ = ⟦x⟧
| (mk xl xr xL xR) :=
begin
  let x := mk xl xr xL xR,
  refine quot_eq_of_mk_quot_eq _ _ _ _,
  { fsplit,
    { rintro (⟨_, ⟨ ⟩⟩ | ⟨_, ⟨ ⟩⟩), assumption },
    { rintro i,  exact sum.inl(i, punit.star) },
    { rintro (⟨_, ⟨ ⟩⟩ | ⟨_, ⟨ ⟩⟩), refl },
    { rintro i, refl } },
  { fsplit,
    { rintro (⟨_, ⟨ ⟩⟩ | ⟨_, ⟨ ⟩⟩), assumption },
    { rintro i,  exact sum.inr(i, punit.star) },
    { rintro (⟨_, ⟨ ⟩⟩ | ⟨_, ⟨ ⟩⟩), refl },
    { rintro i, refl } },
  { rintro (⟨i, ⟨ ⟩⟩ | ⟨i, ⟨ ⟩⟩),
    change ⟦xL i * 1 + x * 0 - xL i * 0⟧ = ⟦xL i⟧,
    simp [quot_mul_one] },
  { rintro i,
    change ⟦xR i * 1 + x * 0 - xR i * 0⟧ = ⟦xR i⟧,
    simp [quot_mul_one] }
end

/-- `x * 1` is equivalent to `x`. -/
theorem mul_one_equiv (x : pgame) : x * 1 ≈ x := quotient.exact $ quot_mul_one _

@[simp] theorem quot_one_mul (x : pgame) : ⟦1 * x⟧ = ⟦x⟧ :=
by rw [quot_mul_comm, quot_mul_one x]

/-- `1 * x` is equivalent to `x`. -/
theorem one_mul_equiv (x : pgame) : 1 * x ≈ x := quotient.exact $ quot_one_mul _

theorem quot_mul_assoc : Π (x y z : pgame), ⟦x * y * z⟧ = ⟦x * (y * z)⟧
| (mk xl xr xL xR) (mk yl yr yL yR) (mk zl zr zL zR) :=
begin
  let x := mk xl xr xL xR,
  let y := mk yl yr yL yR,
  let z := mk zl zr zL zR,
  refine quot_eq_of_mk_quot_eq _ _ _ _,
  { fsplit,
    { rintro (⟨⟨_, _⟩ | ⟨_, _⟩, _⟩ | ⟨⟨_, _⟩ | ⟨_, _⟩, _⟩);
      solve_by_elim [sum.inl, sum.inr, prod.mk] { max_depth := 7 } },
    { rintro (⟨_, ⟨_, _⟩ | ⟨_, _⟩⟩ | ⟨_,⟨_, _⟩ | ⟨_, _⟩⟩);
      solve_by_elim [sum.inl, sum.inr, prod.mk] { max_depth := 7 } },
    { rintro (⟨⟨_, _⟩ | ⟨_, _⟩, _⟩ | ⟨⟨_,_⟩ | ⟨_, _⟩,_⟩); refl },
    { rintro (⟨_, ⟨_, _⟩ | ⟨_, _⟩⟩ | ⟨_,⟨_, _⟩ | ⟨_, _⟩⟩); refl } },
  { fsplit,
    { rintro (⟨⟨_, _⟩ | ⟨_, _⟩, _⟩ | ⟨⟨_, _⟩ | ⟨_, _⟩,_⟩);
      solve_by_elim [sum.inl, sum.inr, prod.mk] { max_depth := 7 } },
    { rintro (⟨_, ⟨_, _⟩ | ⟨_, _⟩⟩ | ⟨_, ⟨_, _⟩ | ⟨_, _⟩⟩);
      solve_by_elim [sum.inl, sum.inr, prod.mk] { max_depth := 7 } },
    { rintro (⟨⟨_, _⟩ | ⟨_, _⟩, _⟩ | ⟨⟨_, _⟩ | ⟨_, _⟩,_⟩); refl },
    { rintro (⟨_, ⟨_, _⟩ | ⟨_, _⟩⟩ | ⟨_, ⟨_, _⟩ | ⟨_, _⟩⟩); refl } },
  { rintro (⟨⟨i, j⟩ | ⟨i, j⟩, k⟩ | ⟨⟨i, j⟩ | ⟨i, j⟩, k⟩),
    { change ⟦(xL i * y + x * yL j - xL i * yL j) * z + (x * y) * zL k
               - (xL i * y + x * yL j - xL i * yL j) * zL k⟧
             = ⟦xL i * (y * z) + x * (yL j * z + y * zL k - yL j * zL k)
               - xL i * (yL j * z + y * zL k - yL j * zL k)⟧,
      simp [quot_mul_assoc], abel },
    { change ⟦(xR i * y + x * yR j - xR i * yR j) * z + (x * y) * zL k
               - (xR i * y + x * yR j - xR i * yR j) * zL k⟧
             = ⟦xR i * (y * z) + x * (yR j * z + y * zL k - yR j * zL k)
               - xR i * (yR j * z + y * zL k - yR j * zL k)⟧,
      simp [quot_mul_assoc], abel },
    { change ⟦(xL i * y + x * yR j - xL i * yR j) * z + (x * y) * zR k
               - (xL i * y + x * yR j - xL i * yR j) * zR k⟧
             = ⟦xL i * (y * z) + x * (yR j * z + y * zR k - yR j * zR k)
               - xL i * (yR j * z + y * zR k - yR j * zR k)⟧,
      simp [quot_mul_assoc], abel },
    { change ⟦(xR i * y + x * yL j - xR i * yL j) * z + (x * y) * zR k
               - (xR i * y + x * yL j - xR i * yL j) * zR k⟧
             = ⟦xR i * (y * z) + x * (yL j * z + y * zR k - yL j * zR k)
               - xR i * (yL j * z + y * zR k - yL j * zR k)⟧,
      simp [quot_mul_assoc], abel } },
  { rintro (⟨i, ⟨j, k⟩ | ⟨j, k⟩⟩ | ⟨i, ⟨j, k⟩ | ⟨j, k⟩⟩),
    { change ⟦(xL i * y + x * yL j - xL i * yL j) * z + (x * y) * zR k
               - (xL i * y + x * yL j - xL i * yL j) * zR k⟧
             = ⟦xL i * (y * z) + x * (yL j * z + y * zR k - yL j * zR k)
               - xL i * (yL j * z + y * zR k - yL j * zR k)⟧,
      simp [quot_mul_assoc], abel },
    { change ⟦(xL i * y + x * yR j - xL i * yR j) * z + (x * y) * zL k
               - (xL i * y + x * yR j - xL i * yR j) * zL k⟧
             = ⟦xL i * (y * z) + x * (yR j * z + y * zL k - yR j * zL k)
               - xL i * (yR j * z + y * zL k - yR j * zL k)⟧,
      simp [quot_mul_assoc], abel },
    { change ⟦(xR i * y + x * yL j - xR i * yL j) * z + (x * y) * zL k
               - (xR i * y + x * yL j - xR i * yL j) * zL k⟧
             = ⟦xR i * (y * z) + x * (yL j * z + y * zL k - yL j * zL k)
               - xR i * (yL j * z + y * zL k - yL j * zL k)⟧,
      simp [quot_mul_assoc], abel },
    { change ⟦(xR i * y + x * yR j - xR i * yR j) * z + (x * y) * zR k
               - (xR i * y + x * yR j - xR i * yR j) * zR k⟧
             = ⟦xR i * (y * z) + x * (yR j * z + y * zR k - yR j * zR k)
               - xR i * (yR j * z + y * zR k - yR j * zR k)⟧,
      simp [quot_mul_assoc], abel } }
end
using_well_founded { dec_tac := pgame_wf_tac }

/-- `x * y * z` is equivalent to `x * (y * z).`-/
theorem mul_assoc_equiv (x y z : pgame) : x * y * z ≈ x * (y * z) :=
quotient.exact $ quot_mul_assoc _ _ _

/-- Because the two halves of the definition of `inv` produce more elements
on each side, we have to define the two families inductively.
This is the indexing set for the function, and `inv_val` is the function part. -/
inductive inv_ty (l r : Type u) : bool → Type u
| zero : inv_ty ff
| left₁ : r → inv_ty ff → inv_ty ff
| left₂ : l → inv_ty tt → inv_ty ff
| right₁ : l → inv_ty ff → inv_ty tt
| right₂ : r → inv_ty tt → inv_ty tt

instance (l r : Type u) : inhabited (inv_ty l r ff) := ⟨inv_ty.zero⟩

/-- Because the two halves of the definition of `inv` produce more elements
of each side, we have to define the two families inductively.
This is the function part, defined by recursion on `inv_ty`. -/
def inv_val {l r} (L : l → pgame) (R : r → pgame)
  (IHl : l → pgame) (IHr : r → pgame) : ∀ {b}, inv_ty l r b → pgame
| _ inv_ty.zero := 0
| _ (inv_ty.left₁ i j) := (1 + (R i - mk l r L R) * inv_val j) * IHr i
| _ (inv_ty.left₂ i j) := (1 + (L i - mk l r L R) * inv_val j) * IHl i
| _ (inv_ty.right₁ i j) := (1 + (L i - mk l r L R) * inv_val j) * IHl i
| _ (inv_ty.right₂ i j) := (1 + (R i - mk l r L R) * inv_val j) * IHr i

/-- The inverse of a positive surreal number `x = {L | R}` is
given by `x⁻¹ = {0,
  (1 + (R - x) * x⁻¹L) * R, (1 + (L - x) * x⁻¹R) * L |
  (1 + (L - x) * x⁻¹L) * L, (1 + (R - x) * x⁻¹R) * R}`.
Because the two halves `x⁻¹L, x⁻¹R` of `x⁻¹` are used in their own
definition, the sets and elements are inductively generated. -/
def inv' : pgame → pgame
| ⟨l, r, L, R⟩ :=
  let l' := {i // 0 < L i},
      L' : l' → pgame := λ i, L i.1,
      IHl' : l' → pgame := λ i, inv' (L i.1),
      IHr := λ i, inv' (R i) in
  ⟨inv_ty l' r ff, inv_ty l' r tt,
    inv_val L' R IHl' IHr, inv_val L' R IHl' IHr⟩

/-- The inverse of a surreal number in terms of the inverse on positive surreals. -/
noncomputable instance : has_inv pgame :=
⟨by { classical, exact λ x, if x = 0 then 0 else if 0 < x then inv' x else inv' (-x) }⟩

noncomputable instance : has_div pgame := ⟨λ x y, x * y⁻¹⟩

end pgame<|MERGE_RESOLUTION|>--- conflicted
+++ resolved
@@ -217,13 +217,8 @@
 by { cases x, cases y, refl }
 
 @[simp] lemma mk_mul_move_right_inr {xl xr yl yr} {xL xR yL yR} {i j} :
-<<<<<<< HEAD
   (mk xl xr xL xR * mk yl yr yL yR).move_right (sum.inr (i,j)) =
   xR i * (mk yl yr yL yR) + (mk xl xr xL xR) * yL j - xR i * yL j :=
-=======
-  (mk xl xr xL xR * mk yl yr yL yR).move_right (sum.inr (i, j))
-  = xR i * (mk yl yr yL yR) + (mk xl xr xL xR) * yL j - xR i * yL j :=
->>>>>>> de648fd5
 rfl
 
 @[simp] lemma mul_move_right_inr {x y : pgame} {i j} :
