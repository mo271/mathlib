/-
Copyright (c) 2019 Scott Morrison. All rights reserved.
Released under Apache 2.0 license as described in the file LICENSE.
Authors: Scott Morrison
-/
import data.fintype.basic
import set_theory.cardinal.cofinality
import set_theory.game.basic
import set_theory.game.birthday

/-!
# Short games

A combinatorial game is `short` [Conway, ch.9][conway2001] if it has only finitely many positions.
In particular, this means there is a finite set of moves at every point.

We prove that the order relations `≤` and `<`, and the equivalence relation `≈`, are decidable on
short games, although unfortunately in practice `dec_trivial` doesn't seem to be able to
prove anything using these instances.
-/
universes u

namespace pgame

local infix ` ⧏ `:50 := lf

/-- A short game is a game with a finite set of moves at every turn. -/
inductive short : pgame.{u} → Type (u+1)
| mk : Π {α β : Type u} {L : α → pgame.{u}} {R : β → pgame.{u}}
         (sL : ∀ i : α, short (L i)) (sR : ∀ j : β, short (R j))
         [fintype α] [fintype β],
       short ⟨α, β, L, R⟩

instance subsingleton_short : Π (x : pgame), subsingleton (short x)
| (mk xl xr xL xR) :=
⟨λ a b, begin
  cases a, cases b,
  congr,
  { funext,
    apply @subsingleton.elim _ (subsingleton_short (xL x)) },
  { funext,
    apply @subsingleton.elim _ (subsingleton_short (xR x)) },
end⟩
using_well_founded { dec_tac := pgame_wf_tac }

/-- A synonym for `short.mk` that specifies the pgame in an implicit argument. -/
def short.mk' {x : pgame} [fintype x.left_moves] [fintype x.right_moves]
  (sL : ∀ i : x.left_moves, short (x.move_left i))
  (sR : ∀ j : x.right_moves, short (x.move_right j)) :
  short x :=
by unfreezingI { cases x, dsimp at * }; exact short.mk sL sR

attribute [class] short

/--
Extracting the `fintype` instance for the indexing type for Left's moves in a short game.
This is an unindexed typeclass, so it can't be made a global instance.
-/
def fintype_left {α β : Type u} {L : α → pgame.{u}} {R : β → pgame.{u}} [S : short ⟨α, β, L, R⟩] :
  fintype α :=
by { casesI S with _ _ _ _ _ _ F _, exact F }
local attribute [instance] fintype_left
instance fintype_left_moves (x : pgame) [S : short x] : fintype (x.left_moves) :=
by { casesI x, dsimp, apply_instance }
/--
Extracting the `fintype` instance for the indexing type for Right's moves in a short game.
This is an unindexed typeclass, so it can't be made a global instance.
-/
def fintype_right {α β : Type u} {L : α → pgame.{u}} {R : β → pgame.{u}} [S : short ⟨α, β, L, R⟩] :
  fintype β :=
by { casesI S with _ _ _ _ _ _ _ F, exact F }
local attribute [instance] fintype_right
instance fintype_right_moves (x : pgame) [S : short x] : fintype (x.right_moves) :=
by { casesI x, dsimp, apply_instance }

instance move_left_short (x : pgame) [S : short x] (i : x.left_moves) : short (x.move_left i) :=
by { casesI S with _ _ _ _ L _ _ _, apply L }
/--
Extracting the `short` instance for a move by Left.
This would be a dangerous instance potentially introducing new metavariables
in typeclass search, so we only make it an instance locally.
-/
def move_left_short' {xl xr} (xL xR) [S : short (mk xl xr xL xR)] (i : xl) : short (xL i) :=
by { casesI S with _ _ _ _ L _ _ _, apply L }
local attribute [instance] move_left_short'
instance move_right_short (x : pgame) [S : short x] (j : x.right_moves) : short (x.move_right j) :=
by { casesI S with _ _ _ _ _ R _ _, apply R }
/--
Extracting the `short` instance for a move by Right.
This would be a dangerous instance potentially introducing new metavariables
in typeclass search, so we only make it an instance locally.
-/
def move_right_short' {xl xr} (xL xR) [S : short (mk xl xr xL xR)] (j : xr) : short (xR j) :=
by { casesI S with _ _ _ _ _ R _ _, apply R }
local attribute [instance] move_right_short'

theorem short_birthday : ∀ (x : pgame.{u}) [short x], x.birthday < ordinal.omega
| ⟨xl, xr, xL, xR⟩ hs :=
begin
  haveI := hs,
  unfreezingI { rcases hs with ⟨_, _, _, _, sL, sR, hl, hr⟩ },
  rw [birthday, max_lt_iff],
  split, all_goals
  { rw ←cardinal.ord_omega,
    refine cardinal.lsub_lt_ord_of_is_regular.{u u} cardinal.is_regular_omega
      (cardinal.lt_omega_of_fintype _) (λ i, _),
    rw cardinal.ord_omega,
    apply short_birthday _ },
  { exact move_left_short' xL xR i },
  { exact move_right_short' xL xR i }
end

/-- This leads to infinite loops if made into an instance. -/
def short.of_is_empty {l r xL xR} [is_empty l] [is_empty r] : short (mk l r xL xR) :=
short.mk is_empty_elim is_empty_elim

instance short_0 : short 0 :=
short.of_is_empty

instance short_1 : short 1 :=
short.mk (λ i, begin cases i, apply_instance, end) (λ j, by cases j)

/-- Evidence that every `pgame` in a list is `short`. -/
inductive list_short : list pgame.{u} → Type (u+1)
| nil : list_short []
| cons : Π (hd : pgame.{u}) [short hd] (tl : list pgame.{u}) [list_short tl], list_short (hd :: tl)

attribute [class] list_short
attribute [instance] list_short.nil list_short.cons

instance list_short_nth_le : Π (L : list pgame.{u}) [list_short L] (i : fin (list.length L)),
  short (list.nth_le L i i.is_lt)
| [] _ n := begin exfalso, rcases n with ⟨_, ⟨⟩⟩, end
| (hd :: tl) (@list_short.cons _ S _ _) ⟨0, _⟩ := S
| (hd :: tl) (@list_short.cons _ _ _ S) ⟨n+1, h⟩ :=
  @list_short_nth_le tl S ⟨n, (add_lt_add_iff_right 1).mp h⟩

instance short_of_lists : Π (L R : list pgame) [list_short L] [list_short R],
  short (pgame.of_lists L R)
| L R _ _ := by { resetI, apply short.mk,
  { intros, apply_instance },
  { intros, apply pgame.list_short_nth_le /- where does the subtype.val come from? -/ } }

/-- If `x` is a short game, and `y` is a relabelling of `x`, then `y` is also short. -/
def short_of_relabelling : Π {x y : pgame.{u}} (R : relabelling x y) (S : short x), short y
| x y ⟨L, R, rL, rR⟩ S :=
begin
  resetI,
  haveI := fintype.of_equiv _ L,
  haveI := fintype.of_equiv _ R,
  exact short.mk'
    (λ i, by { rw ←(L.right_inv i), apply short_of_relabelling (rL (L.symm i)) infer_instance, })
    (λ j, short_of_relabelling (rR j) infer_instance)
end

instance short_neg : Π (x : pgame.{u}) [short x], short (-x)
| (mk xl xr xL xR) _ :=
by { resetI, exact short.mk (λ i, short_neg _) (λ i, short_neg _) }
using_well_founded { dec_tac := pgame_wf_tac }

instance short_add : Π (x y : pgame.{u}) [short x] [short y], short (x + y)
| (mk xl xr xL xR) (mk yl yr yL yR) _ _ :=
begin
  resetI,
  apply short.mk, all_goals
  { rintro ⟨i⟩,
    { apply short_add },
    { change short (mk xl xr xL xR + _), apply short_add } }
end
using_well_founded { dec_tac := pgame_wf_tac }

instance short_nat : Π n : ℕ, short n
| 0 := pgame.short_0
| (n+1) := @pgame.short_add _ _ (short_nat n) pgame.short_1

instance short_bit0 (x : pgame.{u}) [short x] : short (bit0 x) :=
by { dsimp [bit0], apply_instance }
instance short_bit1 (x : pgame.{u}) [short x] : short (bit1 x) :=
by { dsimp [bit1], apply_instance }

/--
Auxiliary construction of decidability instances.
We build `decidable (x ≤ y)` and `decidable (x ⧏ y)` in a simultaneous induction.
Instances for the two projections separately are provided below.
-/
def le_lf_decidable : Π (x y : pgame.{u}) [short x] [short y],
<<<<<<< HEAD
  decidable (x ≤ y) × decidable (lf x y)
=======
  decidable (x ≤ y) × decidable (x ⧏ y)
>>>>>>> b8d8a5e4
| (mk xl xr xL xR) (mk yl yr yL yR) shortx shorty :=
begin
  resetI,
  split,
  { refine @decidable_of_iff' _ _ mk_le_mk (id _),
    apply @and.decidable _ _ _ _,
    { apply @fintype.decidable_forall_fintype xl _ _ (by apply_instance),
      intro i,
      apply (@le_lf_decidable _ _ _ _).2; apply_instance, },
    { apply @fintype.decidable_forall_fintype yr _ _ (by apply_instance),
      intro i,
      apply (@le_lf_decidable _ _ _ _).2; apply_instance, }, },
  { refine @decidable_of_iff' _ _ mk_lf_mk (id _),
    apply @or.decidable _ _ _ _,
    { apply @fintype.decidable_exists_fintype yl _ _ (by apply_instance),
      intro i,
      apply (@le_lf_decidable _ _ _ _).1; apply_instance, },
    { apply @fintype.decidable_exists_fintype xr _ _ (by apply_instance),
      intro i,
      apply (@le_lf_decidable _ _ _ _).1; apply_instance, }, },
end
using_well_founded { dec_tac := pgame_wf_tac }

instance le_decidable (x y : pgame.{u}) [short x] [short y] : decidable (x ≤ y) :=
(le_lf_decidable x y).1

<<<<<<< HEAD
instance lf_decidable (x y : pgame.{u}) [short x] [short y] : decidable (lf x y) :=
=======
instance lf_decidable (x y : pgame.{u}) [short x] [short y] : decidable (x ⧏ y) :=
>>>>>>> b8d8a5e4
(le_lf_decidable x y).2

instance lt_decidable (x y : pgame.{u}) [short x] [short y] : decidable (x < y) :=
by { rw lt_iff_le_and_lf, exact and.decidable }

instance equiv_decidable (x y : pgame.{u}) [short x] [short y] : decidable (x ≈ y) :=
and.decidable

example : short 0 := by apply_instance
example : short 1 := by apply_instance
example : short 2 := by apply_instance
example : short (-2) := by apply_instance

example : short (of_lists [0] [1]) := by apply_instance
example : short (of_lists [-2, -1] [1]) := by apply_instance

example : short (0 + 0) := by apply_instance

example : decidable ((1 : pgame) ≤ 1) := by apply_instance

-- No longer works since definitional reduction of well-founded definitions has been restricted.
-- example : (0 : pgame) ≤ 0 := dec_trivial
-- example : (1 : pgame) ≤ 1 := dec_trivial

end pgame<|MERGE_RESOLUTION|>--- conflicted
+++ resolved
@@ -184,11 +184,7 @@
 Instances for the two projections separately are provided below.
 -/
 def le_lf_decidable : Π (x y : pgame.{u}) [short x] [short y],
-<<<<<<< HEAD
-  decidable (x ≤ y) × decidable (lf x y)
-=======
   decidable (x ≤ y) × decidable (x ⧏ y)
->>>>>>> b8d8a5e4
 | (mk xl xr xL xR) (mk yl yr yL yR) shortx shorty :=
 begin
   resetI,
@@ -215,11 +211,7 @@
 instance le_decidable (x y : pgame.{u}) [short x] [short y] : decidable (x ≤ y) :=
 (le_lf_decidable x y).1
 
-<<<<<<< HEAD
-instance lf_decidable (x y : pgame.{u}) [short x] [short y] : decidable (lf x y) :=
-=======
 instance lf_decidable (x y : pgame.{u}) [short x] [short y] : decidable (x ⧏ y) :=
->>>>>>> b8d8a5e4
 (le_lf_decidable x y).2
 
 instance lt_decidable (x y : pgame.{u}) [short x] [short y] : decidable (x < y) :=
