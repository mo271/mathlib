/-
Copyright (c) 2019 Mario Carneiro. All rights reserved.
Released under Apache 2.0 license as described in the file LICENSE.
Authors: Reid Barton, Mario Carneiro, Isabel Longbottom, Scott Morrison
-/
import data.fin.basic
import data.list.basic
import logic.relation

/-!
# Combinatorial (pre-)games.

The basic theory of combinatorial games, following Conway's book `On Numbers and Games`. We
construct "pregames", define an ordering and arithmetic operations on them, then show that the
operations descend to "games", defined via the equivalence relation `p ≈ q ↔ p ≤ q ∧ q ≤ p`.

The surreal numbers will be built as a quotient of a subtype of pregames.

A pregame (`pgame` below) is axiomatised via an inductive type, whose sole constructor takes two
types (thought of as indexing the possible moves for the players Left and Right), and a pair of
functions out of these types to `pgame` (thought of as describing the resulting game after making a
move).

Combinatorial games themselves, as a quotient of pregames, are constructed in `game.lean`.

## Conway induction

By construction, the induction principle for pregames is exactly "Conway induction". That is, to
prove some predicate `pgame → Prop` holds for all pregames, it suffices to prove that for every
pregame `g`, if the predicate holds for every game resulting from making a move, then it also holds
for `g`.

While it is often convenient to work "by induction" on pregames, in some situations this becomes
awkward, so we also define accessor functions `pgame.left_moves`, `pgame.right_moves`,
`pgame.move_left` and `pgame.move_right`. There is a relation `pgame.subsequent p q`, saying that
`p` can be reached by playing some non-empty sequence of moves starting from `q`, an instance
`well_founded subsequent`, and a local tactic `pgame_wf_tac` which is helpful for discharging proof
obligations in inductive proofs relying on this relation.

## Order properties

Pregames have both a `≤` and a `<` relation, satisfying the usual properties of a `preorder`. The
relation `0 < x` means that `x` can always be won by Left, while `0 ≤ x` means that `x` can be won
by Left as the second player.

It turns out to be quite convenient to define various relations on top of these. We define the "less
or fuzzy" relation `x ⧏ y` as `¬ y ≤ x`, the equivalence relation `x ≈ y` as `x ≤ y ∧ y ≤ x`, and
the fuzzy relation `x ∥ y` as `x ⧏ y ∧ y ⧏ x`. If `0 ⧏ x`, then `x` can be won by Left as the
first player. If `x ≈ 0`, then `x` can be won by the second player. If `x ∥ 0`, then `x` can be won
by the first player.

Statements like `zero_le_lf`, `zero_lf_le`, etc. unfold these definitions. The theorems `le_def` and
`lf_def` give a recursive characterisation of each relation in terms of themselves two moves later.
The theorems `zero_le`, `zero_lf`, etc. also take into account that `0` has no moves.

Later, games will be defined as the quotient by the `≈` relation; that is to say, the
`antisymmetrization` of `pgame`.

## Algebraic structures

We next turn to defining the operations necessary to make games into a commutative additive group.
Addition is defined for $x = \{xL | xR\}$ and $y = \{yL | yR\}$ by $x + y = \{xL + y, x + yL | xR +
y, x + yR\}$. Negation is defined by $\{xL | xR\} = \{-xR | -xL\}$.

The order structures interact in the expected way with addition, so we have
```
theorem le_iff_sub_nonneg {x y : pgame} : x ≤ y ↔ 0 ≤ y - x := sorry
theorem lt_iff_sub_pos {x y : pgame} : x < y ↔ 0 < y - x := sorry
```

We show that these operations respect the equivalence relation, and hence descend to games. At the
level of games, these operations satisfy all the laws of a commutative group. To prove the necessary
equivalence relations at the level of pregames, we introduce the notion of a `relabelling` of a
game, and show, for example, that there is a relabelling between `x + (y + z)` and `(x + y) + z`.

## Future work

* The theory of dominated and reversible positions, and unique normal form for short games.
* Analysis of basic domineering positions.
* Hex.
* Temperature.
* The development of surreal numbers, based on this development of combinatorial games, is still
  quite incomplete.

## References

The material here is all drawn from
* [Conway, *On numbers and games*][conway2001]

An interested reader may like to formalise some of the material from
* [Andreas Blass, *A game semantics for linear logic*][MR1167694]
* [André Joyal, *Remarques sur la théorie des jeux à deux personnes*][joyal1997]
-/

open function relation

universes u

/-- The type of pre-games, before we have quotiented
  by equivalence (`pgame.setoid`). In ZFC, a combinatorial game is constructed from
  two sets of combinatorial games that have been constructed at an earlier
  stage. To do this in type theory, we say that a pre-game is built
  inductively from two families of pre-games indexed over any type
  in Type u. The resulting type `pgame.{u}` lives in `Type (u+1)`,
  reflecting that it is a proper class in ZFC. -/
inductive pgame : Type (u+1)
| mk : ∀ α β : Type u, (α → pgame) → (β → pgame) → pgame

namespace pgame

/-- The indexing type for allowable moves by Left. -/
def left_moves : pgame → Type u
| (mk l _ _ _) := l
/-- The indexing type for allowable moves by Right. -/
def right_moves : pgame → Type u
| (mk _ r _ _) := r

/-- The new game after Left makes an allowed move. -/
def move_left : Π (g : pgame), left_moves g → pgame
| (mk l _ L _) := L
/-- The new game after Right makes an allowed move. -/
def move_right : Π (g : pgame), right_moves g → pgame
| (mk _ r _ R) := R

@[simp] lemma left_moves_mk {xl xr xL xR} : (⟨xl, xr, xL, xR⟩ : pgame).left_moves = xl := rfl
@[simp] lemma move_left_mk {xl xr xL xR} : (⟨xl, xr, xL, xR⟩ : pgame).move_left = xL := rfl
@[simp] lemma right_moves_mk {xl xr xL xR} : (⟨xl, xr, xL, xR⟩ : pgame).right_moves = xr := rfl
@[simp] lemma move_right_mk {xl xr xL xR} : (⟨xl, xr, xL, xR⟩ : pgame).move_right = xR := rfl

/--
Construct a pre-game from list of pre-games describing the available moves for Left and Right.
-/
-- TODO define this at the level of games, as well, and perhaps also for finsets of games.
def of_lists (L R : list pgame.{u}) : pgame.{u} :=
mk (ulift (fin L.length)) (ulift (fin R.length))
  (λ i, L.nth_le i.down i.down.is_lt) (λ j, R.nth_le j.down j.down.prop)

lemma left_moves_of_lists (L R : list pgame) : (of_lists L R).left_moves = ulift (fin L.length) :=
rfl
lemma right_moves_of_lists (L R : list pgame) : (of_lists L R).right_moves = ulift (fin R.length) :=
rfl

/-- Converts a number into a left move for `of_lists`. -/
def to_of_lists_left_moves {L R : list pgame} : fin L.length ≃ (of_lists L R).left_moves :=
((equiv.cast (left_moves_of_lists L R).symm).trans equiv.ulift).symm

/-- Converts a number into a right move for `of_lists`. -/
def to_of_lists_right_moves {L R : list pgame} : fin R.length ≃ (of_lists L R).right_moves :=
((equiv.cast (right_moves_of_lists L R).symm).trans equiv.ulift).symm

theorem of_lists_move_left {L R : list pgame} (i : fin L.length) :
  (of_lists L R).move_left (to_of_lists_left_moves i) = L.nth_le i i.is_lt :=
rfl

@[simp] theorem of_lists_move_left' {L R : list pgame} (i : (of_lists L R).left_moves) :
  (of_lists L R).move_left i =
  L.nth_le (to_of_lists_left_moves.symm i) (to_of_lists_left_moves.symm i).is_lt :=
rfl

theorem of_lists_move_right {L R : list pgame} (i : fin R.length) :
  (of_lists L R).move_right (to_of_lists_right_moves i) = R.nth_le i i.is_lt :=
rfl

@[simp] theorem of_lists_move_right' {L R : list pgame} (i : (of_lists L R).right_moves) :
  (of_lists L R).move_right i =
  R.nth_le (to_of_lists_right_moves.symm i) (to_of_lists_right_moves.symm i).is_lt :=
rfl

/-- A variant of `pgame.rec_on` expressed in terms of `pgame.move_left` and `pgame.move_right`.

Both this and `pgame.rec_on` describe Conway induction on games. -/
@[elab_as_eliminator] def move_rec_on {C : pgame → Sort*} (x : pgame)
  (IH : ∀ (y : pgame), (∀ i, C (y.move_left i)) → (∀ j, C (y.move_right j)) → C y) : C x :=
x.rec_on $ λ yl yr yL yR, IH (mk yl yr yL yR)

/-- `is_option x y` means that `x` is either a left or right option for `y`. -/
@[mk_iff] inductive is_option : pgame → pgame → Prop
| move_left {x : pgame} (i : x.left_moves) : is_option (x.move_left i) x
| move_right {x : pgame} (i : x.right_moves) : is_option (x.move_right i) x

theorem is_option.mk_left {xl xr : Type u} (xL : xl → pgame) (xR : xr → pgame) (i : xl) :
  (xL i).is_option (mk xl xr xL xR) :=
@is_option.move_left (mk _ _ _ _) i

theorem is_option.mk_right {xl xr : Type u} (xL : xl → pgame) (xR : xr → pgame) (i : xr) :
  (xR i).is_option (mk xl xr xL xR) :=
@is_option.move_right (mk _ _ _ _) i

theorem wf_is_option : well_founded is_option :=
⟨λ x, move_rec_on x $ λ x IHl IHr, acc.intro x $ λ y h, begin
  induction h with _ i _ j,
  { exact IHl i },
  { exact IHr j }
end⟩

/-- `subsequent x y` says that `x` can be obtained by playing some nonempty sequence of moves from
`y`. It is the transitive closure of `is_option`. -/
def subsequent : pgame → pgame → Prop :=
trans_gen is_option

instance : is_trans _ subsequent := trans_gen.is_trans

@[trans] theorem subsequent.trans : ∀ {x y z}, subsequent x y → subsequent y z → subsequent x z :=
@trans_gen.trans _ _

theorem wf_subsequent : well_founded subsequent := wf_is_option.trans_gen

instance : has_well_founded pgame := ⟨_, wf_subsequent⟩

lemma subsequent.move_left {x : pgame} (i : x.left_moves) : subsequent (x.move_left i) x :=
trans_gen.single (is_option.move_left i)

lemma subsequent.move_right {x : pgame} (j : x.right_moves) : subsequent (x.move_right j) x :=
trans_gen.single (is_option.move_right j)

lemma subsequent.mk_left {xl xr} (xL : xl → pgame) (xR : xr → pgame) (i : xl) :
  subsequent (xL i) (mk xl xr xL xR) :=
@subsequent.move_left (mk _ _ _ _) i

lemma subsequent.mk_right {xl xr} (xL : xl → pgame) (xR : xr → pgame) (j : xr) :
  subsequent (xR j) (mk xl xr xL xR) :=
@subsequent.move_right (mk _ _ _ _) j

/-- A local tactic for proving well-foundedness of recursive definitions involving pregames. -/
meta def pgame_wf_tac :=
`[solve_by_elim
  [psigma.lex.left, psigma.lex.right, subsequent.move_left, subsequent.move_right,
   subsequent.mk_left, subsequent.mk_right, subsequent.trans]
  { max_depth := 6 }]

/-- The pre-game `zero` is defined by `0 = { | }`. -/
instance : has_zero pgame := ⟨⟨pempty, pempty, pempty.elim, pempty.elim⟩⟩

@[simp] lemma zero_left_moves : left_moves 0 = pempty := rfl
@[simp] lemma zero_right_moves : right_moves 0 = pempty := rfl

instance is_empty_zero_left_moves : is_empty (left_moves 0) := pempty.is_empty
instance is_empty_zero_right_moves : is_empty (right_moves 0) := pempty.is_empty

instance : inhabited pgame := ⟨0⟩

/-- The pre-game `one` is defined by `1 = { 0 | }`. -/
instance : has_one pgame := ⟨⟨punit, pempty, λ _, 0, pempty.elim⟩⟩

@[simp] lemma one_left_moves : left_moves 1 = punit := rfl
@[simp] lemma one_move_left (x) : move_left 1 x = 0 := rfl
@[simp] lemma one_right_moves : right_moves 1 = pempty := rfl

instance unique_one_left_moves : unique (left_moves 1) := punit.unique
instance is_empty_one_right_moves : is_empty (right_moves 1) := pempty.is_empty

/-- Define simultaneously by mutual induction the `≤` relation and its swapped converse `⧏` on
  pre-games.

  The ZFC definition says that `x = {xL | xR}` is less or equal to `y = {yL | yR}` if
  `∀ x₁ ∈ xL, x₁ ⧏ y` and `∀ y₂ ∈ yR, x ⧏ y₂`, where `x ⧏ y` means `¬ y ≤ x`. This is a tricky
  induction because it only decreases one side at a time, and it also swaps the arguments in the
  definition of `≤`. The solution is to define `x ≤ y` and `x ⧏ y` simultaneously. -/
def le_lf : Π (x y : pgame.{u}), Prop × Prop
| (mk xl xr xL xR) (mk yl yr yL yR) :=
  -- the orderings of the clauses here are carefully chosen so that
  --   and.left/or.inl refer to moves by Left, and
  --   and.right/or.inr refer to moves by Right.
((∀ i, (le_lf (xL i) ⟨yl, yr, yL, yR⟩).2) ∧ ∀ j, (le_lf ⟨xl, xr, xL, xR⟩ (yR j)).2,
 (∃ i, (le_lf ⟨xl, xr, xL, xR⟩ (yL i)).1) ∨ ∃ j, (le_lf (xR j) ⟨yl, yr, yL, yR⟩).1)
using_well_founded { dec_tac := pgame_wf_tac }

/-- The less or equal relation on pre-games.

If `0 ≤ x`, then Left can win `x` as the second player. -/
instance : has_le pgame := ⟨λ x y, (le_lf x y).1⟩

/-- The less or fuzzy relation on pre-games.

If `0 ⧏ x`, then Left can win `x` as the first player. -/
def lf (x y : pgame) : Prop := (le_lf x y).2

local infix ` ⧏ `:50 := lf

/-- Definition of `x ≤ y` on pre-games built using the constructor. -/
@[simp] theorem mk_le_mk {xl xr xL xR yl yr yL yR} :
  mk xl xr xL xR ≤ mk yl yr yL yR ↔
  (∀ i, xL i ⧏ mk yl yr yL yR) ∧ ∀ j, mk xl xr xL xR ⧏ yR j :=
show (le_lf _ _).1 ↔ _, by { rw le_lf, refl }

/-- Definition of `x ≤ y` on pre-games, in terms of `⧏` -/
theorem le_def_lf {x y : pgame} : x ≤ y ↔ (∀ i, x.move_left i ⧏ y) ∧ ∀ j, x ⧏ y.move_right j :=
by { cases x, cases y, rw mk_le_mk, refl }

/-- Definition of `x ⧏ y` on pre-games built using the constructor. -/
@[simp] theorem mk_lf_mk {xl xr xL xR yl yr yL yR} :
  mk xl xr xL xR ⧏ mk yl yr yL yR ↔
  (∃ i, mk xl xr xL xR ≤ yL i) ∨ ∃ j, xR j ≤ mk yl yr yL yR :=
show (le_lf _ _).2 ↔ _, by { rw le_lf, refl }

/-- Definition of `x ⧏ y` on pre-games, in terms of `≤` -/
theorem lf_def_le {x y : pgame} : x ⧏ y ↔ (∃ i, x ≤ y.move_left i) ∨ ∃ j, x.move_right j ≤ y :=
by { cases x, cases y, rw mk_lf_mk, refl }

private theorem not_le_lf {x y : pgame} :
  (¬ x ≤ y ↔ y ⧏ x) ∧ (¬ x ⧏ y ↔ y ≤ x) :=
begin
  induction x with xl xr xL xR IHxl IHxr generalizing y,
  induction y with yl yr yL yR IHyl IHyr,
  simp only [mk_le_mk, mk_lf_mk, IHxl, IHxr, IHyl, IHyr,
    not_and_distrib, not_or_distrib, not_forall, not_exists,
    and_comm, or_comm, iff_self, and_self]
end

@[simp] protected theorem not_le {x y : pgame} : ¬ x ≤ y ↔ y ⧏ x := not_le_lf.1
@[simp] theorem not_lf {x y : pgame} : ¬ x ⧏ y ↔ y ≤ x := not_le_lf.2

theorem le_or_gf (x y : pgame) : x ≤ y ∨ y ⧏ x :=
by { rw ←pgame.not_le, apply em }

theorem move_left_lf_of_le {x y : pgame} (i) : x ≤ y → x.move_left i ⧏ y :=
by { cases x, cases y, rw mk_le_mk, tauto }

theorem lf_move_right_of_le {x y : pgame} (j) : x ≤ y → x ⧏ y.move_right j :=
by { cases x, cases y, rw mk_le_mk, tauto }

theorem lf_of_move_right_le {x y : pgame} {j} : x.move_right j ≤ y → x ⧏ y :=
by { cases x, cases y, rw mk_lf_mk, tauto }

theorem lf_of_le_move_left {x y : pgame} {i} : x ≤ y.move_left i → x ⧏ y :=
by { cases x, cases y, rw mk_lf_mk, exact λ h, or.inl ⟨_, h⟩ }

theorem lf_of_le_mk {xl xr xL xR y} : ∀ i, mk xl xr xL xR ≤ y → xL i ⧏ y :=
@move_left_lf_of_le (mk _ _ _ _) y

theorem lf_of_mk_le {x yl yr yL yR} : ∀ j, x ≤ mk yl yr yL yR → x ⧏ yR j :=
@lf_move_right_of_le x (mk _ _ _ _)

theorem mk_lf_of_le {xl xr y j} (xL) {xR : xr → pgame} : xR j ≤ y → mk xl xr xL xR ⧏ y :=
@lf_of_move_right_le (mk _ _ _ _) y j

theorem lf_mk_of_le {x yl yr} {yL : yl → pgame} (yR) {i} : x ≤ yL i → x ⧏ mk yl yr yL yR :=
@lf_of_le_move_left x (mk _ _ _ _) i

private theorem le_trans_aux
  {xl xr} {xL : xl → pgame} {xR : xr → pgame}
  {yl yr} {yL : yl → pgame} {yR : yr → pgame}
  {zl zr} {zL : zl → pgame} {zR : zr → pgame}
  (h₁ : ∀ i, mk yl yr yL yR ≤ mk zl zr zL zR → mk zl zr zL zR ≤ xL i → mk yl yr yL yR ≤ xL i)
  (h₂ : ∀ i, zR i ≤ mk xl xr xL xR → mk xl xr xL xR ≤ mk yl yr yL yR → zR i ≤ mk yl yr yL yR) :
  mk xl xr xL xR ≤ mk yl yr yL yR →
  mk yl yr yL yR ≤ mk zl zr zL zR →
  mk xl xr xL xR ≤ mk zl zr zL zR :=
by simp only [mk_le_mk] at *; exact
λ ⟨xLy, xyR⟩ ⟨yLz, yzR⟩, ⟨
  λ i, pgame.not_le.1 (λ h, not_lf.2 (h₁ _ ⟨yLz, yzR⟩ h) (xLy _)),
  λ i, pgame.not_le.1 (λ h, not_lf.2 (h₂ _ h ⟨xLy, xyR⟩) (yzR _))⟩

instance : preorder pgame :=
{ le_refl := λ x, begin
    induction x with _ _ _ _ IHl IHr,
    exact le_def_lf.2 ⟨λ i, lf_of_le_move_left (IHl i), λ i, lf_of_move_right_le (IHr i)⟩
  end,
  le_trans := λ x y z, suffices ∀ {x y z : pgame},
    (x ≤ y → y ≤ z → x ≤ z) ∧ (y ≤ z → z ≤ x → y ≤ x) ∧ (z ≤ x → x ≤ y → z ≤ y),
  from this.1, begin
    clear x y z, intros,
    induction x with xl xr xL xR IHxl IHxr generalizing y z,
    induction y with yl yr yL yR IHyl IHyr generalizing z,
    induction z with zl zr zL zR IHzl IHzr,
    exact ⟨
      le_trans_aux (λ i, (IHxl _).2.1) (λ i, (IHzr _).2.2),
      le_trans_aux (λ i, (IHyl _).2.2) (λ i, (IHxr _).1),
      le_trans_aux (λ i, (IHzl _).1) (λ i, (IHyr _).2.1)⟩,
  end,
  ..pgame.has_le }

theorem lf_irrefl (x : pgame) : ¬ x ⧏ x := pgame.not_lf.2 le_rfl
instance : is_irrefl _ (⧏) := ⟨lf_irrefl⟩

@[trans] theorem lf_of_le_of_lf {x y z : pgame} (h₁ : x ≤ y) (h₂ : y ⧏ z) : x ⧏ z :=
by { rw ←pgame.not_le at h₂ ⊢, exact λ h₃, h₂ (h₃.trans h₁) }

@[trans] theorem lf_of_lf_of_le {x y z : pgame} (h₁ : x ⧏ y) (h₂ : y ≤ z) : x ⧏ z :=
by { rw ←pgame.not_le at h₁ ⊢, exact λ h₃, h₁ (h₂.trans h₃) }

@[trans] theorem lf_of_lt_of_lf {x y z : pgame} (h₁ : x < y) (h₂ : y ⧏ z) : x ⧏ z :=
lf_of_le_of_lf h₁.le h₂

@[trans] theorem lf_of_lf_of_lt {x y z : pgame} (h₁ : x ⧏ y) (h₂ : y < z) : x ⧏ z :=
lf_of_lf_of_le h₁ h₂.le

theorem move_left_lf {x : pgame} (i) : x.move_left i ⧏ x :=
move_left_lf_of_le i le_rfl

theorem lf_move_right {x : pgame} (j) : x ⧏ x.move_right j :=
lf_move_right_of_le j le_rfl

<<<<<<< HEAD
private theorem not_le_lt {x y : pgame} :
  (¬ x ≤ y ↔ y < x) ∧ (¬ x < y ↔ y ≤ x) :=
begin
  induction x with xl xr xL xR IHxl IHxr generalizing y,
  induction y with yl yr yL yR IHyl IHyr,
  simp only [mk_le_mk, mk_lt_mk,
    not_and_distrib, not_or_distrib, not_forall, not_exists,
    and_comm, or_comm, IHxl, IHxr, IHyl, IHyr, iff_self, and_self]
end
=======
theorem lf_mk {xl xr} (xL : xl → pgame) (xR : xr → pgame) (i) : xL i ⧏ mk xl xr xL xR :=
@move_left_lf (mk _ _ _ _) i
>>>>>>> b8d8a5e4

theorem mk_lf {xl xr} (xL : xl → pgame) (xR : xr → pgame) (j) : mk xl xr xL xR ⧏ xR j :=
@lf_move_right (mk _ _ _ _) j

theorem lt_iff_le_and_lf {x y : pgame} : x < y ↔ x ≤ y ∧ x ⧏ y :=
by rw [lt_iff_le_not_le, pgame.not_le]

theorem lt_of_le_of_lf {x y : pgame} (h₁ : x ≤ y) (h₂ : x ⧏ y) : x < y :=
lt_iff_le_and_lf.2 ⟨h₁, h₂⟩

theorem lf_of_lt {x y : pgame} (h : x < y) : x ⧏ y :=
(lt_iff_le_and_lf.1 h).2

/-- The definition of `x ≤ y` on pre-games, in terms of `≤` two moves later. -/
theorem le_def {x y : pgame} : x ≤ y ↔
  (∀ i, (∃ i', x.move_left i ≤ y.move_left i')  ∨ ∃ j, (x.move_left i).move_right j ≤ y) ∧
   ∀ j, (∃ i, x ≤ (y.move_right j).move_left i) ∨ ∃ j', x.move_right j' ≤ y.move_right j :=
by { rw le_def_lf, conv { to_lhs, simp only [lf_def_le] } }

/-- The definition of `x ⧏ y` on pre-games, in terms of `⧏` two moves later. -/
theorem lf_def {x y : pgame} : x ⧏ y ↔
  (∃ i, (∀ i', x.move_left i' ⧏ y.move_left i)  ∧ ∀ j, x ⧏ (y.move_left i).move_right j) ∨
   ∃ j, (∀ i, (x.move_right j).move_left i ⧏ y) ∧ ∀ j', x.move_right j ⧏ y.move_right j' :=
by { rw lf_def_le, conv { to_lhs, simp only [le_def_lf] } }

/-- The definition of `0 ≤ x` on pre-games, in terms of `0 ⧏`. -/
theorem zero_le_lf {x : pgame} : 0 ≤ x ↔ ∀ j, 0 ⧏ x.move_right j :=
by { rw le_def_lf, dsimp, simp }

/-- The definition of `x ≤ 0` on pre-games, in terms of `⧏ 0`. -/
theorem le_zero_lf {x : pgame} : x ≤ 0 ↔ ∀ i, x.move_left i ⧏ 0 :=
by { rw le_def_lf, dsimp, simp }

/-- The definition of `0 ⧏ x` on pre-games, in terms of `0 ≤`. -/
theorem zero_lf_le {x : pgame} : 0 ⧏ x ↔ ∃ i, 0 ≤ x.move_left i :=
by { rw lf_def_le, dsimp, simp }

/-- The definition of `x ⧏ 0` on pre-games, in terms of `≤ 0`. -/
theorem lf_zero_le {x : pgame} : x ⧏ 0 ↔ ∃ j, x.move_right j ≤ 0 :=
by { rw lf_def_le, dsimp, simp }

/-- The definition of `0 ≤ x` on pre-games, in terms of `0 ≤` two moves later. -/
theorem zero_le {x : pgame} : 0 ≤ x ↔ ∀ j, ∃ i, 0 ≤ (x.move_right j).move_left i :=
by { rw le_def, dsimp, simp }

/-- The definition of `x ≤ 0` on pre-games, in terms of `≤ 0` two moves later. -/
theorem le_zero {x : pgame} : x ≤ 0 ↔ ∀ i, ∃ j, (x.move_left i).move_right j ≤ 0 :=
by { rw le_def, dsimp, simp }

/-- The definition of `0 ⧏ x` on pre-games, in terms of `0 ⧏` two moves later. -/
theorem zero_lf {x : pgame} : 0 ⧏ x ↔ ∃ i, ∀ j, 0 ⧏ (x.move_left i).move_right j :=
by { rw lf_def, dsimp, simp }

/-- The definition of `x ⧏ 0` on pre-games, in terms of `⧏ 0` two moves later. -/
theorem lf_zero {x : pgame} : x ⧏ 0 ↔ ∃ j, ∀ i, (x.move_right j).move_left i ⧏ 0 :=
by { rw lf_def, dsimp, simp }

@[simp] theorem zero_le_of_is_empty_right_moves (x : pgame) [is_empty x.right_moves] : 0 ≤ x :=
zero_le.2 is_empty_elim

@[simp] theorem le_zero_of_is_empty_left_moves (x : pgame) [is_empty x.left_moves] : x ≤ 0 :=
le_zero.2 is_empty_elim

/-- Given a game won by the right player when they play second, provide a response to any move by
left. -/
noncomputable def right_response {x : pgame} (h : x ≤ 0) (i : x.left_moves) :
  (x.move_left i).right_moves :=
classical.some $ (le_zero.1 h) i

/-- Show that the response for right provided by `right_response` preserves the right-player-wins
condition. -/
lemma right_response_spec {x : pgame} (h : x ≤ 0) (i : x.left_moves) :
  (x.move_left i).move_right (right_response h i) ≤ 0 :=
classical.some_spec $ (le_zero.1 h) i

/-- Given a game won by the left player when they play second, provide a response to any move by
right. -/
noncomputable def left_response {x : pgame} (h : 0 ≤ x) (j : x.right_moves) :
  (x.move_right j).left_moves :=
classical.some $ (zero_le.1 h) j

/-- Show that the response for left provided by `left_response` preserves the left-player-wins
condition. -/
lemma left_response_spec {x : pgame} (h : 0 ≤ x) (j : x.right_moves) :
  0 ≤ (x.move_right j).move_left (left_response h j) :=
classical.some_spec $ (zero_le.1 h) j

/-- The equivalence relation on pre-games. Two pre-games `x`, `y` are equivalent if `x ≤ y` and
`y ≤ x`.

If `x ≈ 0`, then the second player can always win `x`. -/
def equiv (x y : pgame) : Prop := x ≤ y ∧ y ≤ x

-- TODO: add `equiv.le` and `equiv.ge` synonyms for `equiv.1` and `equiv.2`.

local infix ` ≈ ` := pgame.equiv

@[refl, simp] theorem equiv_rfl {x} : x ≈ x := ⟨le_rfl, le_rfl⟩
theorem equiv_refl (x) : x ≈ x := equiv_rfl

-- TODO: use dot notation on these.
@[symm] theorem equiv_symm {x y} : x ≈ y → y ≈ x | ⟨xy, yx⟩ := ⟨yx, xy⟩
@[trans] theorem equiv_trans {x y z} : x ≈ y → y ≈ z → x ≈ z
| ⟨xy, yx⟩ ⟨yz, zy⟩ := ⟨le_trans xy yz, le_trans zy yx⟩

@[trans] theorem le_of_le_of_equiv {x y z} (h₁ : x ≤ y) (h₂ : y ≈ z) : x ≤ z := h₁.trans h₂.1
@[trans] theorem le_of_equiv_of_le {x y z} (h₁ : x ≈ y) : y ≤ z → x ≤ z := h₁.1.trans

theorem le_congr_imp {x₁ y₁ x₂ y₂} (hx : x₁ ≈ x₂) (hy : y₁ ≈ y₂) (h : x₁ ≤ y₁) : x₂ ≤ y₂ :=
hx.2.trans (h.trans hy.1)
theorem le_congr {x₁ y₁ x₂ y₂} (hx : x₁ ≈ x₂) (hy : y₁ ≈ y₂) : x₁ ≤ y₁ ↔ x₂ ≤ y₂ :=
⟨le_congr_imp hx hy, le_congr_imp (equiv_symm hx) (equiv_symm hy)⟩
theorem le_congr_left {x₁ x₂ y} (hx : x₁ ≈ x₂) : x₁ ≤ y ↔ x₂ ≤ y :=
le_congr hx equiv_rfl
theorem le_congr_right {x y₁ y₂} (hy : y₁ ≈ y₂) : x ≤ y₁ ↔ x ≤ y₂ :=
le_congr equiv_rfl hy

theorem lf_congr {x₁ y₁ x₂ y₂} (hx : x₁ ≈ x₂) (hy : y₁ ≈ y₂) : x₁ ⧏ y₁ ↔ x₂ ⧏ y₂ :=
pgame.not_le.symm.trans $ (not_congr (le_congr hy hx)).trans pgame.not_le
theorem lf_congr_imp {x₁ y₁ x₂ y₂} (hx : x₁ ≈ x₂) (hy : y₁ ≈ y₂) : x₁ ⧏ y₁ → x₂ ⧏ y₂ :=
(lf_congr hx hy).1
theorem lf_congr_left {x₁ x₂ y} (hx : x₁ ≈ x₂) : x₁ ⧏ y ↔ x₂ ⧏ y :=
lf_congr hx equiv_rfl
theorem lf_congr_right {x y₁ y₂} (hy : y₁ ≈ y₂) : x ⧏ y₁ ↔ x ⧏ y₂ :=
lf_congr equiv_rfl hy

@[trans] theorem lf_of_lf_of_equiv {x y z} (h₁ : x ⧏ y) (h₂ : y ≈ z) : x ⧏ z :=
lf_congr_imp equiv_rfl h₂ h₁
@[trans] theorem lf_of_equiv_of_lf {x y z} (h₁ : x ≈ y) : y ⧏ z → x ⧏ z :=
lf_congr_imp (equiv_symm h₁) equiv_rfl

@[trans] theorem lt_of_lt_of_equiv {x y z} (h₁ : x < y) (h₂ : y ≈ z) : x < z := h₁.trans_le h₂.1
@[trans] theorem lt_of_equiv_of_lt {x y z} (h₁ : x ≈ y) : y < z → x < z := h₁.1.trans_lt

theorem lt_congr_imp {x₁ y₁ x₂ y₂} (hx : x₁ ≈ x₂) (hy : y₁ ≈ y₂) (h : x₁ < y₁) : x₂ < y₂ :=
hx.2.trans_lt (h.trans_le hy.1)
theorem lt_congr {x₁ y₁ x₂ y₂} (hx : x₁ ≈ x₂) (hy : y₁ ≈ y₂) : x₁ < y₁ ↔ x₂ < y₂ :=
⟨lt_congr_imp hx hy, lt_congr_imp (equiv_symm hx) (equiv_symm hy)⟩
theorem lt_congr_left {x₁ x₂ y} (hx : x₁ ≈ x₂) : x₁ < y ↔ x₂ < y :=
lt_congr hx equiv_rfl
theorem lt_congr_right {x y₁ y₂} (hy : y₁ ≈ y₂) : x < y₁ ↔ x < y₂ :=
lt_congr equiv_rfl hy

theorem lf_or_equiv_of_le {x y : pgame} (h : x ≤ y) : x ⧏ y ∨ x ≈ y :=
or_iff_not_imp_left.2 $ λ h', ⟨h, pgame.not_lf.1 h'⟩

theorem lf_or_equiv_or_gf (x y : pgame) : x ⧏ y ∨ x ≈ y ∨ y ⧏ x :=
begin
  by_cases h : x ⧏ y,
  { exact or.inl h },
  { right,
    cases (lf_or_equiv_of_le (pgame.not_lf.1 h)) with h' h',
    { exact or.inr h' },
    { exact or.inl (equiv_symm h') } }
end

theorem equiv_congr_left {y₁ y₂} : y₁ ≈ y₂ ↔ ∀ x₁, x₁ ≈ y₁ ↔ x₁ ≈ y₂ :=
⟨λ h x₁, ⟨λ h', equiv_trans h' h, λ h', equiv_trans h' (equiv_symm h)⟩,
 λ h, (h y₁).1 $ equiv_rfl⟩

theorem equiv_congr_right {x₁ x₂} : x₁ ≈ x₂ ↔ ∀ y₁, x₁ ≈ y₁ ↔ x₂ ≈ y₁ :=
⟨λ h y₁, ⟨λ h', equiv_trans (equiv_symm h) h', λ h', equiv_trans h h'⟩,
 λ h, (h x₂).2 $ equiv_refl _⟩

theorem equiv_of_mk_equiv {x y : pgame}
  (L : x.left_moves ≃ y.left_moves) (R : x.right_moves ≃ y.right_moves)
  (hl : ∀ (i : x.left_moves), x.move_left i ≈ y.move_left (L i))
  (hr : ∀ (j : y.right_moves), x.move_right (R.symm j) ≈ y.move_right j) :
  x ≈ y :=
begin
  fsplit; rw le_def,
  { exact ⟨λ i, or.inl ⟨L i, (hl i).1⟩, λ j, or.inr ⟨R.symm j, (hr j).1⟩⟩ },
  { fsplit,
    { intro i,
      left,
      specialize hl (L.symm i),
      simp only [move_left_mk, equiv.apply_symm_apply] at hl,
      use ⟨L.symm i, hl.2⟩ },
    { intro j,
      right,
      specialize hr (R j),
      simp only [move_right_mk, equiv.symm_apply_apply] at hr,
      use ⟨R j, hr.2⟩ } }
end

/-- The fuzzy, confused, or incomparable relation on pre-games.

If `x ∥ 0`, then the first player can always win `x`. -/
def fuzzy (x y : pgame) : Prop := x ⧏ y ∧ y ⧏ x

local infix ` ∥ `:50 := fuzzy

@[symm] theorem fuzzy.swap {x y : pgame} : x ∥ y → y ∥ x := and.swap
instance : is_symm _ (∥) := ⟨λ x y, fuzzy.swap⟩
theorem fuzzy.swap_iff {x y : pgame} : x ∥ y ↔ y ∥ x := ⟨fuzzy.swap, fuzzy.swap⟩

theorem fuzzy_irrefl (x : pgame) : ¬ x ∥ x := λ h, lf_irrefl x h.1
instance : is_irrefl _ (∥) := ⟨fuzzy_irrefl⟩

theorem lf_iff_lt_or_fuzzy {x y : pgame} : x ⧏ y ↔ x < y ∨ x ∥ y :=
by { simp only [lt_iff_le_and_lf, fuzzy, ←pgame.not_le], tauto! }

theorem lf_of_fuzzy {x y : pgame} (h : x ∥ y) : x ⧏ y :=
lf_iff_lt_or_fuzzy.2 (or.inr h)

theorem lt_or_fuzzy_of_lf {x y : pgame} : x ⧏ y → x < y ∨ x ∥ y :=
lf_iff_lt_or_fuzzy.1

theorem fuzzy.not_equiv {x y : pgame} (h : x ∥ y) : ¬ x ≈ y :=
λ h', not_lf.2 h'.1 h.2
theorem fuzzy.not_equiv' {x y : pgame} (h : x ∥ y) : ¬ y ≈ x :=
λ h', not_lf.2 h'.2 h.2

theorem not_fuzzy_of_le {x y : pgame} (h : x ≤ y) : ¬ x ∥ y :=
λ h', pgame.not_le.2 h'.2 h
theorem not_fuzzy_of_ge {x y : pgame} (h : y ≤ x) : ¬ x ∥ y :=
λ h', pgame.not_le.2 h'.1 h

theorem equiv.not_fuzzy {x y : pgame} (h : x ≈ y) : ¬ x ∥ y :=
not_fuzzy_of_le h.1
theorem equiv.not_fuzzy' {x y : pgame} (h : x ≈ y) : ¬ y ∥ x :=
not_fuzzy_of_le h.2

theorem fuzzy_congr {x₁ y₁ x₂ y₂ : pgame} (hx : x₁ ≈ x₂) (hy : y₁ ≈ y₂) : x₁ ∥ y₁ ↔ x₂ ∥ y₂ :=
show _ ∧ _ ↔ _ ∧ _, by rw [lf_congr hx hy, lf_congr hy hx]
theorem fuzzy_congr_imp {x₁ y₁ x₂ y₂ : pgame} (hx : x₁ ≈ x₂) (hy : y₁ ≈ y₂) : x₁ ∥ y₁ → x₂ ∥ y₂ :=
(fuzzy_congr hx hy).1
theorem fuzzy_congr_left {x₁ x₂ y} (hx : x₁ ≈ x₂) : x₁ ∥ y ↔ x₂ ∥ y :=
fuzzy_congr hx equiv_rfl
theorem fuzzy_congr_right {x y₁ y₂} (hy : y₁ ≈ y₂) : x ∥ y₁ ↔ x ∥ y₂ :=
fuzzy_congr equiv_rfl hy

@[trans] theorem fuzzy_of_fuzzy_of_equiv {x y z} (h₁ : x ∥ y) (h₂ : y ≈ z) : x ∥ z :=
(fuzzy_congr_right h₂).1 h₁
@[trans] theorem fuzzy_of_equiv_of_fuzzy {x y z} (h₁ : x ≈ y) (h₂ : y ∥ z) : x ∥ z :=
(fuzzy_congr_left h₁).2 h₂

/-- Exactly one of the following is true (although we don't prove this here). -/
theorem lt_or_equiv_or_gt_or_fuzzy (x y : pgame) : x < y ∨ x ≈ y ∨ y < x ∨ x ∥ y :=
begin
  cases le_or_gf x y with h₁ h₁;
  cases le_or_gf y x with h₂ h₂,
  { right, left, exact ⟨h₁, h₂⟩ },
  { left, exact lt_of_le_of_lf h₁ h₂ },
  { right, right, left, exact lt_of_le_of_lf h₂ h₁ },
  { right, right, right, exact ⟨h₂, h₁⟩ }
end

/-- `restricted x y` says that Left always has no more moves in `x` than in `y`,
     and Right always has no more moves in `y` than in `x` -/
inductive restricted : pgame.{u} → pgame.{u} → Type (u+1)
| mk : Π {x y : pgame} (L : x.left_moves → y.left_moves) (R : y.right_moves → x.right_moves),
         (∀ (i : x.left_moves), restricted (x.move_left i) (y.move_left (L i))) →
         (∀ (j : y.right_moves), restricted (x.move_right (R j)) (y.move_right j)) → restricted x y

/-- The identity restriction. -/
@[refl] def restricted.refl : Π (x : pgame), restricted x x
| (mk xl xr xL xR) :=
  restricted.mk
    id id
    (λ i, restricted.refl _) (λ j, restricted.refl _)
using_well_founded { dec_tac := pgame_wf_tac }

instance (x : pgame) : inhabited (restricted x x) := ⟨restricted.refl _⟩

-- TODO trans for restricted

theorem restricted.le : Π {x y : pgame} (r : restricted x y), x ≤ y
| (mk xl xr xL xR) (mk yl yr yL yR)
  (restricted.mk L_embedding R_embedding L_restriction R_restriction) :=
begin
  rw le_def,
  exact
    ⟨λ i, or.inl ⟨L_embedding i, (L_restriction i).le⟩,
     λ i, or.inr ⟨R_embedding i, (R_restriction i).le⟩⟩
end

/--
`relabelling x y` says that `x` and `y` are really the same game, just dressed up differently.
Specifically, there is a bijection between the moves for Left in `x` and in `y`, and similarly
for Right, and under these bijections we inductively have `relabelling`s for the consequent games.

In ZFC, relabellings would indeed be the same games.
-/
inductive relabelling : pgame.{u} → pgame.{u} → Type (u+1)
| mk : Π {x y : pgame} (L : x.left_moves ≃ y.left_moves) (R : x.right_moves ≃ y.right_moves),
         (∀ (i : x.left_moves), relabelling (x.move_left i) (y.move_left (L i))) →
         (∀ (j : y.right_moves), relabelling (x.move_right (R.symm j)) (y.move_right j)) →
       relabelling x y

/-- If `x` is a relabelling of `y`, then Left and Right have the same moves in either game,
    so `x` is a restriction of `y`. -/
def relabelling.restricted : Π {x y : pgame} (r : relabelling x y), restricted x y
| (mk xl xr xL xR) (mk yl yr yL yR) (relabelling.mk L_equiv R_equiv L_relabelling R_relabelling) :=
restricted.mk L_equiv.to_embedding R_equiv.symm.to_embedding
  (λ i, (L_relabelling i).restricted)
  (λ j, (R_relabelling j).restricted)

-- It's not the case that `restricted x y → restricted y x → relabelling x y`,
-- but if we insisted that the maps in a restriction were injective, then one
-- could use Schröder-Bernstein for do this.

/-- The identity relabelling. -/
@[refl] def relabelling.refl : Π (x : pgame), relabelling x x
| (mk xl xr xL xR) :=
  relabelling.mk (equiv.refl _) (equiv.refl _)
    (λ i, relabelling.refl _) (λ j, relabelling.refl _)
using_well_founded { dec_tac := pgame_wf_tac }

instance (x : pgame) : inhabited (relabelling x x) := ⟨relabelling.refl _⟩

/-- Reverse a relabelling. -/
@[symm] def relabelling.symm : Π {x y : pgame}, relabelling x y → relabelling y x
| (mk xl xr xL xR) (mk yl yr yL yR) (relabelling.mk L_equiv R_equiv L_relabelling R_relabelling) :=
begin
  refine relabelling.mk L_equiv.symm R_equiv.symm _ _,
  { intro i, simpa using (L_relabelling (L_equiv.symm i)).symm },
  { intro j, simpa using (R_relabelling (R_equiv j)).symm }
end

/-- Transitivity of relabelling -/
@[trans] def relabelling.trans :
  Π {x y z : pgame}, relabelling x y → relabelling y z → relabelling x z
| (mk xl xr xL xR) (mk yl yr yL yR) (mk zl zr zL zR)
  (relabelling.mk L_equiv₁ R_equiv₁ L_relabelling₁ R_relabelling₁)
  (relabelling.mk L_equiv₂ R_equiv₂ L_relabelling₂ R_relabelling₂) :=
begin
  refine relabelling.mk (L_equiv₁.trans L_equiv₂) (R_equiv₁.trans R_equiv₂) _ _,
  { intro i, simpa using (L_relabelling₁ _).trans (L_relabelling₂ _) },
  { intro j, simpa using (R_relabelling₁ _).trans (R_relabelling₂ _) },
end

/-- Any game without left or right moves is a relabelling of 0. -/
def relabelling.is_empty (x : pgame) [is_empty (x.left_moves)] [is_empty (x.right_moves)] :
  relabelling x 0 :=
⟨equiv.equiv_pempty _, equiv.equiv_pempty _, is_empty_elim, is_empty_elim⟩

theorem relabelling.le {x y : pgame} (r : relabelling x y) : x ≤ y :=
r.restricted.le

/-- A relabelling lets us prove equivalence of games. -/
theorem relabelling.equiv {x y : pgame} (r : relabelling x y) : x ≈ y :=
⟨r.le, r.symm.le⟩

theorem equiv.is_empty (x : pgame) [is_empty (x.left_moves)] [is_empty (x.right_moves)] : x ≈ 0 :=
(relabelling.is_empty x).equiv

instance {x y : pgame} : has_coe (relabelling x y) (x ≈ y) := ⟨relabelling.equiv⟩

/-- Replace the types indexing the next moves for Left and Right by equivalent types. -/
def relabel {x : pgame} {xl' xr'} (el : x.left_moves ≃ xl') (er : x.right_moves ≃ xr') :=
pgame.mk xl' xr' (λ i, x.move_left (el.symm i)) (λ j, x.move_right (er.symm j))

@[simp] lemma relabel_move_left' {x : pgame} {xl' xr'}
  (el : x.left_moves ≃ xl') (er : x.right_moves ≃ xr') (i : xl') :
  move_left (relabel el er) i = x.move_left (el.symm i) :=
rfl
@[simp] lemma relabel_move_left {x : pgame} {xl' xr'}
  (el : x.left_moves ≃ xl') (er : x.right_moves ≃ xr') (i : x.left_moves) :
  move_left (relabel el er) (el i) = x.move_left i :=
by simp

@[simp] lemma relabel_move_right' {x : pgame} {xl' xr'}
  (el : x.left_moves ≃ xl') (er : x.right_moves ≃ xr') (j : xr') :
  move_right (relabel el er) j = x.move_right (er.symm j) :=
rfl
@[simp] lemma relabel_move_right {x : pgame} {xl' xr'}
  (el : x.left_moves ≃ xl') (er : x.right_moves ≃ xr') (j : x.right_moves) :
  move_right (relabel el er) (er j) = x.move_right j :=
by simp

/-- The game obtained by relabelling the next moves is a relabelling of the original game. -/
def relabel_relabelling {x : pgame} {xl' xr'} (el : x.left_moves ≃ xl') (er : x.right_moves ≃ xr') :
  relabelling x (relabel el er) :=
relabelling.mk el er (λ i, by simp) (λ j, by simp)

/-- The negation of `{L | R}` is `{-R | -L}`. -/
def neg : pgame → pgame
| ⟨l, r, L, R⟩ := ⟨r, l, λ i, neg (R i), λ i, neg (L i)⟩

instance : has_neg pgame := ⟨neg⟩

@[simp] lemma neg_def {xl xr xL xR} : -(mk xl xr xL xR) = mk xr xl (λ j, -(xR j)) (λ i, -(xL i)) :=
rfl

instance : has_involutive_neg pgame :=
{ neg_neg := λ x, begin
    induction x with xl xr xL xR ihL ihR,
    simp_rw [neg_def, ihL, ihR],
    exact ⟨rfl, rfl, heq.rfl, heq.rfl⟩,
  end,
  ..pgame.has_neg }

@[simp] protected lemma neg_zero : -(0 : pgame) = 0 :=
begin
  dsimp [has_zero.zero, has_neg.neg, neg],
  congr; funext i; cases i
end

@[simp] lemma neg_of_lists (L R : list pgame) :
  -of_lists L R = of_lists (R.map (λ x, -x)) (L.map (λ x, -x)) :=
begin
  simp only [of_lists, neg_def, list.length_map, list.nth_le_map', eq_self_iff_true, true_and],
  split, all_goals
  { apply hfunext,
    { simp },
    { intros a a' ha,
      congr' 2,
      have : ∀ {m n} (h₁ : m = n) {b : ulift (fin m)} {c : ulift (fin n)} (h₂ : b == c),
        (b.down : ℕ) = ↑c.down,
      { rintros m n rfl b c rfl, refl },
      exact this (list.length_map _ _).symm ha } }
end

theorem left_moves_neg : ∀ x : pgame, (-x).left_moves = x.right_moves
| ⟨_, _, _, _⟩ := rfl

theorem right_moves_neg : ∀ x : pgame, (-x).right_moves = x.left_moves
| ⟨_, _, _, _⟩ := rfl

/-- Turns a right move for `x` into a left move for `-x` and vice versa.

Even though these types are the same (not definitionally so), this is the preferred way to convert
between them. -/
def to_left_moves_neg {x : pgame} : x.right_moves ≃ (-x).left_moves :=
equiv.cast (left_moves_neg x).symm

/-- Turns a left move for `x` into a right move for `-x` and vice versa.

Even though these types are the same (not definitionally so), this is the preferred way to convert
between them. -/
def to_right_moves_neg {x : pgame} : x.left_moves ≃ (-x).right_moves :=
equiv.cast (right_moves_neg x).symm

lemma move_left_neg {x : pgame} (i) :
  (-x).move_left (to_left_moves_neg i) = -x.move_right i :=
by { cases x, refl }

@[simp] lemma move_left_neg' {x : pgame} (i) :
  (-x).move_left i = -x.move_right (to_left_moves_neg.symm i) :=
by { cases x, refl }

lemma move_right_neg {x : pgame} (i) :
  (-x).move_right (to_right_moves_neg i) = -(x.move_left i) :=
by { cases x, refl }

@[simp] lemma move_right_neg' {x : pgame} (i) :
  (-x).move_right i = -x.move_left (to_right_moves_neg.symm i) :=
by { cases x, refl }

lemma move_left_neg_symm {x : pgame} (i) :
  x.move_left (to_right_moves_neg.symm i) = -(-x).move_right i :=
by simp

lemma move_left_neg_symm' {x : pgame} (i) :
  x.move_left i = -(-x).move_right (to_right_moves_neg i) :=
by simp

lemma move_right_neg_symm {x : pgame} (i) :
  x.move_right (to_left_moves_neg.symm i) = -(-x).move_left i :=
by simp

lemma move_right_neg_symm' {x : pgame} (i) :
  x.move_right i = -(-x).move_left (to_left_moves_neg i) :=
by simp

/-- If `x` has the same moves as `y`, then `-x` has the sames moves as `-y`. -/
def relabelling.neg_congr : ∀ {x y : pgame}, x.relabelling y → (-x).relabelling (-y)
| (mk xl xr xL xR) (mk yl yr yL yR) ⟨L_equiv, R_equiv, L_relabelling, R_relabelling⟩ :=
  ⟨R_equiv, L_equiv,
    λ i, relabelling.neg_congr (by simpa using R_relabelling (R_equiv i)),
    λ i, relabelling.neg_congr (by simpa using L_relabelling (L_equiv.symm i))⟩

@[simp] theorem neg_le_iff : Π {x y : pgame}, -y ≤ -x ↔ x ≤ y
| (mk xl xr xL xR) (mk yl yr yL yR) :=
begin
  rw [le_def, le_def], dsimp,
  refine ⟨λ h, ⟨λ i, _, λ j, _⟩, λ h, ⟨λ i, _, λ j, _⟩⟩,
  { rcases h.right i with ⟨w, h⟩ | ⟨w, h⟩,
    { refine or.inr ⟨to_left_moves_neg.symm w, neg_le_iff.1 _⟩,
      rwa [move_right_neg_symm, neg_neg] },
    { exact or.inl ⟨w, neg_le_iff.1 h⟩ } },
  { rcases h.left j with ⟨w, h⟩ | ⟨w, h⟩,
    { exact or.inr ⟨w, neg_le_iff.1 h⟩ },
    { refine or.inl ⟨to_right_moves_neg.symm w, neg_le_iff.1 _⟩,
      rwa [move_left_neg_symm, neg_neg] } },
  { rcases h.right i with ⟨w, h⟩ | ⟨w, h⟩,
    { refine or.inr ⟨to_right_moves_neg w, _⟩,
      convert neg_le_iff.2 h,
      rw move_right_neg },
    { exact or.inl ⟨w, neg_le_iff.2 h⟩ } },
  { rcases h.left j with ⟨w, h⟩ | ⟨w, h⟩,
    { exact or.inr ⟨w, neg_le_iff.2 h⟩ },
    { refine or.inl ⟨to_left_moves_neg w, _⟩,
      convert neg_le_iff.2 h,
      rw move_left_neg } }
end
using_well_founded { dec_tac := pgame_wf_tac }

theorem neg_congr {x y : pgame} (h : x ≈ y) : -x ≈ -y :=
⟨neg_le_iff.2 h.2, neg_le_iff.2 h.1⟩

<<<<<<< HEAD
theorem lt_iff_neg_gt {x y : pgame} : x < y ↔ -y < -x :=
by rw [←not_le, ←not_le, not_iff_not, le_iff_neg_ge]

theorem zero_le_iff_neg_le_zero {x : pgame} : 0 ≤ x ↔ -x ≤ 0 :=
by rw [le_iff_neg_ge, pgame.neg_zero]

theorem le_zero_iff_zero_le_neg {x : pgame} : x ≤ 0 ↔ 0 ≤ -x :=
by rw [le_iff_neg_ge, pgame.neg_zero]
=======
@[simp] theorem neg_lf_iff {x y : pgame} : -y ⧏ -x ↔ x ⧏ y :=
by rw [←pgame.not_le, ←pgame.not_le, not_iff_not, neg_le_iff]

@[simp] theorem neg_lt_iff {x y : pgame} : -y < -x ↔ x < y :=
by rw [lt_iff_le_and_lf, lt_iff_le_and_lf, neg_le_iff, neg_lf_iff]

@[simp] theorem neg_le_zero_iff {x : pgame} : -x ≤ 0 ↔ 0 ≤ x :=
by { convert neg_le_iff, rw pgame.neg_zero }

@[simp] theorem zero_le_neg_iff {x : pgame} : 0 ≤ -x ↔ x ≤ 0 :=
by { convert neg_le_iff, rw pgame.neg_zero }

@[simp] theorem neg_lf_zero_iff {x : pgame} : -x ⧏ 0 ↔ 0 ⧏ x :=
by { convert neg_lf_iff, rw pgame.neg_zero }

@[simp] theorem zero_lf_neg_iff {x : pgame} : 0 ⧏ -x ↔ x ⧏ 0 :=
by { convert neg_lf_iff, rw pgame.neg_zero }

@[simp] theorem neg_lt_zero_iff {x : pgame} : -x < 0 ↔ 0 < x :=
by { convert neg_lt_iff, rw pgame.neg_zero }

@[simp] theorem zero_lt_neg_iff {x : pgame} : 0 < -x ↔ x < 0 :=
by { convert neg_lt_iff, rw pgame.neg_zero }
>>>>>>> b8d8a5e4

/-- The sum of `x = {xL | xR}` and `y = {yL | yR}` is `{xL + y, x + yL | xR + y, x + yR}`. -/
instance : has_add pgame.{u} := ⟨λ x y, begin
  induction x with xl xr xL xR IHxl IHxr generalizing y,
  induction y with yl yr yL yR IHyl IHyr,
  have y := mk yl yr yL yR,
  refine ⟨xl ⊕ yl, xr ⊕ yr, sum.rec _ _, sum.rec _ _⟩,
  { exact λ i, IHxl i y },
  { exact IHyl },
  { exact λ i, IHxr i y },
  { exact IHyr }
end⟩

@[simp] theorem nat_one : ((1 : ℕ) : pgame) = 0 + 1 := rfl

/-- `x + 0` has exactly the same moves as `x`. -/
def add_zero_relabelling : Π (x : pgame.{u}), relabelling (x + 0) x
| (mk xl xr xL xR) :=
begin
  refine ⟨equiv.sum_empty xl pempty, equiv.sum_empty xr pempty, _, _⟩,
  { rintro (⟨i⟩|⟨⟨⟩⟩),
    apply add_zero_relabelling, },
  { rintro j,
    apply add_zero_relabelling, }
end

/-- `x + 0` is equivalent to `x`. -/
lemma add_zero_equiv (x : pgame.{u}) : x + 0 ≈ x :=
(add_zero_relabelling x).equiv

/-- `0 + x` has exactly the same moves as `x`. -/
def zero_add_relabelling : Π (x : pgame.{u}), relabelling (0 + x) x
| (mk xl xr xL xR) :=
begin
  refine ⟨equiv.empty_sum pempty xl, equiv.empty_sum pempty xr, _, _⟩,
  { rintro (⟨⟨⟩⟩|⟨i⟩),
    apply zero_add_relabelling, },
  { rintro j,
    apply zero_add_relabelling, }
end

/-- `0 + x` is equivalent to `x`. -/
lemma zero_add_equiv (x : pgame.{u}) : 0 + x ≈ x :=
(zero_add_relabelling x).equiv

theorem left_moves_add : ∀ (x y : pgame.{u}),
  (x + y).left_moves = (x.left_moves ⊕ y.left_moves)
| ⟨_, _, _, _⟩ ⟨_, _, _, _⟩ := rfl

theorem right_moves_add : ∀ (x y : pgame.{u}),
  (x + y).right_moves = (x.right_moves ⊕ y.right_moves)
| ⟨_, _, _, _⟩ ⟨_, _, _, _⟩ := rfl

/-- Converts a left move for `x` or `y` into a left move for `x + y` and vice versa.

Even though these types are the same (not definitionally so), this is the preferred way to convert
between them. -/
def to_left_moves_add {x y : pgame} :
  x.left_moves ⊕ y.left_moves ≃ (x + y).left_moves :=
equiv.cast (left_moves_add x y).symm

/-- Converts a right move for `x` or `y` into a right move for `x + y` and vice versa.

Even though these types are the same (not definitionally so), this is the preferred way to convert
between them. -/
def to_right_moves_add {x y : pgame} :
  x.right_moves ⊕ y.right_moves ≃ (x + y).right_moves :=
equiv.cast (right_moves_add x y).symm

@[simp] lemma mk_add_move_left_inl {xl xr yl yr} {xL xR yL yR} {i} :
  (mk xl xr xL xR + mk yl yr yL yR).move_left (sum.inl i) =
    (mk xl xr xL xR).move_left i + (mk yl yr yL yR) :=
rfl
@[simp] lemma add_move_left_inl {x : pgame} (y : pgame) (i) :
  (x + y).move_left (to_left_moves_add (sum.inl i)) = x.move_left i + y :=
by { cases x, cases y, refl }

@[simp] lemma mk_add_move_right_inl {xl xr yl yr} {xL xR yL yR} {i} :
  (mk xl xr xL xR + mk yl yr yL yR).move_right (sum.inl i) =
    (mk xl xr xL xR).move_right i + (mk yl yr yL yR) :=
rfl
@[simp] lemma add_move_right_inl {x : pgame} (y : pgame) (i) :
  (x + y).move_right (to_right_moves_add (sum.inl i)) = x.move_right i + y :=
by { cases x, cases y, refl }

@[simp] lemma mk_add_move_left_inr {xl xr yl yr} {xL xR yL yR} {i} :
  (mk xl xr xL xR + mk yl yr yL yR).move_left (sum.inr i) =
    (mk xl xr xL xR) + (mk yl yr yL yR).move_left i :=
rfl
@[simp] lemma add_move_left_inr (x : pgame) {y : pgame} (i) :
  (x + y).move_left (to_left_moves_add (sum.inr i)) = x + y.move_left i :=
by { cases x, cases y, refl }

@[simp] lemma mk_add_move_right_inr {xl xr yl yr} {xL xR yL yR} {i} :
  (mk xl xr xL xR + mk yl yr yL yR).move_right (sum.inr i) =
    (mk xl xr xL xR) + (mk yl yr yL yR).move_right i :=
rfl
@[simp] lemma add_move_right_inr (x : pgame) {y : pgame} (i) :
  (x + y).move_right (to_right_moves_add (sum.inr i)) = x + y.move_right i :=
by { cases x, cases y, refl }

lemma left_moves_add_cases {x y : pgame} (i : (x + y).left_moves) :
  (∃ j, i = to_left_moves_add (sum.inl j)) ∨ ∃ j, i = to_left_moves_add (sum.inr j) :=
begin
  rw ←to_left_moves_add.apply_symm_apply i,
  cases to_left_moves_add.symm i with j j,
  { exact or.inl ⟨j, rfl⟩ },
  { exact or.inr ⟨j, rfl⟩ }
end

lemma right_moves_add_cases {x y : pgame} (i : (x + y).right_moves) :
  (∃ j, i = to_right_moves_add (sum.inl j)) ∨ ∃ j, i = to_right_moves_add (sum.inr j) :=
begin
  rw ←to_right_moves_add.apply_symm_apply i,
  cases to_right_moves_add.symm i with j j,
  { exact or.inl ⟨j, rfl⟩ },
  { exact or.inr ⟨j, rfl⟩ }
end

instance is_empty_nat_right_moves : ∀ n : ℕ, is_empty (right_moves n)
| 0 := pempty.is_empty
| (n + 1) := begin
  haveI := is_empty_nat_right_moves n,
  rw [nat.cast_succ, right_moves_add],
  apply_instance
end

/-- If `w` has the same moves as `x` and `y` has the same moves as `z`,
then `w + y` has the same moves as `x + z`. -/
def relabelling.add_congr : ∀ {w x y z : pgame.{u}},
  w.relabelling x → y.relabelling z → (w + y).relabelling (x + z)
| (mk wl wr wL wR) (mk xl xr xL xR) (mk yl yr yL yR) (mk zl zr zL zR)
  ⟨L_equiv₁, R_equiv₁, L_relabelling₁, R_relabelling₁⟩
  ⟨L_equiv₂, R_equiv₂, L_relabelling₂, R_relabelling₂⟩ :=
begin
  refine ⟨equiv.sum_congr L_equiv₁ L_equiv₂, equiv.sum_congr R_equiv₁ R_equiv₂, _, _⟩,
  { rintro (i|j),
    { exact relabelling.add_congr
        (L_relabelling₁ i)
        (⟨L_equiv₂, R_equiv₂, L_relabelling₂, R_relabelling₂⟩) },
    { exact relabelling.add_congr
        (⟨L_equiv₁, R_equiv₁, L_relabelling₁, R_relabelling₁⟩)
        (L_relabelling₂ j) }},
  { rintro (i|j),
    { exact relabelling.add_congr
        (R_relabelling₁ i)
        (⟨L_equiv₂, R_equiv₂, L_relabelling₂, R_relabelling₂⟩) },
    { exact relabelling.add_congr
        (⟨L_equiv₁, R_equiv₁, L_relabelling₁, R_relabelling₁⟩)
        (R_relabelling₂ j) }}
end
using_well_founded { dec_tac := pgame_wf_tac }

instance : has_sub pgame := ⟨λ x y, x + -y⟩

@[simp] theorem sub_zero (x : pgame) : x - 0 = x + 0 :=
show x + -0 = x + 0, by rw pgame.neg_zero

/-- If `w` has the same moves as `x` and `y` has the same moves as `z`,
then `w - y` has the same moves as `x - z`. -/
def relabelling.sub_congr {w x y z : pgame}
  (h₁ : w.relabelling x) (h₂ : y.relabelling z) : (w - y).relabelling (x - z) :=
h₁.add_congr h₂.neg_congr

/-- `-(x+y)` has exactly the same moves as `-x + -y`. -/
def neg_add_relabelling : Π (x y : pgame), relabelling (-(x + y)) (-x + -y)
| (mk xl xr xL xR) (mk yl yr yL yR) :=
⟨equiv.refl _, equiv.refl _,
 λ j, sum.cases_on j
   (λ j, neg_add_relabelling (xR j) (mk yl yr yL yR))
   (λ j, neg_add_relabelling (mk xl xr xL xR) (yR j)),
 λ i, sum.cases_on i
   (λ i, neg_add_relabelling (xL i) (mk yl yr yL yR))
   (λ i, neg_add_relabelling (mk xl xr xL xR) (yL i))⟩
using_well_founded { dec_tac := pgame_wf_tac }

theorem neg_add_le {x y : pgame} : -(x + y) ≤ -x + -y :=
(neg_add_relabelling x y).le

/-- `x + y` has exactly the same moves as `y + x`. -/
def add_comm_relabelling : Π (x y : pgame.{u}), relabelling (x + y) (y + x)
| (mk xl xr xL xR) (mk yl yr yL yR) :=
begin
  refine ⟨equiv.sum_comm _ _, equiv.sum_comm _ _, _, _⟩;
  rintros (_|_);
  { simp [left_moves_add, right_moves_add], apply add_comm_relabelling }
end
using_well_founded { dec_tac := pgame_wf_tac }

theorem add_comm_le {x y : pgame} : x + y ≤ y + x :=
(add_comm_relabelling x y).le

theorem add_comm_equiv {x y : pgame} : x + y ≈ y + x :=
(add_comm_relabelling x y).equiv

/-- `(x + y) + z` has exactly the same moves as `x + (y + z)`. -/
def add_assoc_relabelling : Π (x y z : pgame.{u}), relabelling ((x + y) + z) (x + (y + z))
| (mk xl xr xL xR) (mk yl yr yL yR) (mk zl zr zL zR) :=
begin
  refine ⟨equiv.sum_assoc _ _ _, equiv.sum_assoc _ _ _, _, _⟩,
  { rintro (⟨i|i⟩|i),
    { apply add_assoc_relabelling, },
    { change relabelling
        (mk xl xr xL xR + yL i + mk zl zr zL zR) (mk xl xr xL xR + (yL i + mk zl zr zL zR)),
      apply add_assoc_relabelling, },
    { change relabelling
        (mk xl xr xL xR + mk yl yr yL yR + zL i) (mk xl xr xL xR + (mk yl yr yL yR + zL i)),
      apply add_assoc_relabelling, } },
  { rintro (j|⟨j|j⟩),
    { apply add_assoc_relabelling, },
    { change relabelling
        (mk xl xr xL xR + yR j + mk zl zr zL zR) (mk xl xr xL xR + (yR j + mk zl zr zL zR)),
      apply add_assoc_relabelling, },
    { change relabelling
        (mk xl xr xL xR + mk yl yr yL yR + zR j) (mk xl xr xL xR + (mk yl yr yL yR + zR j)),
      apply add_assoc_relabelling, } },
end
using_well_founded { dec_tac := pgame_wf_tac }

theorem add_assoc_equiv {x y z : pgame} : (x + y) + z ≈ x + (y + z) :=
(add_assoc_relabelling x y z).equiv

theorem add_left_neg_le_zero : ∀ (x : pgame), -x + x ≤ 0
| ⟨xl, xr, xL, xR⟩ :=
begin
  rw [le_def],
  split,
  { intro i,
    change xr ⊕ xl at i,
    cases i,
    { -- If Left played in -x, Right responds with the same move in x.
      right,
      refine ⟨(right_moves_add _ _).inv_fun (sum.inr i), _⟩,
      convert @add_left_neg_le_zero (xR i),
      exact add_move_right_inr },
    { -- If Left in x, Right responds with the same move in -x.
      right,
      dsimp,
      refine ⟨(right_moves_add _ _).inv_fun (sum.inl i), _⟩,
      convert @add_left_neg_le_zero (xL i),
      exact add_move_right_inl }, },
  { rintro ⟨⟩, }
end
using_well_founded { dec_tac := pgame_wf_tac }

theorem zero_le_add_left_neg (x : pgame) : 0 ≤ -x + x :=
begin
  rw [←neg_le_iff, pgame.neg_zero],
  exact neg_add_le.trans (add_left_neg_le_zero _)
end

theorem add_left_neg_equiv (x : pgame) : -x + x ≈ 0 :=
⟨add_left_neg_le_zero x, zero_le_add_left_neg x⟩

theorem add_right_neg_le_zero (x : pgame) : x + -x ≤ 0 :=
add_comm_le.trans (add_left_neg_le_zero x)

theorem zero_le_add_right_neg (x : pgame) : 0 ≤ x + -x :=
(zero_le_add_left_neg x).trans add_comm_le

theorem add_right_neg_equiv (x : pgame) : x + -x ≈ 0 :=
⟨add_right_neg_le_zero x, zero_le_add_right_neg x⟩

private lemma add_le_add_right_aux : ∀ {x y z : pgame} (h : x ≤ y), x + z ≤ y + z
| (mk xl xr xL xR) (mk yl yr yL yR) (mk zl zr zL zR) :=
λ h, begin
  rw le_def,
  refine ⟨λ i : xl ⊕ zl, _, λ j : yr ⊕ zr, _⟩,
  { -- if Left plays first
    cases i,
    { -- either they play in x
      rw le_def at h,
      cases h,
      have t := h_left i,
      rcases t with ⟨i', ih⟩ | ⟨j, jh⟩,
<<<<<<< HEAD
      { exact or.inl ⟨to_left_moves_add (sum.inl i'), add_le_add_right ih⟩ },
      { refine or.inr ⟨to_right_moves_add (sum.inl j), _⟩,
        convert add_le_add_right jh,
        apply add_move_right_inl } },
    { -- or play in z
      exact or.inl ⟨@to_left_moves_add _ ⟨_, _, _, _⟩ (sum.inr i), add_le_add_right h⟩ } },
=======
      { left,
        refine ⟨(left_moves_add _ _).inv_fun (sum.inl i'), _⟩,
        exact add_le_add_right_aux ih, },
      { right,
        refine ⟨(right_moves_add _ _).inv_fun (sum.inl j), _⟩,
        convert add_le_add_right_aux jh,
        apply add_move_right_inl } },
    { -- or play in z
      left,
      refine ⟨(left_moves_add _ _).inv_fun (sum.inr i), _⟩,
      exact add_le_add_right_aux h, }, },
>>>>>>> b8d8a5e4
  { -- if Right plays first
    cases j,
    { -- either they play in y
      rw le_def at h,
      cases h,
      have t := h_right j,
      rcases t with ⟨i, ih⟩ | ⟨j', jh⟩,
<<<<<<< HEAD
      { refine or.inl ⟨to_left_moves_add (sum.inl i), _⟩,
        convert add_le_add_right ih,
        apply add_move_left_inl },
      { exact or.inr ⟨to_right_moves_add (sum.inl j'), add_le_add_right jh⟩ } },
    { -- or play in z
      exact or.inr ⟨@to_right_moves_add _ ⟨_, _, _, _⟩ (sum.inr j), add_le_add_right h⟩ } }
=======
      { left,
        refine ⟨(left_moves_add _ _).inv_fun (sum.inl i), _⟩,
        convert add_le_add_right_aux ih,
        apply add_move_left_inl },
      { right,
        refine ⟨(right_moves_add _ _).inv_fun (sum.inl j'), _⟩,
        exact add_le_add_right_aux jh } },
    { -- or play in z
      right,
      refine ⟨(right_moves_add _ _).inv_fun (sum.inr j), _⟩,
      exact add_le_add_right_aux h } }
>>>>>>> b8d8a5e4
end
using_well_founded { dec_tac := pgame_wf_tac }

instance covariant_class_swap_add_le : covariant_class pgame pgame (swap (+)) (≤) :=
⟨λ x y z, add_le_add_right_aux⟩

instance covariant_class_add_le : covariant_class pgame pgame (+) (≤) :=
⟨λ x y z h, (add_comm_le.trans (add_le_add_right h x)).trans add_comm_le⟩

theorem add_lf_add_right {y z : pgame} (h : y ⧏ z) (x) : y + x ⧏ z + x :=
suffices z + x ≤ y + x → z ≤ y, by { rw ←pgame.not_le at ⊢ h, exact mt this h }, λ w,
  calc z ≤ z + 0        : (add_zero_relabelling _).symm.le
     ... ≤ z + (x + -x) : add_le_add_left (zero_le_add_right_neg x) _
     ... ≤ z + x + -x   : (add_assoc_relabelling _ _ _).symm.le
     ... ≤ y + x + -x   : add_le_add_right w _
     ... ≤ y + (x + -x) : (add_assoc_relabelling _ _ _).le
     ... ≤ y + 0        : add_le_add_left (add_right_neg_le_zero x) _
     ... ≤ y            : (add_zero_relabelling _).le

theorem add_lf_add_left {y z : pgame} (h : y ⧏ z) (x) : x + y ⧏ x + z :=
by { rw lf_congr add_comm_equiv add_comm_equiv, apply add_lf_add_right h }

instance covariant_class_swap_add_lt : covariant_class pgame pgame (swap (+)) (<) :=
⟨λ x y z h, begin
  rw lt_iff_le_and_lf at h ⊢,
  exact ⟨add_le_add_right h.1 x, add_lf_add_right h.2 x⟩
end⟩
instance covariant_class_add_lt : covariant_class pgame pgame (+) (<) :=
⟨λ x y z h, begin
  rw lt_iff_le_and_lf at h ⊢,
  exact ⟨add_le_add_left h.1 x, add_lf_add_left h.2 x⟩
end⟩

theorem add_congr {w x y z : pgame} (h₁ : w ≈ x) (h₂ : y ≈ z) : w + y ≈ x + z :=
⟨(add_le_add_left h₂.1 w).trans (add_le_add_right h₁.1 z),
  (add_le_add_left h₂.2 x).trans (add_le_add_right h₁.2 y)⟩

theorem add_congr_left {x y z : pgame} (h : x ≈ y) : x + z ≈ y + z :=
add_congr h equiv_rfl

theorem add_congr_right {x y z : pgame} : y ≈ z → x + y ≈ x + z :=
add_congr equiv_rfl

theorem sub_congr {w x y z : pgame} (h₁ : w ≈ x) (h₂ : y ≈ z) : w - y ≈ x - z :=
add_congr h₁ (neg_congr h₂)

theorem sub_congr_left {x y z : pgame} (h : x ≈ y) : x - z ≈ y - z :=
sub_congr h equiv_rfl

theorem sub_congr_right {x y z : pgame} : y ≈ z → x - y ≈ x - z :=
sub_congr equiv_rfl

<<<<<<< HEAD
theorem add_left_neg_le_zero : ∀ (x : pgame), -x + x ≤ 0
| ⟨xl, xr, xL, xR⟩ :=
begin
  rw le_def,
  refine ⟨λ i : xr ⊕ xl, _, is_empty_elim⟩,
  cases i,
  { -- If Left played in -x, Right responds with the same move in x.
    refine or.inr ⟨@to_right_moves_add _ ⟨_, _, _, _⟩ (sum.inr i), _⟩,
    convert @add_left_neg_le_zero (xR i),
    apply add_move_right_inr },
  { -- If Left in x, Right responds with the same move in -x.
    dsimp,
    refine or.inr ⟨@to_right_moves_add ⟨_, _, _, _⟩ _ (sum.inl i), _⟩,
    convert @add_left_neg_le_zero (xL i),
    apply add_move_right_inl }
end
using_well_founded { dec_tac := pgame_wf_tac }

theorem zero_le_add_left_neg (x : pgame) : 0 ≤ -x + x :=
begin
  rw [le_iff_neg_ge, pgame.neg_zero],
  exact le_trans neg_add_le (add_left_neg_le_zero _)
end

theorem add_left_neg_equiv (x : pgame) : -x + x ≈ 0 :=
⟨add_left_neg_le_zero x, zero_le_add_left_neg x⟩

theorem add_right_neg_le_zero (x : pgame) : x + -x ≤ 0 :=
le_trans add_comm_le (add_left_neg_le_zero x)

theorem zero_le_add_right_neg (x : pgame) : 0 ≤ x + -x :=
le_trans (zero_le_add_left_neg x) add_comm_le

theorem add_right_neg_equiv (x : pgame) : x + -x ≈ 0 :=
⟨add_right_neg_le_zero x, zero_le_add_right_neg x⟩

instance covariant_class_swap_add_lt : covariant_class pgame pgame (swap (+)) (<) :=
⟨λ x y z h, suffices z + x ≤ y + x → z ≤ y, by { rw ←not_le at ⊢ h, exact mt this h }, λ w,
  calc z ≤ z + 0        : (add_zero_relabelling _).symm.le
     ... ≤ z + (x + -x) : add_le_add_left (zero_le_add_right_neg x) _
     ... ≤ z + x + -x   : (add_assoc_relabelling _ _ _).symm.le
     ... ≤ y + x + -x   : add_le_add_right w _
     ... ≤ y + (x + -x) : (add_assoc_relabelling _ _ _).le
     ... ≤ y + 0        : add_le_add_left (add_right_neg_le_zero x) _
     ... ≤ y            : (add_zero_relabelling _).le⟩

instance covariant_class_add_lt : covariant_class pgame pgame (+) (<) :=
⟨λ x y z h, calc x + y ≤ y + x : add_comm_le
                   ... < z + x   : add_lt_add_right h _
                   ... ≤ x + z   : add_comm_le⟩

=======
>>>>>>> b8d8a5e4
theorem le_iff_sub_nonneg {x y : pgame} : x ≤ y ↔ 0 ≤ y - x :=
⟨λ h, (zero_le_add_right_neg x).trans (add_le_add_right h _),
 λ h,
  calc x ≤ 0 + x : (zero_add_relabelling x).symm.le
     ... ≤ y - x + x : add_le_add_right h _
     ... ≤ y + (-x + x) : (add_assoc_relabelling _ _ _).le
     ... ≤ y + 0 : add_le_add_left (add_left_neg_le_zero x) _
     ... ≤ y : (add_zero_relabelling y).le⟩

theorem lf_iff_sub_zero_lf {x y : pgame} : x ⧏ y ↔ 0 ⧏ y - x :=
⟨λ h, lf_of_le_of_lf (zero_le_add_right_neg x) (add_lf_add_right h _),
 λ h,
  calc x ≤ 0 + x : (zero_add_relabelling x).symm.le
     ... ⧏ y - x + x : add_lf_add_right h _
     ... ≤ y + (-x + x) : (add_assoc_relabelling _ _ _).le
     ... ≤ y + 0 : add_le_add_left (add_left_neg_le_zero x) _
     ... ≤ y : (add_zero_relabelling y).le⟩

theorem lt_iff_sub_pos {x y : pgame} : x < y ↔ 0 < y - x :=
⟨λ h, lt_of_le_of_lt (zero_le_add_right_neg x) (add_lt_add_right h _),
 λ h,
  calc x ≤ 0 + x : (zero_add_relabelling x).symm.le
     ... < y - x + x : add_lt_add_right h _
     ... ≤ y + (-x + x) : (add_assoc_relabelling _ _ _).le
     ... ≤ y + 0 : add_le_add_left (add_left_neg_le_zero x) _
     ... ≤ y : (add_zero_relabelling y).le⟩

/-- The pre-game `star`, which is fuzzy with zero. -/
def star : pgame.{u} := ⟨punit, punit, λ _, 0, λ _, 0⟩

@[simp] theorem star_left_moves : star.left_moves = punit := rfl
@[simp] theorem star_right_moves : star.right_moves = punit := rfl

@[simp] theorem star_move_left (x) : star.move_left x = 0 := rfl
@[simp] theorem star_move_right (x) : star.move_right x = 0 := rfl

instance unique_star_left_moves : unique star.left_moves := punit.unique
instance unique_star_right_moves : unique star.right_moves := punit.unique

theorem star_fuzzy_zero : star ∥ 0 :=
⟨by { rw lf_zero, use default, rintros ⟨⟩ }, by { rw zero_lf, use default, rintros ⟨⟩ }⟩

@[simp] theorem neg_star : -star = star :=
by simp [star]

@[simp] theorem zero_lt_one : (0 : pgame) < 1 :=
lt_of_le_of_lf (zero_le_of_is_empty_right_moves 1) (zero_lf_le.2 ⟨default, le_rfl⟩)

@[simp] theorem zero_le_one : (0 : pgame) ≤ 1 :=
le_of_lt zero_lt_one

@[simp] theorem zero_lf_one : (0 : pgame) ⧏ 1 :=
lf_of_lt zero_lt_one

/-- The pre-game `half` is defined as `{0 | 1}`. -/
def half : pgame := ⟨punit, punit, 0, 1⟩

@[simp] theorem half_left_moves : half.left_moves = punit := rfl
@[simp] theorem half_right_moves : half.right_moves = punit := rfl
@[simp] lemma half_move_left (x) : half.move_left x = 0 := rfl
@[simp] lemma half_move_right (x) : half.move_right x = 1 := rfl

instance unique_half_left_moves : unique half.left_moves := punit.unique
instance unique_half_right_moves : unique half.right_moves := punit.unique

protected theorem zero_lt_half : 0 < half :=
lt_of_le_of_lf (zero_le.2 (λ j, ⟨punit.star, le_rfl⟩))
  (zero_lf.2 ⟨default, is_empty.elim pempty.is_empty⟩)

theorem half_lt_one : half < 1 :=
lt_of_le_of_lf (le_def_lf.2 ⟨by simp, is_empty_elim⟩) (lf_def_le.2 (or.inr ⟨default, le_rfl⟩))

theorem half_add_half_equiv_one : half + half ≈ 1 :=
begin
  split; rw le_def; split,
  { rintro (⟨⟨ ⟩⟩ | ⟨⟨ ⟩⟩),
    { right,
      use (sum.inr punit.star),
      calc ((half + half).move_left (sum.inl punit.star)).move_right (sum.inr punit.star)
          = (half.move_left punit.star + half).move_right (sum.inr punit.star) : by fsplit
      ... = (0 + half).move_right (sum.inr punit.star) : by fsplit
      ... ≈ 1 : zero_add_equiv 1
      ... ≤ 1 : le_rfl },
    { right,
      use (sum.inl punit.star),
      calc ((half + half).move_left (sum.inr punit.star)).move_right (sum.inl punit.star)
          = (half + half.move_left punit.star).move_right (sum.inl punit.star) : by fsplit
      ... = (half + 0).move_right (sum.inl punit.star) : by fsplit
      ... ≈ 1 : add_zero_equiv 1
      ... ≤ 1 : le_rfl } },
  { rintro ⟨ ⟩ },
  { rintro ⟨ ⟩,
    left,
    use (sum.inl punit.star),
    calc 0 ≤ half : pgame.zero_lt_half.le
    ... ≈ 0 + half : equiv_symm (zero_add_equiv half)
    ... = (half + half).move_left (sum.inl punit.star) : by fsplit },
  { rintro (⟨⟨ ⟩⟩ | ⟨⟨ ⟩⟩); left,
    { exact ⟨sum.inr punit.star, (add_zero_equiv _).2⟩ },
    { exact ⟨sum.inl punit.star, (zero_add_equiv _).2⟩ } }
end

end pgame<|MERGE_RESOLUTION|>--- conflicted
+++ resolved
@@ -391,20 +391,8 @@
 theorem lf_move_right {x : pgame} (j) : x ⧏ x.move_right j :=
 lf_move_right_of_le j le_rfl
 
-<<<<<<< HEAD
-private theorem not_le_lt {x y : pgame} :
-  (¬ x ≤ y ↔ y < x) ∧ (¬ x < y ↔ y ≤ x) :=
-begin
-  induction x with xl xr xL xR IHxl IHxr generalizing y,
-  induction y with yl yr yL yR IHyl IHyr,
-  simp only [mk_le_mk, mk_lt_mk,
-    not_and_distrib, not_or_distrib, not_forall, not_exists,
-    and_comm, or_comm, IHxl, IHxr, IHyl, IHyr, iff_self, and_self]
-end
-=======
 theorem lf_mk {xl xr} (xL : xl → pgame) (xR : xr → pgame) (i) : xL i ⧏ mk xl xr xL xR :=
 @move_left_lf (mk _ _ _ _) i
->>>>>>> b8d8a5e4
 
 theorem mk_lf {xl xr} (xL : xl → pgame) (xR : xr → pgame) (j) : mk xl xr xL xR ⧏ xR j :=
 @lf_move_right (mk _ _ _ _) j
@@ -907,16 +895,6 @@
 theorem neg_congr {x y : pgame} (h : x ≈ y) : -x ≈ -y :=
 ⟨neg_le_iff.2 h.2, neg_le_iff.2 h.1⟩
 
-<<<<<<< HEAD
-theorem lt_iff_neg_gt {x y : pgame} : x < y ↔ -y < -x :=
-by rw [←not_le, ←not_le, not_iff_not, le_iff_neg_ge]
-
-theorem zero_le_iff_neg_le_zero {x : pgame} : 0 ≤ x ↔ -x ≤ 0 :=
-by rw [le_iff_neg_ge, pgame.neg_zero]
-
-theorem le_zero_iff_zero_le_neg {x : pgame} : x ≤ 0 ↔ 0 ≤ -x :=
-by rw [le_iff_neg_ge, pgame.neg_zero]
-=======
 @[simp] theorem neg_lf_iff {x y : pgame} : -y ⧏ -x ↔ x ⧏ y :=
 by rw [←pgame.not_le, ←pgame.not_le, not_iff_not, neg_le_iff]
 
@@ -940,7 +918,6 @@
 
 @[simp] theorem zero_lt_neg_iff {x : pgame} : 0 < -x ↔ x < 0 :=
 by { convert neg_lt_iff, rw pgame.neg_zero }
->>>>>>> b8d8a5e4
 
 /-- The sum of `x = {xL | xR}` and `y = {yL | yR}` is `{xL + y, x + yL | xR + y, x + yR}`. -/
 instance : has_add pgame.{u} := ⟨λ x y, begin
@@ -1166,159 +1143,6 @@
 theorem add_left_neg_le_zero : ∀ (x : pgame), -x + x ≤ 0
 | ⟨xl, xr, xL, xR⟩ :=
 begin
-  rw [le_def],
-  split,
-  { intro i,
-    change xr ⊕ xl at i,
-    cases i,
-    { -- If Left played in -x, Right responds with the same move in x.
-      right,
-      refine ⟨(right_moves_add _ _).inv_fun (sum.inr i), _⟩,
-      convert @add_left_neg_le_zero (xR i),
-      exact add_move_right_inr },
-    { -- If Left in x, Right responds with the same move in -x.
-      right,
-      dsimp,
-      refine ⟨(right_moves_add _ _).inv_fun (sum.inl i), _⟩,
-      convert @add_left_neg_le_zero (xL i),
-      exact add_move_right_inl }, },
-  { rintro ⟨⟩, }
-end
-using_well_founded { dec_tac := pgame_wf_tac }
-
-theorem zero_le_add_left_neg (x : pgame) : 0 ≤ -x + x :=
-begin
-  rw [←neg_le_iff, pgame.neg_zero],
-  exact neg_add_le.trans (add_left_neg_le_zero _)
-end
-
-theorem add_left_neg_equiv (x : pgame) : -x + x ≈ 0 :=
-⟨add_left_neg_le_zero x, zero_le_add_left_neg x⟩
-
-theorem add_right_neg_le_zero (x : pgame) : x + -x ≤ 0 :=
-add_comm_le.trans (add_left_neg_le_zero x)
-
-theorem zero_le_add_right_neg (x : pgame) : 0 ≤ x + -x :=
-(zero_le_add_left_neg x).trans add_comm_le
-
-theorem add_right_neg_equiv (x : pgame) : x + -x ≈ 0 :=
-⟨add_right_neg_le_zero x, zero_le_add_right_neg x⟩
-
-private lemma add_le_add_right_aux : ∀ {x y z : pgame} (h : x ≤ y), x + z ≤ y + z
-| (mk xl xr xL xR) (mk yl yr yL yR) (mk zl zr zL zR) :=
-λ h, begin
-  rw le_def,
-  refine ⟨λ i : xl ⊕ zl, _, λ j : yr ⊕ zr, _⟩,
-  { -- if Left plays first
-    cases i,
-    { -- either they play in x
-      rw le_def at h,
-      cases h,
-      have t := h_left i,
-      rcases t with ⟨i', ih⟩ | ⟨j, jh⟩,
-<<<<<<< HEAD
-      { exact or.inl ⟨to_left_moves_add (sum.inl i'), add_le_add_right ih⟩ },
-      { refine or.inr ⟨to_right_moves_add (sum.inl j), _⟩,
-        convert add_le_add_right jh,
-        apply add_move_right_inl } },
-    { -- or play in z
-      exact or.inl ⟨@to_left_moves_add _ ⟨_, _, _, _⟩ (sum.inr i), add_le_add_right h⟩ } },
-=======
-      { left,
-        refine ⟨(left_moves_add _ _).inv_fun (sum.inl i'), _⟩,
-        exact add_le_add_right_aux ih, },
-      { right,
-        refine ⟨(right_moves_add _ _).inv_fun (sum.inl j), _⟩,
-        convert add_le_add_right_aux jh,
-        apply add_move_right_inl } },
-    { -- or play in z
-      left,
-      refine ⟨(left_moves_add _ _).inv_fun (sum.inr i), _⟩,
-      exact add_le_add_right_aux h, }, },
->>>>>>> b8d8a5e4
-  { -- if Right plays first
-    cases j,
-    { -- either they play in y
-      rw le_def at h,
-      cases h,
-      have t := h_right j,
-      rcases t with ⟨i, ih⟩ | ⟨j', jh⟩,
-<<<<<<< HEAD
-      { refine or.inl ⟨to_left_moves_add (sum.inl i), _⟩,
-        convert add_le_add_right ih,
-        apply add_move_left_inl },
-      { exact or.inr ⟨to_right_moves_add (sum.inl j'), add_le_add_right jh⟩ } },
-    { -- or play in z
-      exact or.inr ⟨@to_right_moves_add _ ⟨_, _, _, _⟩ (sum.inr j), add_le_add_right h⟩ } }
-=======
-      { left,
-        refine ⟨(left_moves_add _ _).inv_fun (sum.inl i), _⟩,
-        convert add_le_add_right_aux ih,
-        apply add_move_left_inl },
-      { right,
-        refine ⟨(right_moves_add _ _).inv_fun (sum.inl j'), _⟩,
-        exact add_le_add_right_aux jh } },
-    { -- or play in z
-      right,
-      refine ⟨(right_moves_add _ _).inv_fun (sum.inr j), _⟩,
-      exact add_le_add_right_aux h } }
->>>>>>> b8d8a5e4
-end
-using_well_founded { dec_tac := pgame_wf_tac }
-
-instance covariant_class_swap_add_le : covariant_class pgame pgame (swap (+)) (≤) :=
-⟨λ x y z, add_le_add_right_aux⟩
-
-instance covariant_class_add_le : covariant_class pgame pgame (+) (≤) :=
-⟨λ x y z h, (add_comm_le.trans (add_le_add_right h x)).trans add_comm_le⟩
-
-theorem add_lf_add_right {y z : pgame} (h : y ⧏ z) (x) : y + x ⧏ z + x :=
-suffices z + x ≤ y + x → z ≤ y, by { rw ←pgame.not_le at ⊢ h, exact mt this h }, λ w,
-  calc z ≤ z + 0        : (add_zero_relabelling _).symm.le
-     ... ≤ z + (x + -x) : add_le_add_left (zero_le_add_right_neg x) _
-     ... ≤ z + x + -x   : (add_assoc_relabelling _ _ _).symm.le
-     ... ≤ y + x + -x   : add_le_add_right w _
-     ... ≤ y + (x + -x) : (add_assoc_relabelling _ _ _).le
-     ... ≤ y + 0        : add_le_add_left (add_right_neg_le_zero x) _
-     ... ≤ y            : (add_zero_relabelling _).le
-
-theorem add_lf_add_left {y z : pgame} (h : y ⧏ z) (x) : x + y ⧏ x + z :=
-by { rw lf_congr add_comm_equiv add_comm_equiv, apply add_lf_add_right h }
-
-instance covariant_class_swap_add_lt : covariant_class pgame pgame (swap (+)) (<) :=
-⟨λ x y z h, begin
-  rw lt_iff_le_and_lf at h ⊢,
-  exact ⟨add_le_add_right h.1 x, add_lf_add_right h.2 x⟩
-end⟩
-instance covariant_class_add_lt : covariant_class pgame pgame (+) (<) :=
-⟨λ x y z h, begin
-  rw lt_iff_le_and_lf at h ⊢,
-  exact ⟨add_le_add_left h.1 x, add_lf_add_left h.2 x⟩
-end⟩
-
-theorem add_congr {w x y z : pgame} (h₁ : w ≈ x) (h₂ : y ≈ z) : w + y ≈ x + z :=
-⟨(add_le_add_left h₂.1 w).trans (add_le_add_right h₁.1 z),
-  (add_le_add_left h₂.2 x).trans (add_le_add_right h₁.2 y)⟩
-
-theorem add_congr_left {x y z : pgame} (h : x ≈ y) : x + z ≈ y + z :=
-add_congr h equiv_rfl
-
-theorem add_congr_right {x y z : pgame} : y ≈ z → x + y ≈ x + z :=
-add_congr equiv_rfl
-
-theorem sub_congr {w x y z : pgame} (h₁ : w ≈ x) (h₂ : y ≈ z) : w - y ≈ x - z :=
-add_congr h₁ (neg_congr h₂)
-
-theorem sub_congr_left {x y z : pgame} (h : x ≈ y) : x - z ≈ y - z :=
-sub_congr h equiv_rfl
-
-theorem sub_congr_right {x y z : pgame} : y ≈ z → x - y ≈ x - z :=
-sub_congr equiv_rfl
-
-<<<<<<< HEAD
-theorem add_left_neg_le_zero : ∀ (x : pgame), -x + x ≤ 0
-| ⟨xl, xr, xL, xR⟩ :=
-begin
   rw le_def,
   refine ⟨λ i : xr ⊕ xl, _, is_empty_elim⟩,
   cases i,
@@ -1336,39 +1160,105 @@
 
 theorem zero_le_add_left_neg (x : pgame) : 0 ≤ -x + x :=
 begin
-  rw [le_iff_neg_ge, pgame.neg_zero],
-  exact le_trans neg_add_le (add_left_neg_le_zero _)
+  rw [←neg_le_iff, pgame.neg_zero],
+  exact neg_add_le.trans (add_left_neg_le_zero _)
 end
 
 theorem add_left_neg_equiv (x : pgame) : -x + x ≈ 0 :=
 ⟨add_left_neg_le_zero x, zero_le_add_left_neg x⟩
 
 theorem add_right_neg_le_zero (x : pgame) : x + -x ≤ 0 :=
-le_trans add_comm_le (add_left_neg_le_zero x)
+add_comm_le.trans (add_left_neg_le_zero x)
 
 theorem zero_le_add_right_neg (x : pgame) : 0 ≤ x + -x :=
-le_trans (zero_le_add_left_neg x) add_comm_le
+(zero_le_add_left_neg x).trans add_comm_le
 
 theorem add_right_neg_equiv (x : pgame) : x + -x ≈ 0 :=
 ⟨add_right_neg_le_zero x, zero_le_add_right_neg x⟩
 
-instance covariant_class_swap_add_lt : covariant_class pgame pgame (swap (+)) (<) :=
-⟨λ x y z h, suffices z + x ≤ y + x → z ≤ y, by { rw ←not_le at ⊢ h, exact mt this h }, λ w,
+private lemma add_le_add_right' : ∀ {x y z : pgame} (h : x ≤ y), x + z ≤ y + z
+| (mk xl xr xL xR) (mk yl yr yL yR) (mk zl zr zL zR) :=
+λ h, begin
+  rw le_def,
+  refine ⟨λ i : xl ⊕ zl, _, λ j : yr ⊕ zr, _⟩,
+  { -- if Left plays first
+    cases i,
+    { -- either they play in x
+      rw le_def at h,
+      cases h,
+      have t := h_left i,
+      rcases t with ⟨i', ih⟩ | ⟨j, jh⟩,
+      { exact or.inl ⟨to_left_moves_add (sum.inl i'), add_le_add_right' ih⟩ },
+      { refine or.inr ⟨to_right_moves_add (sum.inl j), _⟩,
+        convert add_le_add_right' jh,
+        apply add_move_right_inl } },
+    { -- or play in z
+      exact or.inl ⟨@to_left_moves_add _ ⟨_, _, _, _⟩ (sum.inr i), add_le_add_right' h⟩ } },
+  { -- if Right plays first
+    cases j,
+    { -- either they play in y
+      rw le_def at h,
+      cases h,
+      have t := h_right j,
+      rcases t with ⟨i, ih⟩ | ⟨j', jh⟩,
+      { refine or.inl ⟨to_left_moves_add (sum.inl i), _⟩,
+        convert add_le_add_right' ih,
+        apply add_move_left_inl },
+      { exact or.inr ⟨to_right_moves_add (sum.inl j'), add_le_add_right' jh⟩ } },
+    { -- or play in z
+      exact or.inr ⟨@to_right_moves_add _ ⟨_, _, _, _⟩ (sum.inr j), add_le_add_right' h⟩ } }
+end
+using_well_founded { dec_tac := pgame_wf_tac }
+
+instance covariant_class_swap_add_le : covariant_class pgame pgame (swap (+)) (≤) :=
+⟨λ x y z, add_le_add_right'⟩
+
+instance covariant_class_add_le : covariant_class pgame pgame (+) (≤) :=
+⟨λ x y z h, (add_comm_le.trans (add_le_add_right h x)).trans add_comm_le⟩
+
+theorem add_lf_add_right {y z : pgame} (h : y ⧏ z) (x) : y + x ⧏ z + x :=
+suffices z + x ≤ y + x → z ≤ y, by { rw ←pgame.not_le at ⊢ h, exact mt this h }, λ w,
   calc z ≤ z + 0        : (add_zero_relabelling _).symm.le
      ... ≤ z + (x + -x) : add_le_add_left (zero_le_add_right_neg x) _
      ... ≤ z + x + -x   : (add_assoc_relabelling _ _ _).symm.le
      ... ≤ y + x + -x   : add_le_add_right w _
      ... ≤ y + (x + -x) : (add_assoc_relabelling _ _ _).le
      ... ≤ y + 0        : add_le_add_left (add_right_neg_le_zero x) _
-     ... ≤ y            : (add_zero_relabelling _).le⟩
-
+     ... ≤ y            : (add_zero_relabelling _).le
+
+theorem add_lf_add_left {y z : pgame} (h : y ⧏ z) (x) : x + y ⧏ x + z :=
+by { rw lf_congr add_comm_equiv add_comm_equiv, apply add_lf_add_right h }
+
+instance covariant_class_swap_add_lt : covariant_class pgame pgame (swap (+)) (<) :=
+⟨λ x y z h, begin
+  rw lt_iff_le_and_lf at h ⊢,
+  exact ⟨add_le_add_right h.1 x, add_lf_add_right h.2 x⟩
+end⟩
 instance covariant_class_add_lt : covariant_class pgame pgame (+) (<) :=
-⟨λ x y z h, calc x + y ≤ y + x : add_comm_le
-                   ... < z + x   : add_lt_add_right h _
-                   ... ≤ x + z   : add_comm_le⟩
-
-=======
->>>>>>> b8d8a5e4
+⟨λ x y z h, begin
+  rw lt_iff_le_and_lf at h ⊢,
+  exact ⟨add_le_add_left h.1 x, add_lf_add_left h.2 x⟩
+end⟩
+
+theorem add_congr {w x y z : pgame} (h₁ : w ≈ x) (h₂ : y ≈ z) : w + y ≈ x + z :=
+⟨(add_le_add_left h₂.1 w).trans (add_le_add_right h₁.1 z),
+  (add_le_add_left h₂.2 x).trans (add_le_add_right h₁.2 y)⟩
+
+theorem add_congr_left {x y z : pgame} (h : x ≈ y) : x + z ≈ y + z :=
+add_congr h equiv_rfl
+
+theorem add_congr_right {x y z : pgame} : y ≈ z → x + y ≈ x + z :=
+add_congr equiv_rfl
+
+theorem sub_congr {w x y z : pgame} (h₁ : w ≈ x) (h₂ : y ≈ z) : w - y ≈ x - z :=
+add_congr h₁ (neg_congr h₂)
+
+theorem sub_congr_left {x y z : pgame} (h : x ≈ y) : x - z ≈ y - z :=
+sub_congr h equiv_rfl
+
+theorem sub_congr_right {x y z : pgame} : y ≈ z → x - y ≈ x - z :=
+sub_congr equiv_rfl
+
 theorem le_iff_sub_nonneg {x y : pgame} : x ≤ y ↔ 0 ≤ y - x :=
 ⟨λ h, (zero_le_add_right_neg x).trans (add_le_add_right h _),
  λ h,
