/-
Copyright (c) 2020 Fox Thomson. All rights reserved.
Released under Apache 2.0 license as described in the file LICENSE.
Authors: Fox Thomson
-/
import set_theory.game.winner
import tactic.nth_rewrite.default

/-!
# Basic definitions about impartial (pre-)games

We will define an impartial game, one in which left and right can make exactly the same moves.
Our definition differs slightly by saying that the game is always equivalent to its negative,
no matter what moves are played. This allows for games such as poker-nim to be classifed as
impartial.
-/

universe u

namespace pgame

local infix ` ≈ ` := equiv

/-- The definition for a impartial game, defined using Conway induction -/
def impartial_aux : pgame → Prop
| G := G ≈ -G ∧ (∀ i, impartial_aux (G.move_left i)) ∧ ∀ j, impartial_aux (G.move_right j)
using_well_founded { dec_tac := pgame_wf_tac }

lemma impartial_aux_def {G : pgame} : G.impartial_aux ↔ G ≈ -G ∧
  (∀ i, impartial_aux (G.move_left i)) ∧ ∀ j, impartial_aux (G.move_right j) :=
by rw impartial_aux

/-- A typeclass on impartial games. -/
class impartial (G : pgame) : Prop := (out : impartial_aux G)

lemma impartial_iff_aux {G : pgame} : G.impartial ↔ G.impartial_aux :=
⟨λ h, h.1, λ h, ⟨h⟩⟩

lemma impartial_def {G : pgame} : G.impartial ↔ G ≈ -G ∧
  (∀ i, impartial (G.move_left i)) ∧ ∀ j, impartial (G.move_right j) :=
by simpa only [impartial_iff_aux] using impartial_aux_def

namespace impartial

instance impartial_zero : impartial 0 :=
by { rw impartial_def, dsimp, simp }

instance impartial_star : impartial star :=
by { rw impartial_def, simpa using impartial.impartial_zero }

lemma neg_equiv_self (G : pgame) [h : G.impartial] : G ≈ -G := (impartial_def.1 h).1

instance move_left_impartial {G : pgame} [h : G.impartial] (i : G.left_moves) :
  (G.move_left i).impartial :=
(impartial_def.1 h).2.1 i

instance move_right_impartial {G : pgame} [h : G.impartial] (j : G.right_moves) :
  (G.move_right j).impartial :=
(impartial_def.1 h).2.2 j

theorem impartial_congr : ∀ {G H : pgame} (e : relabelling G H) [G.impartial], H.impartial
| G H e := begin
  introI h,
  rw impartial_def,
  refine ⟨e.symm.equiv.trans ((neg_equiv_self G).trans (neg_congr e.equiv)),
    λ i, _, λ j, _⟩;
  cases e with _ _ L R hL hR,
  { convert impartial_congr (hL (L.symm i)),
    rw equiv.apply_symm_apply },
  { exact impartial_congr (hR j) }
end
using_well_founded { dec_tac := pgame_wf_tac }

instance impartial_add : ∀ (G H : pgame) [G.impartial] [H.impartial], (G + H).impartial
| G H :=
begin
  introsI hG hH,
  rw impartial_def,
<<<<<<< HEAD
  split,
  { apply equiv.trans _ (neg_add_relabelling G H).equiv.symm,
    exact add_congr (neg_equiv_self _) (neg_equiv_self _) },
  split,
  all_goals
  { intro i,
    equiv_rw pgame.left_moves_add G H at i <|> equiv_rw pgame.right_moves_add G H at i,
    cases i },
  all_goals
  { simp only [add_move_left_inl, add_move_right_inl, add_move_left_inr, add_move_right_inr],
    exact impartial_add _ _ }
=======
  refine ⟨equiv_trans (add_congr (neg_equiv_self _) (neg_equiv_self _))
    (neg_add_relabelling _ _).equiv.symm, λ i, _, λ i, _⟩,
  { rcases left_moves_add_cases i with ⟨j, rfl⟩ | ⟨j, rfl⟩,
    all_goals
    { simp only [add_move_left_inl, add_move_left_inr],
      apply impartial_add } },
  { rcases right_moves_add_cases i with ⟨j, rfl⟩ | ⟨j, rfl⟩,
    all_goals
    { simp only [add_move_right_inl, add_move_right_inr],
      apply impartial_add } }
>>>>>>> 3c0c2e98
end
using_well_founded { dec_tac := pgame_wf_tac }

instance impartial_neg : ∀ (G : pgame) [G.impartial], (-G).impartial
| G :=
begin
  introI hG,
  rw impartial_def,
  refine ⟨_, λ i, _, λ i, _⟩,
  { rw neg_neg,
    exact (neg_equiv_self G).symm },
  { rw move_left_neg',
    apply impartial_neg },
  { rw move_right_neg',
    apply impartial_neg }
end
using_well_founded { dec_tac := pgame_wf_tac }

lemma winner_cases (G : pgame) [G.impartial] : G.first_loses ∨ G.first_wins :=
begin
  rcases G.winner_cases with hl | hr | hp | hn,
  { cases hl with hpos hnonneg,
    rw ←not_lt at hnonneg,
    have hneg := lt_of_lt_of_equiv hpos (neg_equiv_self G),
    rw [lt_iff_neg_gt, neg_neg, pgame.neg_zero] at hneg,
    contradiction },
  { cases hr with hnonpos hneg,
    rw ←not_lt at hnonpos,
    have hpos := lt_of_equiv_of_lt (neg_equiv_self G).symm hneg,
    rw [lt_iff_neg_gt, neg_neg, pgame.neg_zero] at hpos,
    contradiction },
  { left, assumption },
  { right, assumption }
end

lemma not_first_wins (G : pgame) [G.impartial] : ¬G.first_wins ↔ G.first_loses :=
begin
  cases winner_cases G; -- `finish using [not_first_loses_of_first_wins]` can close these goals
  simp [not_first_loses_of_first_wins, not_first_wins_of_first_loses, h]
end

lemma not_first_loses (G : pgame) [G.impartial] : ¬G.first_loses ↔ G.first_wins :=
iff.symm $ iff_not_comm.1 $ iff.symm $ not_first_wins G

lemma add_self (G : pgame) [G.impartial] : (G + G).first_loses :=
  first_loses_is_zero.2 $ (add_congr (neg_equiv_self G) equiv_rfl).trans
  (add_left_neg_equiv G)

lemma equiv_iff_sum_first_loses (G H : pgame) [G.impartial] [H.impartial] :
  G ≈ H ↔ (G + H).first_loses :=
begin
  split,
  { intro heq,
    exact first_loses_of_equiv (add_congr (equiv_refl _) heq) (add_self G) },
  { intro hGHp,
    split,
    { rw le_iff_sub_nonneg,
      exact le_trans hGHp.2
        (le_trans add_comm_le $ le_of_le_of_equiv (pgame.le_refl _) $ add_congr (equiv_refl _)
        (neg_equiv_self G)) },
    { rw le_iff_sub_nonneg,
      exact le_trans hGHp.2
        (le_of_le_of_equiv (pgame.le_refl _) $ add_congr (equiv_refl _) (neg_equiv_self H)) } }
end

lemma le_zero_iff {G : pgame} [G.impartial] : G ≤ 0 ↔ 0 ≤ G :=
by rw [le_zero_iff_zero_le_neg, le_congr (equiv_refl 0) (neg_equiv_self G)]

lemma lt_zero_iff {G : pgame} [G.impartial] : G < 0 ↔ 0 < G :=
by rw [lt_iff_neg_gt, pgame.neg_zero, lt_congr (equiv_refl 0) (neg_equiv_self G)]

lemma first_loses_symm (G : pgame) [G.impartial] : G.first_loses ↔ G ≤ 0 :=
⟨and.left, λ h, ⟨h, le_zero_iff.1 h⟩⟩

lemma first_wins_symm (G : pgame) [G.impartial] : G.first_wins ↔ G < 0 :=
⟨and.right, λ h, ⟨lt_zero_iff.1 h, h⟩⟩

lemma first_loses_symm' (G : pgame) [G.impartial] : G.first_loses ↔ 0 ≤ G :=
⟨and.right, λ h, ⟨le_zero_iff.2 h, h⟩⟩

lemma first_wins_symm' (G : pgame) [G.impartial] : G.first_wins ↔ 0 < G :=
⟨and.left, λ h, ⟨h, lt_zero_iff.2 h⟩⟩

lemma no_good_left_moves_iff_first_loses (G : pgame) [G.impartial] :
  (∀ (i : G.left_moves), (G.move_left i).first_wins) ↔ G.first_loses :=
begin
  split,
  { intro hbad,
    rw [first_loses_symm G, le_def_lt],
    split,
    { intro i,
      specialize hbad i,
      exact hbad.2 },
    { intro j,
      exact pempty.elim j } },
  { intros hp i,
    rw first_wins_symm,
    exact (le_def_lt.1 $ (first_loses_symm G).1 hp).1 i }
end

lemma no_good_right_moves_iff_first_loses (G : pgame) [G.impartial] :
  (∀ (j : G.right_moves), (G.move_right j).first_wins) ↔ G.first_loses :=
begin
  rw [first_loses_of_equiv_iff (neg_equiv_self G), ←no_good_left_moves_iff_first_loses],
  refine ⟨λ h i, _, λ h i, _⟩,
  { rw [move_left_neg',
      ←first_wins_of_equiv_iff (neg_equiv_self (G.move_right (to_left_moves_neg.symm i)))],
    apply h },
  { rw [move_right_neg_symm',
      ←first_wins_of_equiv_iff (neg_equiv_self ((-G).move_left (to_left_moves_neg i)))],
    apply h }
end

lemma good_left_move_iff_first_wins (G : pgame) [G.impartial] :
  (∃ (i : G.left_moves), (G.move_left i).first_loses) ↔ G.first_wins :=
begin
  refine ⟨λ ⟨i, hi⟩, (first_wins_symm' G).2 (lt_def_le.2 $ or.inl ⟨i, hi.2⟩), λ hn, _⟩,
  rw [first_wins_symm' G, lt_def_le] at hn,
  rcases hn with ⟨i, hi⟩ | ⟨j, _⟩,
  { exact ⟨i, (first_loses_symm' _).2 hi⟩ },
  { exact pempty.elim j }
end

lemma good_right_move_iff_first_wins (G : pgame) [G.impartial] :
  (∃ j : G.right_moves, (G.move_right j).first_loses) ↔ G.first_wins :=
begin
  refine ⟨λ ⟨j, hj⟩, (first_wins_symm G).2 (lt_def_le.2 $ or.inr ⟨j, hj.1⟩), λ hn, _⟩,
  rw [first_wins_symm G, lt_def_le] at hn,
  rcases hn with ⟨i, _⟩ | ⟨j, hj⟩,
  { exact pempty.elim i },
  { exact ⟨j, (first_loses_symm _).2 hj⟩ }
end

end impartial
end pgame<|MERGE_RESOLUTION|>--- conflicted
+++ resolved
@@ -76,20 +76,7 @@
 begin
   introsI hG hH,
   rw impartial_def,
-<<<<<<< HEAD
-  split,
-  { apply equiv.trans _ (neg_add_relabelling G H).equiv.symm,
-    exact add_congr (neg_equiv_self _) (neg_equiv_self _) },
-  split,
-  all_goals
-  { intro i,
-    equiv_rw pgame.left_moves_add G H at i <|> equiv_rw pgame.right_moves_add G H at i,
-    cases i },
-  all_goals
-  { simp only [add_move_left_inl, add_move_right_inl, add_move_left_inr, add_move_right_inr],
-    exact impartial_add _ _ }
-=======
-  refine ⟨equiv_trans (add_congr (neg_equiv_self _) (neg_equiv_self _))
+  refine ⟨equiv.trans (add_congr (neg_equiv_self _) (neg_equiv_self _))
     (neg_add_relabelling _ _).equiv.symm, λ i, _, λ i, _⟩,
   { rcases left_moves_add_cases i with ⟨j, rfl⟩ | ⟨j, rfl⟩,
     all_goals
@@ -99,7 +86,6 @@
     all_goals
     { simp only [add_move_right_inl, add_move_right_inr],
       apply impartial_add } }
->>>>>>> 3c0c2e98
 end
 using_well_founded { dec_tac := pgame_wf_tac }
 
