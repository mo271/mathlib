--- conflicted
+++ resolved
@@ -23,14 +23,10 @@
 
 universe u
 
-<<<<<<< HEAD
 open nat_ordinal pgame
-=======
-open pgame
 
 local infix ` ≈ ` := equiv
 local infix ` ⧏ `:50 := lf
->>>>>>> e1b3351d
 
 namespace ordinal
 
@@ -81,17 +77,11 @@
 by { convert move_left_lf (to_left_moves_to_pgame ⟨a, h⟩), rw to_pgame_move_left }
 
 theorem to_pgame_le {a b : ordinal} (h : a ≤ b) : a.to_pgame ≤ b.to_pgame :=
-<<<<<<< HEAD
-le_def.2 ⟨λ i, or.inl ⟨to_left_moves_to_pgame
-  ⟨(to_left_moves_to_pgame.symm i).val, (to_left_moves_to_pgame_symm_lt i).trans_le h⟩, by simp⟩,
-  is_empty_elim⟩
-=======
 begin
   refine le_iff_forall_lf.2 ⟨λ i, _, is_empty_elim⟩,
   rw to_pgame_move_left',
   exact to_pgame_lf ((to_left_moves_to_pgame_symm_lt i).trans_le h)
 end
->>>>>>> e1b3351d
 
 theorem to_pgame_lt {a b : ordinal} (h : a < b) : a.to_pgame < b.to_pgame :=
 lt_of_le_of_lf (to_pgame_le h.le) (to_pgame_lf h)
