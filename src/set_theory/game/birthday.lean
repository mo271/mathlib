--- conflicted
+++ resolved
@@ -126,7 +126,6 @@
 le_def.2 ⟨λ i, or.inl ⟨to_left_moves_to_pgame ⟨_, birthday_move_left_lt i⟩,
   by simp [le_birthday (xL i)]⟩, is_empty_elim⟩
 
-<<<<<<< HEAD
 variables (a b x : pgame.{u})
 
 theorem neg_birthday_le : -x.birthday.to_pgame ≤ x :=
@@ -168,9 +167,5 @@
 
 theorem birthday_add_nat (n : ℕ) : (a + n).birthday = a.birthday + n := by simp
 theorem birthday_nat_add (n : ℕ) : (↑n + a).birthday = a.birthday + n := by simp
-=======
-theorem neg_birthday_le (x : pgame) : -x.birthday.to_pgame ≤ x :=
-let h := le_birthday (-x) in by rwa [neg_birthday, neg_le_iff] at h
->>>>>>> 34ce7847
 
 end pgame