--- conflicted
+++ resolved
@@ -738,45 +738,10 @@
     exact lift_le.2 (le_cSup hs hj) },
 end
 
-<<<<<<< HEAD
 /-- The lift of a supremum is the supremum of the lifts. -/
 lemma lift_supr {ι : Type v} {f : ι → cardinal.{w}} (hf : bdd_above (range f)) :
   lift.{u} (supr f) = ⨆ i, lift.{u} (f i) :=
 by { unfold supr, convert lift_Sup hf, rw range_comp }
-=======
-/-- To prove that the lift of a supremum is bounded by some cardinal `t`,
-it suffices to show that the lift of each cardinal is bounded by `t`. -/
-lemma lift_sup_le {ι : Type v} (f : ι → cardinal.{max v w})
-  (t : cardinal.{max u v w}) (w : ∀ i, lift.{u} (f i) ≤ t) :
-  lift.{u} (sup f) ≤ t :=
-by { rw lift_sup, exact sup_le w }
-
-@[simp] lemma lift_sup_le_iff {ι : Type v} (f : ι → cardinal.{max v w}) (t : cardinal.{max u v w}) :
-  lift.{u} (sup f) ≤ t ↔ ∀ i, lift.{u} (f i) ≤ t :=
-⟨λ h i, (lift_le.mpr (le_sup f i)).trans h,
- λ h, lift_sup_le f t h⟩
-
-universes v' w'
-
-/--
-To prove an inequality between the lifts to a common universe of two different supremums,
-it suffices to show that the lift of each cardinal from the smaller supremum
-if bounded by the lift of some cardinal from the larger supremum.
--/
-lemma lift_sup_le_lift_sup
-  {ι : Type v} {ι' : Type v'} (f : ι → cardinal.{max v w}) (f' : ι' → cardinal.{max v' w'})
-  (g : ι → ι') (h : ∀ i, lift.{max v' w'} (f i) ≤ lift.{max v w} (f' (g i))) :
-  lift.{max v' w'} (sup f) ≤ lift.{max v w} (sup f') :=
-lift_sup_le.{max v' w'} f _ (λ i, (h i).trans $ by { rw lift_le, apply le_sup })
-
-/-- A variant of `lift_sup_le_lift_sup` with universes specialized via `w = v` and `w' = v'`.
-This is sometimes necessary to avoid universe unification issues. -/
-lemma lift_sup_le_lift_sup'
-  {ι : Type v} {ι' : Type v'} (f : ι → cardinal.{v}) (f' : ι' → cardinal.{v'})
-  (g : ι → ι') (h : ∀ i, lift.{v'} (f i) ≤ lift.{v} (f' (g i))) :
-  lift.{v'} (sup.{v v} f) ≤ lift.{v} (sup.{v' v'} f') :=
-lift_sup_le_lift_sup f f' g h
->>>>>>> 9f19686c
 
 /-- `ℵ₀` is the smallest infinite cardinal. -/
 def aleph_0 : cardinal.{u} := lift (#ℕ)
@@ -1276,11 +1241,7 @@
 by { rw sUnion_eq_Union, apply mk_Union_le }
 
 lemma mk_bUnion_le {ι α : Type u} (A : ι → set α) (s : set ι) :
-<<<<<<< HEAD
   #(⋃ x ∈ s, A x) ≤ #s * ⨆ x : s, #(A x.1) :=
-=======
-  #(⋃ x ∈ s, A x) ≤ #s * cardinal.sup.{u u} (λ x : s, #(A x.1)) :=
->>>>>>> 9f19686c
 by { rw bUnion_eq_Union, apply mk_Union_le }
 
 lemma finset_card_lt_aleph_0 (s : finset α) : #(↑s : set α) < ℵ₀ :=
