--- conflicted
+++ resolved
@@ -157,11 +157,7 @@
   set.range hU.from_Spec.1.base = (U : set X.carrier) :=
 begin
   delta is_affine_open.from_Spec,
-<<<<<<< HEAD
-  erw [← category.assoc, LocallyRingedSpace.comp_val, PresheafedSpace.comp_base],
-=======
   erw [← category.assoc, Scheme.comp_val_base],
->>>>>>> d0f392e1
   rw [coe_comp, set.range_comp, set.range_iff_surjective.mpr, set.image_univ],
   exact subtype.range_coe,
   rw ← Top.epi_iff_surjective,
@@ -182,12 +178,9 @@
   exact set.image_univ
 end
 
-<<<<<<< HEAD
-=======
 instance Scheme.quasi_compact_of_affine (X : Scheme) [is_affine X] : compact_space X.carrier :=
 ⟨(top_is_affine_open X).is_compact⟩
 
->>>>>>> d0f392e1
 lemma is_affine_open.from_Spec_base_preimage
   {X : Scheme} {U : opens X.carrier} (hU : is_affine_open U) :
     (opens.map hU.from_Spec.val.base).obj U = ⊤ :=
@@ -254,17 +247,6 @@
   convert range_is_affine_open_of_open_immersion (Scheme.Spec.map (CommRing.of_hom
     (algebra_map (X.presheaf.obj (op U)) (localization.away f))).op ≫ hU.from_Spec),
   ext1,
-<<<<<<< HEAD
-  rw subtype.coe_mk,
-  have : hU.from_Spec.val.base '' (hU.from_Spec.val.base ⁻¹' (X.basic_open f : set X.carrier)) =
-    (X.basic_open f : set X.carrier),
-  { rw [set.image_preimage_eq_inter_range, set.inter_eq_left_iff_subset, hU.from_Spec_range],
-    exact RingedSpace.basic_open_subset _ _ },
-  erw [LocallyRingedSpace.comp_val, PresheafedSpace.comp_base],
-  rw [← this, coe_comp, set.range_comp],
-  congr' 1,
-  refine (congr_arg coe $ LocallyRingedSpace.preimage_basic_open hU.from_Spec f).trans _,
-=======
   have : hU.from_Spec.val.base '' (hU.from_Spec.val.base ⁻¹' (X.basic_open f : set X.carrier)) =
     (X.basic_open f : set X.carrier),
   { rw [set.image_preimage_eq_inter_range, set.inter_eq_left_iff_subset, hU.from_Spec_range],
@@ -272,7 +254,6 @@
   rw [subtype.coe_mk, Scheme.comp_val_base, ← this, coe_comp, set.range_comp],
   congr' 1,
   refine (congr_arg coe $ Scheme.preimage_basic_open hU.from_Spec f).trans _,
->>>>>>> d0f392e1
   refine eq.trans _ (prime_spectrum.localization_away_comap_range (localization.away f) f).symm,
   congr' 1,
   have : (opens.map hU.from_Spec.val.base).obj U = ⊤,
@@ -283,38 +264,12 @@
   refine eq.trans _ (basic_open_eq_of_affine f),
   have lm : ∀ s, (opens.map hU.from_Spec.val.base).obj U ⊓ s = s := λ s, this.symm ▸ top_inf_eq,
   refine eq.trans _ (lm _),
-<<<<<<< HEAD
-  refine eq.trans _ ((Scheme.Spec.obj $ op $ X.presheaf.obj $ op U)
-    .to_LocallyRingedSpace.to_RingedSpace.basic_open_res (eq_to_hom this).op _),
-=======
   refine eq.trans _
     ((Scheme.Spec.obj $ op $ X.presheaf.obj $ op U).basic_open_res _ (eq_to_hom this).op),
->>>>>>> d0f392e1
   rw ← comp_apply,
   congr' 2,
   rw iso.eq_inv_comp,
   erw hU.Spec_Γ_identity_hom_app_from_Spec,
-<<<<<<< HEAD
-  congr
-end
-
-instance Scheme.quasi_compact_of_affine (X : Scheme) [is_affine X] : compact_space X.carrier :=
-⟨(top_is_affine_open X).is_compact⟩
-
-lemma LocallyRingedSpace.preimage_basic_open_of_iso {X Y : LocallyRingedSpace} (f : X ⟶ Y)
-  [is_iso f]
-  {U : opens X} (r : X.presheaf.obj (op U)) :
-  (opens.map f.val.base).obj (Y.to_RingedSpace.basic_open
-    (inv (f.val.c.app (op $ (opens.map (inv f).1.base).obj U)) (X.presheaf.map (eq_to_hom
-      (by { dsimp, congr, ext1, change U.1 = f.1.base ⁻¹' ((inv f).1.base ⁻¹' U.1),
-        rw [← set.preimage_comp, ← coe_comp, ← SheafedSpace.comp_base,
-          ← LocallyRingedSpace.comp_val, is_iso.hom_inv_id], ext, refl })) r))) =
-    X.to_RingedSpace.basic_open r :=
-begin
-  refine (LocallyRingedSpace.preimage_basic_open f _).trans _,
-  rw is_iso.inv_hom_id_apply,
-  erw RingedSpace.basic_open_res_eq,
-=======
 end
 
 lemma Scheme.map_prime_spectrum_basic_open_of_affine (X : Scheme) [is_affine X]
@@ -333,7 +288,6 @@
   { dsimp, congr },
   { refine (Scheme.preimage_basic_open _ _).trans _,
     rw [is_iso.inv_hom_id_apply, Scheme.basic_open_res_eq] }
->>>>>>> d0f392e1
 end
 
 lemma is_basis_basic_open (X : Scheme) [is_affine X] :
@@ -344,24 +298,13 @@
     (Top.homeo_of_iso (Scheme.forget_to_Top.map_iso X.iso_Spec)).inducing using 1,
   ext,
   simp only [set.mem_image, exists_exists_eq_and],
-<<<<<<< HEAD
-  suffices : ∀ (x : Scheme.Γ.obj (op X)),
-    (opens.map X.iso_Spec.hom.1.base).obj (prime_spectrum.basic_open x) = X.basic_open x,
-  { split,
-    { rintro ⟨_, ⟨x, rfl⟩, rfl⟩,
-      refine ⟨_, ⟨_, ⟨x, rfl⟩, rfl⟩, _⟩,
-      exact congr_arg subtype.val (this x) },
-    { rintro ⟨_, ⟨_, ⟨x, rfl⟩, rfl⟩, rfl⟩,
-      refine ⟨_, ⟨x, rfl⟩, _⟩,
-      exact congr_arg subtype.val (this x).symm } },
-  intro x,
-  delta Scheme.basic_open,
-  rw [← basic_open_eq_of_affine, ← LocallyRingedSpace.preimage_basic_open_of_iso X.iso_Spec.hom],
-  congr,
-  { rw [← is_iso.inv_eq_inv, is_iso.inv_inv, is_iso.iso.inv_inv, nat_iso.app_hom],
-    erw ← Γ_Spec.adjunction_unit_app_app_top,
-    refl },
-  { rw eq_to_hom_map, refl }
+  split,
+  { rintro ⟨_, ⟨x, rfl⟩, rfl⟩,
+    refine ⟨_, ⟨_, ⟨x, rfl⟩, rfl⟩, _⟩,
+    exact congr_arg subtype.val (X.map_prime_spectrum_basic_open_of_affine x) },
+  { rintro ⟨_, ⟨_, ⟨x, rfl⟩, rfl⟩, rfl⟩,
+    refine ⟨_, ⟨x, rfl⟩, _⟩,
+    exact congr_arg subtype.val (X.map_prime_spectrum_basic_open_of_affine x).symm }
 end
 
 attribute [elementwise] PresheafedSpace.is_open_immersion.inv_app_app
@@ -511,15 +454,6 @@
     (X.presheaf.map (hom_of_le hf₁ : _ ⟶ V).op g),
   replace hf' := (hf'.trans (RingedSpace.basic_open_res _ _ _)).trans (inf_eq_right.mpr hg₁),
   exact ⟨f', g, hf', hf'.symm ▸ hg₂⟩
-=======
-  split,
-  { rintro ⟨_, ⟨x, rfl⟩, rfl⟩,
-    refine ⟨_, ⟨_, ⟨x, rfl⟩, rfl⟩, _⟩,
-    exact congr_arg subtype.val (X.map_prime_spectrum_basic_open_of_affine x) },
-  { rintro ⟨_, ⟨_, ⟨x, rfl⟩, rfl⟩, rfl⟩,
-    refine ⟨_, ⟨x, rfl⟩, _⟩,
-    exact congr_arg subtype.val (X.map_prime_spectrum_basic_open_of_affine x).symm }
->>>>>>> d0f392e1
 end
 
 end algebraic_geometry