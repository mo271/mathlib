/-
Copyright (c) 2020 Scott Morrison. All rights reserved.
Released under Apache 2.0 license as described in the file LICENSE.
Authors: Scott Morrison
-/
import algebraic_geometry.presheafed_space
import topology.category.Top.limits
import topology.sheaves.limits
import category_theory.limits.concrete_category

/-!
# `PresheafedSpace C` has colimits.

If `C` has limits, then the category `PresheafedSpace C` has colimits,
and the forgetful functor to `Top` preserves these colimits.

When restricted to a diagram where the underlying continuous maps are open embeddings,
this says that we can glue presheaved spaces.

Given a diagram `F : J ⥤ PresheafedSpace C`,
we first build the colimit of the underlying topological spaces,
as `colimit (F ⋙ PresheafedSpace.forget C)`. Call that colimit space `X`.

Our strategy is to push each of the presheaves `F.obj j`
forward along the continuous map `colimit.ι (F ⋙ PresheafedSpace.forget C) j` to `X`.
Since pushforward is functorial, we obtain a diagram `J ⥤ (presheaf C X)ᵒᵖ`
of presheaves on a single space `X`.
(Note that the arrows now point the other direction,
because this is the way `PresheafedSpace C` is set up.)

The limit of this diagram then constitutes the colimit presheaf.
-/

noncomputable theory

universes v u

open category_theory
open Top
open Top.presheaf
open topological_space
open opposite
open category_theory.category
open category_theory.limits
open category_theory.functor

variables {J : Type v} [small_category J]
variables {C : Type u} [category.{v} C]


namespace algebraic_geometry

namespace PresheafedSpace

@[simp]
lemma map_id_c_app (F : J ⥤ PresheafedSpace C) (j) (U) :
  (F.map (𝟙 j)).c.app (op U) =
    (pushforward.id (F.obj j).presheaf).inv.app (op U) ≫
      (pushforward_eq (by { simp, refl }) (F.obj j).presheaf).hom.app (op U) :=
begin
  cases U,
  dsimp,
  simp [PresheafedSpace.congr_app (F.map_id j)],
  refl,
end

@[simp]
lemma map_comp_c_app (F : J ⥤ PresheafedSpace C) {j₁ j₂ j₃} (f : j₁ ⟶ j₂) (g : j₂ ⟶ j₃) (U) :
  (F.map (f ≫ g)).c.app (op U) =
    (F.map g).c.app (op U) ≫
    (pushforward_map (F.map g).base (F.map f).c).app (op U) ≫
    (pushforward.comp (F.obj j₁).presheaf (F.map f).base (F.map g).base).inv.app (op U) ≫
    (pushforward_eq (by { rw F.map_comp, refl }) _).hom.app _ :=
begin
  cases U,
  dsimp,
  simp only [PresheafedSpace.congr_app (F.map_comp f g)],
  dsimp, simp, dsimp, simp, -- See note [dsimp, simp]
end

/--
Given a diagram of presheafed spaces,
we can push all the presheaves forward to the colimit `X` of the underlying topological spaces,
obtaining a diagram in `(presheaf C X)ᵒᵖ`.
-/
@[simps]
def pushforward_diagram_to_colimit (F : J ⥤ PresheafedSpace C) :
  J ⥤ (presheaf C (colimit (F ⋙ PresheafedSpace.forget C)))ᵒᵖ :=
{ obj := λ j, op ((colimit.ι (F ⋙ PresheafedSpace.forget C) j) _* (F.obj j).presheaf),
  map := λ j j' f,
  (pushforward_map (colimit.ι (F ⋙ PresheafedSpace.forget C) j') (F.map f).c ≫
    (pushforward.comp (F.obj j).presheaf ((F ⋙ PresheafedSpace.forget C).map f)
      (colimit.ι (F ⋙ PresheafedSpace.forget C) j')).inv ≫
    (pushforward_eq (colimit.w (F ⋙ PresheafedSpace.forget C) f) (F.obj j).presheaf).hom).op,
  map_id' := λ j,
  begin
    apply (op_equiv _ _).injective,
    ext U,
    induction U using opposite.rec,
    cases U,
    dsimp, simp, dsimp, simp,
  end,
  map_comp' := λ j₁ j₂ j₃ f g,
  begin
    apply (op_equiv _ _).injective,
    ext U,
    dsimp,
    simp only [map_comp_c_app, id.def, eq_to_hom_op, pushforward_map_app, eq_to_hom_map, assoc,
      id_comp, pushforward.comp_inv_app, pushforward_eq_hom_app],
    dsimp,
    simp only [eq_to_hom_trans, id_comp],
    congr' 1,
    -- The key fact is `(F.map f).c.congr`,
    -- which allows us in rewrite in the argument of `(F.map f).c.app`.
    rw (F.map f).c.congr,
    -- Now we pick up the pieces. First, we say what we want to replace that open set by:
    swap 3,
    refine op ((opens.map (colimit.ι (F ⋙ PresheafedSpace.forget C) j₂)).obj (unop U)),
    -- Now we show the open sets are equal.
    swap 2,
    { apply unop_injective,
      rw ←opens.map_comp_obj,
      congr,
      exact colimit.w (F ⋙ PresheafedSpace.forget C) g, },
    -- Finally, the original goal is now easy:
    swap 2,
    { simp, refl, },
  end, }

variables [has_limits C]

/--
Auxiliary definition for `PresheafedSpace.has_colimits`.
-/
def colimit (F : J ⥤ PresheafedSpace C) : PresheafedSpace C :=
{ carrier := colimit (F ⋙ PresheafedSpace.forget C),
  presheaf := limit (pushforward_diagram_to_colimit F).left_op, }

@[simp] lemma colimit_carrier (F : J ⥤ PresheafedSpace C) :
  (colimit F).carrier = limits.colimit (F ⋙ PresheafedSpace.forget C) := rfl

@[simp] lemma colimit_presheaf (F : J ⥤ PresheafedSpace C) :
  (colimit F).presheaf = limit (pushforward_diagram_to_colimit F).left_op := rfl

/--
Auxiliary definition for `PresheafedSpace.has_colimits`.
-/
@[simps]
def colimit_cocone (F : J ⥤ PresheafedSpace C) : cocone F :=
{ X := colimit F,
  ι :=
  { app := λ j,
    { base := colimit.ι (F ⋙ PresheafedSpace.forget C) j,
      c := limit.π _ (op j), },
    naturality' := λ j j' f,
    begin
      fapply PresheafedSpace.ext,
      { ext x,
        exact colimit.w_apply (F ⋙ PresheafedSpace.forget C) f x, },
      { ext U,
        induction U using opposite.rec,
        cases U,
        dsimp,
        simp only [PresheafedSpace.id_c_app, eq_to_hom_op, eq_to_hom_map, assoc,
          pushforward.comp_inv_app],
        rw ← congr_arg nat_trans.app (limit.w (pushforward_diagram_to_colimit F).left_op f.op),
        dsimp,
        simp only [eq_to_hom_op, eq_to_hom_map, assoc, id_comp, pushforward.comp_inv_app],
        congr,
        dsimp,
        simp only [id_comp],
        simpa, }
    end, }, }

namespace colimit_cocone_is_colimit

/--
Auxiliary definition for `PresheafedSpace.colimit_cocone_is_colimit`.
-/
def desc_c_app (F : J ⥤ PresheafedSpace C) (s : cocone F) (U : (opens ↥(s.X.carrier))ᵒᵖ) :
  s.X.presheaf.obj U ⟶
    (colimit.desc (F ⋙ PresheafedSpace.forget C)
         ((PresheafedSpace.forget C).map_cocone s) _*
       limit (pushforward_diagram_to_colimit F).left_op).obj
      U :=
begin
  refine
    limit.lift _ { X := s.X.presheaf.obj U, π := { app := λ j, _, naturality' := λ j j' f, _, }} ≫
      (limit_obj_iso_limit_comp_evaluation _ _).inv,
  -- We still need to construct the `app` and `naturality'` fields omitted above.
  { refine (s.ι.app (unop j)).c.app U ≫ (F.obj (unop j)).presheaf.map (eq_to_hom _),
    dsimp,
    rw ←opens.map_comp_obj,
    simp, },
  { rw (PresheafedSpace.congr_app (s.w f.unop).symm U),
    dsimp,
    have w := functor.congr_obj (congr_arg opens.map
      (colimit.ι_desc ((PresheafedSpace.forget C).map_cocone s) (unop j))) (unop U),
    simp only [opens.map_comp_obj_unop] at w,
    replace w := congr_arg op w,
    have w' := nat_trans.congr (F.map f.unop).c w,
    rw w',
    dsimp, simp, dsimp, simp, },
end

lemma desc_c_naturality (F : J ⥤ PresheafedSpace C) (s : cocone F)
  {U V : (opens ↥(s.X.carrier))ᵒᵖ} (i : U ⟶ V) :
  s.X.presheaf.map i ≫ desc_c_app F s V =
  desc_c_app F s U ≫ (colimit.desc (F ⋙ forget C)
    ((forget C).map_cocone s) _* (colimit_cocone F).X.presheaf).map i :=
begin
  dsimp [desc_c_app],
  ext,
  simp only [limit.lift_π, nat_trans.naturality, limit.lift_π_assoc, eq_to_hom_map, assoc,
    pushforward_obj_map, nat_trans.naturality_assoc, op_map,
    limit_obj_iso_limit_comp_evaluation_inv_π_app_assoc,
    limit_obj_iso_limit_comp_evaluation_inv_π_app],
  dsimp,
  have w := functor.congr_hom (congr_arg opens.map
    (colimit.ι_desc ((PresheafedSpace.forget C).map_cocone s) (unop j))) (i.unop),
  simp only [opens.map_comp_map] at w,
  replace w := congr_arg quiver.hom.op w,
  rw w,
  dsimp, simp,
end

/--
Auxiliary definition for `PresheafedSpace.colimit_cocone_is_colimit`.
-/
def desc (F : J ⥤ PresheafedSpace C) (s : cocone F) : colimit F ⟶ s.X :=
{ base := colimit.desc (F ⋙ PresheafedSpace.forget C) ((PresheafedSpace.forget C).map_cocone s),
<<<<<<< HEAD
    c :=
    { app := λ U, desc_c_app F s U,
      naturality' := λ U V i, desc_c_naturality F s i } }
=======
  c :=
  { app := λ U, desc_c_app F s U,
    naturality' := λ U V i, desc_c_naturality F s i } }
>>>>>>> e68fcf8d

lemma desc_fac  (F : J ⥤ PresheafedSpace C) (s : cocone F) (j : J) :
  (colimit_cocone F).ι.app j ≫ desc F s = s.ι.app j :=
begin
  fapply PresheafedSpace.ext,
  { simp [desc] },
  { ext,
    dsimp [desc, desc_c_app],
    simpa }
end

end colimit_cocone_is_colimit

open colimit_cocone_is_colimit

/--
Auxiliary definition for `PresheafedSpace.has_colimits`.
-/
def colimit_cocone_is_colimit (F : J ⥤ PresheafedSpace C) : is_colimit (colimit_cocone F) :=
{ desc := λ s, desc F s,
  fac' := λ s, desc_fac F s,
  uniq' := λ s m w,
  begin
    -- We need to use the identity on the continuous maps twice, so we prepare that first:
    have t : m.base = colimit.desc (F ⋙ PresheafedSpace.forget C)
                        ((PresheafedSpace.forget C).map_cocone s),
    { apply category_theory.limits.colimit.hom_ext, intros j,
      apply continuous_map.ext, intros x,
      dsimp,
      simp only [colimit.ι_desc_apply, map_cocone_ι_app],
      rw ← w j,
      simp, },
    fapply PresheafedSpace.ext, -- could `ext` please not reorder goals?
    { exact t, },
    { ext U j, dsimp [desc, desc_c_app],
      simp only [limit.lift_π, eq_to_hom_op, eq_to_hom_map, assoc,
        limit_obj_iso_limit_comp_evaluation_inv_π_app],
      rw PresheafedSpace.congr_app (w (unop j)).symm U,
      dsimp,
      have w := congr_arg op (functor.congr_obj (congr_arg opens.map t) (unop U)),
      rw nat_trans.congr (limit.π (pushforward_diagram_to_colimit F).left_op j) w,
      simp }
  end, }

/--
When `C` has limits, the category of presheaved spaces with values in `C` itself has colimits.
-/
instance : has_colimits (PresheafedSpace C) :=
{ has_colimits_of_shape := λ J 𝒥, by exactI
  { has_colimit := λ F, has_colimit.mk
    { cocone     := colimit_cocone F,
      is_colimit := colimit_cocone_is_colimit F } } }

/--
The underlying topological space of a colimit of presheaved spaces is
the colimit of the underlying topological spaces.
-/
instance forget_preserves_colimits : preserves_colimits (PresheafedSpace.forget C) :=
{ preserves_colimits_of_shape := λ J 𝒥, by exactI
  { preserves_colimit := λ F, preserves_colimit_of_preserves_colimit_cocone
    (colimit_cocone_is_colimit F)
    begin
      apply is_colimit.of_iso_colimit (colimit.is_colimit _),
      fapply cocones.ext,
      { refl, },
      { intro j, dsimp, simp, }
    end } }

/--
Given a diagram of `PresheafedSpace C`s, its colimit is computed by pushing the sheaves onto
the colimit of the underlying spaces, and taking componentwise limit.
This is the componentwise diagram for an open set `U` of the colimit of the underlying spaces.
-/
@[simps]
def componentwise_diagram (F : J ⥤ PresheafedSpace C)
  (U : opens (limits.colimit F).carrier) : Jᵒᵖ ⥤ C :=
{ obj := λ j, (F.obj (unop j)).presheaf.obj (op ((opens.map (colimit.ι F (unop j)).base).obj U)),
  map := λ j k f, (F.map f.unop).c.app _ ≫ (F.obj (unop k)).presheaf.map
    (eq_to_hom (by { rw [← colimit.w F f.unop, comp_base], refl })),
  map_comp' := λ i j k f g,
  begin
    cases U,
    dsimp,
    simp_rw [map_comp_c_app, category.assoc],
    congr' 1,
    rw [Top.presheaf.pushforward.comp_inv_app, Top.presheaf.pushforward_eq_hom_app,
      category_theory.nat_trans.naturality_assoc, Top.presheaf.pushforward_map_app],
    congr' 1,
    rw [category.id_comp, ← (F.obj (unop k)).presheaf.map_comp],
    erw ← (F.obj (unop k)).presheaf.map_comp,
    congr
  end }

/--
The components of the colimit of a diagram of `PresheafedSpace C` is obtained
via taking componentwise limits.
-/
def colimit_presheaf_obj_iso_componentwise_limit (F : J ⥤ PresheafedSpace C)
  (U : opens (limits.colimit F).carrier) :
  (limits.colimit F).presheaf.obj (op U) ≅ limit (componentwise_diagram F U) :=
begin
  refine ((sheaf_iso_of_iso (colimit.iso_colimit_cocone
    ⟨_, colimit_cocone_is_colimit F⟩).symm).app (op U)).trans _,
  refine (limit_obj_iso_limit_comp_evaluation _ _).trans (limits.lim.map_iso _),
  fapply nat_iso.of_components,
  { intro X,
    refine ((F.obj (unop X)).presheaf.map_iso (eq_to_iso _)),
    dsimp only [functor.op, unop_op, opens.map],
    congr' 2,
    rw set.preimage_preimage,
    simp_rw ← comp_app,
    congr' 2,
    exact ι_preserves_colimits_iso_inv (forget C) F (unop X) },
  { intros X Y f,
    change ((F.map f.unop).c.app _ ≫ _ ≫ _) ≫ (F.obj (unop Y)).presheaf.map _ = _ ≫ _,
    rw Top.presheaf.pushforward.comp_inv_app,
    erw category.id_comp,
    rw category.assoc,
    erw [← (F.obj (unop Y)).presheaf.map_comp, (F.map f.unop).c.naturality_assoc,
      ← (F.obj (unop Y)).presheaf.map_comp],
    congr }
end

@[simp]
lemma colimit_presheaf_obj_iso_componentwise_limit_inv_ι_app (F : J ⥤ PresheafedSpace C)
  (U : opens (limits.colimit F).carrier) (j : J) :
  (colimit_presheaf_obj_iso_componentwise_limit F U).inv ≫ (colimit.ι F j).c.app (op U) =
    limit.π _ (op j) :=
begin
  delta colimit_presheaf_obj_iso_componentwise_limit,
  rw [iso.trans_inv, iso.trans_inv, iso.app_inv, sheaf_iso_of_iso_inv, pushforward_to_of_iso_app,
    congr_app (iso.symm_inv _)],
  simp_rw category.assoc,
  rw [← functor.map_comp_assoc, nat_trans.naturality],
  erw ← comp_c_app_assoc,
  rw congr_app (colimit.iso_colimit_cocone_ι_hom _ _),
  simp_rw category.assoc,
  erw [limit_obj_iso_limit_comp_evaluation_inv_π_app_assoc, lim_map_π_assoc],
  convert category.comp_id _,
  erw ← (F.obj j).presheaf.map_id,
  iterate 2 { erw ← (F.obj j).presheaf.map_comp },
  congr
end

@[simp]
lemma colimit_presheaf_obj_iso_componentwise_limit_hom_π (F : J ⥤ PresheafedSpace C)
  (U : opens (limits.colimit F).carrier) (j : J) :
    (colimit_presheaf_obj_iso_componentwise_limit F U).hom ≫ limit.π _ (op j) =
      (colimit.ι F j).c.app (op U) :=
by rw [← iso.eq_inv_comp, colimit_presheaf_obj_iso_componentwise_limit_inv_ι_app]

end PresheafedSpace

end algebraic_geometry<|MERGE_RESOLUTION|>--- conflicted
+++ resolved
@@ -229,15 +229,9 @@
 -/
 def desc (F : J ⥤ PresheafedSpace C) (s : cocone F) : colimit F ⟶ s.X :=
 { base := colimit.desc (F ⋙ PresheafedSpace.forget C) ((PresheafedSpace.forget C).map_cocone s),
-<<<<<<< HEAD
-    c :=
-    { app := λ U, desc_c_app F s U,
-      naturality' := λ U V i, desc_c_naturality F s i } }
-=======
   c :=
   { app := λ U, desc_c_app F s U,
     naturality' := λ U V i, desc_c_naturality F s i } }
->>>>>>> e68fcf8d
 
 lemma desc_fac  (F : J ⥤ PresheafedSpace C) (s : cocone F) (j : J) :
   (colimit_cocone F).ι.app j ≫ desc F s = s.ι.app j :=
