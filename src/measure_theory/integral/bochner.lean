--- conflicted
+++ resolved
@@ -1305,14 +1305,11 @@
 lemma integral_map_equiv {β} [measurable_space β] (e : α ≃ᵐ β) (f : β → E) :
   ∫ y, f y ∂(measure.map e μ) = ∫ x, f (e x) ∂μ :=
 e.measurable_embedding.integral_map f
-<<<<<<< HEAD
 
 lemma measure_preserving.integral_comp {β} {_ : measurable_space β} {f : α → β} {ν}
   (h₁ : measure_preserving f μ ν) (h₂ : measurable_embedding f) (g : β → E) :
   ∫ x, g (f x) ∂μ = ∫ y, g y ∂ν :=
 h₁.map_eq ▸ (h₂.integral_map g).symm
-=======
->>>>>>> 2e4813dd
 
 @[simp] lemma integral_dirac' [measurable_space α] (f : α → E) (a : α) (hfm : measurable f) :
   ∫ x, f x ∂(measure.dirac a) = f a :=
