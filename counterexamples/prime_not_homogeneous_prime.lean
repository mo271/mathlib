--- conflicted
+++ resolved
@@ -1,13 +1,10 @@
 /-
 Copyright (c) 2022 Jujian Zhang. All rights reserved.
 Released under Apache 2.0 license as described in the file LICENSE.
-Authors: Jujian Zhang, Johan Commelin
+Authors: Jujian Zhang
 -/
 import ring_theory.graded_algebra.homogeneous_ideal
-<<<<<<< HEAD
 import data.zmod.basic
-=======
->>>>>>> 324acfae
 import tactic.derive_fintype
 
 /-!
@@ -21,13 +18,8 @@
 statement is false.
 
 We first give the two element set `ι = {0, 1}` a structure of linear ordered additive commutative
-<<<<<<< HEAD
 monoid by setting `0 + 0 = 0` and `_ + _ = 1` and `0 < 1`. Then we use `ι` to grade `R²` by
 setting `{(a, a) | a ∈ R}` to have grade `0`; and `{(0, b) | b ∈ R}`. Then the ideal
-=======
-monoid by setting `0 + 0 = 0` and `_ + _ = 1` and `0 < 1`. Then we use `ι` to grade `ℤ²` by
-setting `{(a, a) | a ∈ ℤ}` to have grade `0`; and `{(0, b) | b ∈ ℤ}`. Then the ideal
->>>>>>> 324acfae
 `I = span {(0, 2)}` is certainly homogeneous and not prime. But it is also homogeneously prime, i.e.
 if `(a, b), (c, d)` are two homogeneous element then `(a, b) * (c, d) ∈ I` implies either
 `(a, b) ∈ I` or `(c, d) ∈ I`.
@@ -91,19 +83,11 @@
 
 instance : decidable_rel ((≤) : two → two → Prop) :=
 λ i j, or.decidable
-<<<<<<< HEAD
 
 lemma two.not_o_le_z : ¬ o ≤ z := dec_trivial
 
 lemma two.z_le_o : z ≤ o := dec_trivial
 
-=======
-
-lemma two.not_o_le_z : ¬ o ≤ z := dec_trivial
-
-lemma two.z_le_o : z ≤ o := dec_trivial
-
->>>>>>> 324acfae
 instance : linear_order two :=
 { le := (≤),
   le_refl := dec_trivial,
@@ -117,17 +101,9 @@
   ..(_ : linear_order two),
   ..(_ : add_comm_monoid two)}
 
-<<<<<<< HEAD
 section
 
 variables (R : Type*) [comm_ring R]
-=======
-/--
-We consider the ring `ℤ²`, later we see that `span {(0, 2)}` is a working counterexample.
--/
-@[derive comm_ring]
-def Z_sq : Type := ℤ × ℤ
->>>>>>> 324acfae
 
 /--
 The grade 0 part of `R²` is `{(a, a) | a ∈ R}`.
@@ -154,7 +130,6 @@
 | z := submodule_z R
 | o := submodule_o R
 
-<<<<<<< HEAD
 lemma grading.one_mem : (1 : (R × R)) ∈ grading R 0 :=
 eq.refl (1, 1).fst
 
@@ -166,24 +141,12 @@
 | o o a b (ha : a.1 = 0) hb                 := show a.1 * b.1 = 0, by rw [ha, zero_mul]
 
 end
-=======
-lemma grading.one_mem : (1 : Z_sq) ∈ grading 0 :=
-eq.refl (1, 1).fst
-
-lemma grading.mul_mem : ∀ ⦃i j : two⦄ {a b : Z_sq} (ha : a ∈ grading i) (hb : b ∈ grading j),
-  a * b ∈ grading (i + j)
-| z z a b (ha : a.1 = a.2) (hb : b.1 = b.2) := show a.1 * b.1 = a.2 * b.2, by rw [ha, hb]
-| z o a b (ha : a.1 = a.2) (hb : b.1 = 0)   := show a.1 * b.1 = 0, by rw [hb, mul_zero]
-| o z a b (ha : a.1 = 0) hb                 := show a.1 * b.1 = 0, by rw [ha, zero_mul]
-| o o a b (ha : a.1 = 0) hb                 := show a.1 * b.1 = 0, by rw [ha, zero_mul]
->>>>>>> 324acfae
 
 notation `R` := zmod 4
 
 /--
 `R² ≅ {(a, a) | a ∈ R} ⨁ {(0, b) | b ∈ R}` by `(x, y) ↦ (x, x) + (0, y - x)`.
 -/
-<<<<<<< HEAD
 def grading.decompose : (R × R) →+ direct_sum two (λ i, grading R i) :=
 { to_fun := λ zz, of (λ i, grading R i) z ⟨(zz.1, zz.1), rfl⟩ +
     of (λ i, grading R i) o ⟨(0, zz.2 - zz.1), rfl⟩,
@@ -197,54 +160,6 @@
     ext : 2;
     simp only [prod.mk_add_mk, submodule.coe_add, subtype.coe_mk, fin.zero_add],
     abel,
-=======
-def grading.decompose : Z_sq →+ direct_sum two (λ i, grading i) :=
-{ to_fun := λ zz, of (λ i, grading i) z ⟨(zz.1, zz.1), rfl⟩ +
-    of (λ i, grading i) o ⟨(0, zz.2 - zz.1), rfl⟩,
-  map_zero' := begin
-    simp only [show (0 : Z_sq).1 = 0, from rfl, show (0 : Z_sq).2 = 0, from rfl],
-    ext;
-    cases i,
-    { simp only [zero_apply, add_apply, map_add, of_eq_same],
-      rw of_eq_of_ne _ _ _ _ two.o_ne_z,
-      refl, },
-    { simp only [zero_apply, add_apply, map_add, of_eq_same],
-      rw of_eq_of_ne _ _ _ _ two.z_ne_o,
-      refl, },
-    { simp only [zero_apply, add_apply, map_add, of_eq_same],
-      rw of_eq_of_ne _ _ _ _ two.o_ne_z,
-      refl, },
-    { simp only [zero_apply, add_apply, map_add, of_eq_same],
-      rw of_eq_of_ne _ _ _ _ two.z_ne_o,
-      refl, },
-  end,
-  map_add' := λ zz1 zz2, begin
-    cases zz1 with a1 b1,
-    cases zz2 with a2 b2,
-    simp only [prod.fst_add, prod.snd_add],
-    ext;
-    cases i,
-    { simp only [add_apply, map_add, of_eq_same],
-      rw [of_eq_of_ne _ _ _ _ two.o_ne_z, add_zero, of_eq_of_ne _ _ _ _ two.o_ne_z,
-        of_eq_of_ne _ _ _ _ two.o_ne_z, add_zero, add_zero],
-      change a1 + a2 = a1 + a2,
-      refl, },
-    { simp only [add_apply, map_add, of_eq_same],
-      rw [of_eq_of_ne _ _ _ _ two.z_ne_o, zero_add, of_eq_of_ne _ _ _ _ two.z_ne_o,
-        of_eq_of_ne _ _ _ _ two.z_ne_o, zero_add, zero_add],
-      change (0 : ℤ) = 0 + 0,
-      rw zero_add, },
-    { simp only [add_apply, map_add, of_eq_same],
-      rw [of_eq_of_ne _ _ _ _ two.o_ne_z, add_zero, of_eq_of_ne _ _ _ _ two.o_ne_z,
-        of_eq_of_ne _ _ _ _ two.o_ne_z, add_zero, add_zero],
-      change a1 + a2 = a1 + a2,
-      refl, },
-    { simp only [add_apply, map_add, of_eq_same],
-      rw [of_eq_of_ne _ _ _ _ two.z_ne_o, zero_add, of_eq_of_ne _ _ _ _ two.z_ne_o,
-        of_eq_of_ne _ _ _ _ two.z_ne_o, zero_add, zero_add],
-      change b1 + b2 - (a1 + a2) = (b1 - a1) + (b2 - a2),
-      ring, },
->>>>>>> 324acfae
   end }
 
 lemma grading.decompose_z (zz : (R × R)) :
@@ -285,15 +200,9 @@
     add_zero, add_sub_cancel'_right],
 end
 
-<<<<<<< HEAD
 instance : graded_algebra (grading R) :=
 { one_mem := grading.one_mem R,
   mul_mem := grading.mul_mem R,
-=======
-instance : graded_algebra grading :=
-{ one_mem := grading.one_mem,
-  mul_mem := grading.mul_mem,
->>>>>>> 324acfae
   decompose' := grading.decompose,
   left_inv := by { convert grading.left_inv, },
   right_inv := by { convert grading.right_inv, } }
