General algebra:
  Category theory:
    category: 'category_theory.category'
    small category: 'category_theory.small_category'
    functor: 'category_theory.functor'
    natural transformation: 'category_theory.nat_trans'
    Yoneda embedding: 'category_theory.yoneda'
    adjunction: 'category_theory.adjunction'
    monad: 'category_theory.monad'
    comma category: 'category_theory.comma'
    limits: 'category_theory.limits.is_limit'
    presheafed spaces: 'algebraic_geometry.PresheafedSpace'
    sheafed spaces: 'algebraic_geometry.SheafedSpace'
    monoidal category: 'category_theory.monoidal_category'
    cartesian closed: 'category_theory.cartesian_closed'
    abelian category: 'category_theory.abelian'

  Numbers:
    natural numbers: 'nat'
    integers: 'int'
    rational numbers: 'rat'
    continued fractions: 'continued_fraction'
    real numbers: 'real'
    extended real numbers: 'ereal'
    complex numbers: 'complex'
    "$p$-adic numbers": 'padic'
    "$p$-adic integers": 'padic_int'
    hyper-real numbers: 'hyperreal'

  Group theory:
    group: 'group'
    group morphism: 'monoid_hom'
    subgroup: 'subgroup'
    subgroup generated by a subset: 'subgroup.closure'
    quotient group: 'quotient_group.quotient.group'
    first isomorphism theorem: 'quotient_add_group.quotient_ker_equiv_range'
    abelianization: 'abelianization'
    free group: 'free_group'
    group action: 'mul_action'
    cyclic group: 'is_cyclic'
    permutation group of a type: 'equiv.perm'

  Rings:
    ring: 'ring'
    ring morphisms: 'ring_hom'
    the category of rings: 'Ring'
    subring: 'is_subring'
    local ring: 'local_ring'
    noetherian ring: 'is_noetherian_ring'
    ordered ring: 'ordered_ring'

  Ideals and quotients:
    ideal of a commutative ring: 'ideal'
    quotient rings: 'ideal.quotient'
    prime ideals: 'ideal.is_prime'
    prime spectrum: 'prime_spectrum'
    Zariski topology: 'prime_spectrum.zariski_topology'
    maximal ideals: 'ideal.is_maximal'
    Chinese remainder theorem: 'ideal.quotient_inf_ring_equiv_pi_quotient'
    localization: 'localization'
    fractional ideal: 'ring.fractional_ideal'

  Divisibility in integral domains:
    irreducible elements: 'irreducible'
    coprime elements: 'is_coprime'
    unique factorisation domain: 'unique_factorization_monoid'
    greatest common divisor: 'gcd_monoid.gcd'
    least common multiple: 'gcd_monoid.lcm'
    principal ideal domain: 'submodule.is_principal'
    Euclidean domains: 'euclidean_domain'
    Euclid's' algorithm: 'nat.xgcd'
    Euler's totient function ($\varphi$): 'nat.totient'
    sums of two squares: 'nat.prime.sum_two_squares'
    sums of four squares: 'nat.sum_four_squares'
    quadratic reciprocity: 'zmod.quadratic_reciprocity'
    Lucas-Lehmer primality test: 'lucas_lehmer_sufficiency'

  Polynomials and power series:
    polynomial in one indeterminate: 'polynomial'
    roots of a polynomial: 'polynomial.roots'
    multiplicity: 'polynomial.root_multiplicity'
    separable polynomial: 'polynomial.separable'
    $K[X]$ is Euclidean: 'polynomial.euclidean_domain'
    Hilbert basis theorem: 'polynomial.is_noetherian_ring'
    $A[X]$ has gcd and lcm if $A$ does: 'polynomial.gcd_monoid'
    $A[X]$ is a UFD when $A$ is a UFD: 'polynomial.unique_factorization_monoid'
    irreducible polynomial: 'irreducible'
    Eisenstein's criterion: 'polynomial.irreducible_of_eisenstein_criterion'
    polynomial in several indeterminates: 'mv_polynomial'
    Chevalley-Warning theorem: 'char_dvd_card_solutions'
    power series: 'power_series'
    Hensel's lemma: 'hensels_lemma'

  Algebras over a ring:
    associative algebra over a commutative ring: 'algebra'
    the category of algebras over a ring: 'Algebra'
    tensor product of algebras: 'algebra.tensor_product.tensor_product.algebra'
    tensor algebra of a commutative ring: 'tensor_algebra'
    Lie algebra: 'lie_algebra'

  Field theory:
    fields: 'field'
    characteristic of a ring: 'ring_char'
    characteristic zero: 'char_zero'
    characteristic p: 'char_p'
    Frobenius morphisms: 'frobenius'
    algebraically closed field: 'is_alg_closed'
    existence of algebraic closure of a field: 'algebraic_closure'
    $\C$ is algebraically closed: 'complex.exists_root'
    field of fractions of an integral domain: 'fraction_map'
    algebraic extensions: 'algebra.is_algebraic'
    rupture field: 'adjoin_root'
    splitting field: 'polynomial.splitting_field'
    perfect closure: 'perfect_closure'
    Galois correspondence: 'is_galois.intermediate_field_equiv_subgroup'

  Homological algebra:
    chain complex: 'chain_complex'
    functorial homology: 'homological_complex.homology'

Linear algebra:
  Fundamentals:
    module: 'module'
    linear map: 'linear_map'
    the category of modules over a ring: 'Module'
    vector space: 'vector_space'
    quotient space: 'submodule.quotient'
    tensor product: 'tensor_product'
    noetherian module: 'is_noetherian'
    bases: 'is_basis'
    multilinear map: 'multilinear_map'
    general linear group: 'linear_map.general_linear_group'
  Duality:
    dual vector space: 'module.dual'
    dual basis: 'is_basis.dual_basis'
  Finite-dimensional vector spaces:
    finite-dimensionality : 'finite_dimensional'
    isomorphism with $K^n$: 'module_equiv_finsupp'
    isomorphism with bidual: 'vector_space.eval_equiv'
  Matrices:
    ring-valued matrix: 'matrix'
    matrix representation of a linear map: 'linear_map.to_matrix'
    determinant: 'matrix.det'
    invertibility: 'matrix.nonsing_inv'
  Endomorphism polynomials:
    minimal polynomial: 'minimal_polynomial'
    characteristic polynomial: 'char_poly'
    Cayley-Hamilton theorem: 'aeval_self_char_poly'
  Structure theory of endomorphisms:
    eigenvalue: 'module.End.has_eigenvalue'
    eigenvector: 'module.End.has_eigenvector'
    existence of an eigenvalue: 'module.End.exists_eigenvalue'


  Bilinear and quadratic forms:
    bilinear forms: 'bilin_form'
    alternating bilinear forms: 'alt_bilin_form.is_alt'
    symmetric bilinear forms: 'sym_bilin_form.is_sym'
    matrix representation: 'bilin_form.to_matrix'
    quadratic form: 'quadratic_form'
    polar form of a quadratic: 'quadratic_form.polar'
    Euclidean vector spaces: 'inner_product_space'
    Cauchy-Schwarz inequality: 'inner_mul_inner_self_le'
    self-adjoint endomorphism: 'bilin_form.is_self_adjoint'

Topology:
  General topology:
    filter: 'filter'
    limit of a map with respect to filters: 'filter.tendsto'
    topological space: 'topological_space'
    continuous function: 'continuous'
    the category of topological spaces: 'Top'
    induced topology: 'topological_space.induced'
    open map: 'is_open_map'
    closed map: 'is_closed_map'
    closure: 'closure'
    cluster point: 'cluster_pt'
    Hausdorff space: 't2_space'
    sequential space: 'sequential_space'
    extension by continuity: 'dense_inducing.extend'
    compactness in terms of filters: 'is_compact'
    compactness in terms of open covers (Borel-Lebesgue): 'compact_iff_finite_subcover'
    connectedness: 'connected_space'
    compact open topology: 'continuous_map.compact_open'
    Stone-Cech compactification: 'stone_cech'
    topological fiber bundle: 'is_topological_fiber_bundle'
  Uniform notions:
    uniform space: 'uniform_space'
    uniformly continuous functions: 'metric.uniform_continuous_iff'
    uniform convergence: 'tendsto_uniformly'
    Cauchy filters: 'cauchy'
    Cauchy sequences: 'cauchy_seq'
    completeness: 'complete_space'
    completion: 'completion'
    Heine-Cantor theorem: 'compact_space.uniform_continuous_of_continuous'
  Topological algebra:
    order topology: 'order_topology'
    intermediate value theorem: 'intermediate_value_Icc'
    extreme value theorem: 'is_compact.exists_forall_le'
    limit infimum and supremum: 'order/liminf_limsup.html'
    topological group: 'topological_group'
    completion of an abelian topological group: 'uniform_space.completion.add_comm_group '
    infinite sum: 'has_sum'
    topological ring: 'topological_ring'
    completion of a topological ring: 'uniform_space.completion.ring'
    topological module: 'topological_module'
    Haar measure on a locally compact Hausdorff group: 'measure_theory.measure.haar_measure'
  Metric spaces:
    metric space: 'metric_space'
    ball: 'metric.ball'
    sequential compactness is equivalent to compactness (Bolzano-Weierstrass): 'metric.compact_iff_seq_compact'
    Heine-Borel theorem (proper metric space version): 'metric.compact_iff_closed_bounded'
    Lipschitz functions: 'lipschitz_with'
    contraction mapping theorem: 'contracting_with.exists_fixed_point'
    Baire theorem: 'dense_Inter_of_open'
    Arzela-Ascoli theorem: 'bounded_continuous_function.arzela_ascoli'
    Hausdorff distance: ' emetric.Hausdorff_edist'
    Gromov-Hausdorff space: 'Gromov_Hausdorff.GH_space'

Analysis:
  Normed vector spaces:
    normed vector space over a normed field: 'normed_space'
    topology on a normed vector space: 'normed_space.topological_vector_space'
    equivalence of norms in finite dimension: 'linear_equiv.to_continuous_linear_equiv'
    finite dimensional normed spaces over complete normed fields are complete: 'submodule.complete_of_finite_dimensional'
    Heine-Borel theorem (finite dimensional normed spaces are proper): 'finite_dimensional.proper'
    continuous linear maps: 'continuous_linear_map'
    norm of a continuous linear map: 'linear_map.mk_continuous'
    Banach open mapping theorem: 'open_mapping'
    absolutely convergent series in Banach spaces: 'summable_of_summable_norm'
    Hahn-Banach theorem: 'exists_extension_norm_eq'
    dual of a normed space: 'normed_space.dual'
<<<<<<< HEAD
    representation of the dual of a Hilbert space: 'inner_product_space.exists_elem_of_mem_dual'
=======
    Fréchet-Riesz representation of the dual of a Hilbert space: 'inner_product_space.to_dual'
>>>>>>> 137163a8
    isometric inclusion in double dual: 'normed_space.inclusion_in_double_dual_isometry'
    completeness of spaces of bounded continuous functions: 'bounded_continuous_function.complete_space'

  Differentiability:
    differentiable functions between normed vector spaces: 'has_fderiv_at'
    derivative of a composition of functions: 'has_fderiv_at.comp'
    derivative of the inverse of a function: 'has_fderiv_at.of_local_left_inverse'
    Rolle's theorem: 'exists_deriv_eq_zero'
    mean value theorem: 'exists_ratio_deriv_eq_ratio_slope'
    $C^k$ functions: 'times_cont_diff'
    Leibniz formula: 'fderiv_mul'
    local extrema: 'is_local_min.fderiv_eq_zero'
    inverse function theorem: 'has_strict_fderiv_at.to_local_inverse'
    implicit function theorem: 'implicit_function_data.implicit_function'
    analytic function: 'analytic_at'

  Convexity:
    convex functions: 'convex_on'
    characterization of convexity: 'convex_on_of_deriv2_nonneg'
    Jensen's inequality (finite sum version): 'convex_on.map_sum_le'
    Jensen's inequality (integral version): 'convex_on.map_integral_le'
    convexity inequalities: 'analysis/mean_inequalities.html'
    Carathéodory's theorem: 'convex_hull_eq_union'

  Special functions:
    logarithms: 'real.log'
    exponential: 'real.exp'
    trigonometric functions: 'real.sin'
    inverse trigonometric functions: 'real.arcsin'
    hyperbolic trigonometric functions: 'real.sinh'
    inverse hyperbolic trigonometric functions: 'real.arsinh'

  Measures and integral calculus:
    sigma-algebras: 'measurable_space'
    measurable functions: 'measurable'
    the category of measurable space: 'Meas'
    Borel sigma-algebras: 'borel_space'
    positive measure: 'measure_theory.measure'
    Lebesgue measure: 'measure_theory.real.measure_space'
    Giry monad: 'measure_theory.measure.measurable_space'
    integral of positive measurable functions: 'measure_theory.lintegral'
    monotone convergence theorem: 'measure_theory.lintegral_infi_ae'
    Fatou's lemma: 'measure_theory.lintegral_liminf_le'
    vector-valued integrable functions (Bochner integral): 'measure_theory.integrable'
    $L^1$ space: 'measure_theory.l1'
    Bochner integral: 'measure_theory.integral'
    dominated convergence theorem: 'measure_theory.tendsto_integral_of_dominated_convergence'
    fundamental theorem of calculus, part 1: 'interval_integral.integral_has_fderiv_at_of_tendsto_ae'
    Fubini's theorem: 'measure_theory.integral_prod'

Geometry:
  Affine and Euclidean geometry:
    affine spaces: 'add_torsor'
    affine functions: 'affine_map'
    affine subspaces: 'affine_subspace'
    barycenters: 'finset.affine_combination'
    affine spans: 'span_points'
    Euclidean affine space: 'normed_add_torsor'
    angles of vectors: ' inner_product_geometry.angle'

  Differentiable manifolds:
    smooth manifold (with boundary and corners): 'smooth_manifold_with_corners'
    smooth map between manifolds: 'mdifferentiable_at'
    tangent bundle: 'tangent_bundle'
    tangent map: 'tangent_map'
    Lie group: 'lie_group'

  Algebraic geometry:
    prime spectrum: 'prime_spectrum'
    Zariski topology: 'prime_spectrum.zariski_topology'
    locally ringed space: 'algebraic_geometry.LocallyRingedSpace'
    scheme: 'algebraic_geometry.Scheme'

Data structures:
  List-like structures:
    list: 'list'
    array: 'array'
    buffer: 'buffer'
    difference list: 'dlist'
    lazy list: 'lazy_list'
    stream: 'stream'
    sequence: 'seq'
    weak sequence: 'wseq'

  Sets:
    set: 'set'
    finite set: 'finset'
    multiset: 'multiset'

  Maps:
    key-value map: 'alist'
    red-black map: 'rbmap'
    hash map: 'hash_map'
    finitely supported function: 'finsupp'
    finite map: 'finmap'

  Trees:
    tree: 'tree'
    red-black tree: 'rbtree'
    W type: 'W_type'

Logic and computation:
  Computability:
    computable function: 'computable'
    Turing machine: 'turing.TM0.machine'
    halting problem: 'computable_pred.halting_problem'
    Rice theorem: 'computable_pred.rice'
    combinatorial game: 'game'
  Set theory:
    ordinal: 'ordinal'
    cardinal: 'cardinal'
    model of ZFC: 'Set'<|MERGE_RESOLUTION|>--- conflicted
+++ resolved
@@ -230,11 +230,7 @@
     absolutely convergent series in Banach spaces: 'summable_of_summable_norm'
     Hahn-Banach theorem: 'exists_extension_norm_eq'
     dual of a normed space: 'normed_space.dual'
-<<<<<<< HEAD
-    representation of the dual of a Hilbert space: 'inner_product_space.exists_elem_of_mem_dual'
-=======
     Fréchet-Riesz representation of the dual of a Hilbert space: 'inner_product_space.to_dual'
->>>>>>> 137163a8
     isometric inclusion in double dual: 'normed_space.inclusion_in_double_dual_isometry'
     completeness of spaces of bounded continuous functions: 'bounded_continuous_function.complete_space'
 
