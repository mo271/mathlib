--- conflicted
+++ resolved
@@ -329,7 +329,6 @@
   isbn          = {978-3-540-48803-3}
 }
 
-<<<<<<< HEAD
 @Book{            chu2012,
   author        = {Cho-Ho {Chu}},
   title         = {{Jordan structures in geometry and analysis}},
@@ -346,8 +345,6 @@
   zbl           = {1238.17001}
 }
 
-=======
->>>>>>> 41811cdd
 @InProceedings{   CL21,
   author        = {Commelin, Johan and Lewis, Robert Y.},
   title         = {Formalizing the Ring of Witt Vectors},
